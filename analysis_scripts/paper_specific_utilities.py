--- conflicted
+++ resolved
@@ -12,10 +12,9 @@
 plt.rc('legend', fontsize=14)
 plt.rc('axes',labelsize=18)
 
-<<<<<<< HEAD
 def plot_for_paper(mod,rdat,sdat,train_experiments,train_mirrors,orientation,
                    rows_with_legend=[3],num_legend_cols=6,legend_shift=(0,0),plot_rh=True,
-                   yticks=None):
+                   yticks=None,figsize=(12,15),lgd_size=10):
     """
     Plot reflectance data and model predictions for a set of experiments and mirror tilts.
     
@@ -39,23 +38,10 @@
     Returns:
         tuple: The figure and axis objects for the generated plot.
     """
-=======
-def plot_for_paper(mod,rdat,sdat,
-                   train_experiments,
-                   train_mirrors,
-                   orientation,
-                   rows_with_legend=[3],
-                   num_legend_cols=6,
-                   legend_shift=(0,0),
-                   plot_rh=True,
-                   yticks=None,
-                   figsize=(12,15),
-                   lgd_size=10):
-    
+
     if any("augusta".lower() in value.lower() for value in sdat.file_name.values()):
         plot_rh = False  # the RH sensor is broken since the beginning of Port Augusta experiments
 
->>>>>>> c8bd3759
     mod.predict_soiling_factor(sdat,rho0=rdat.rho0) # ensure predictions are fresh
     r0 = mod.helios.nominal_reflectance
 
@@ -98,15 +84,8 @@
                 idxs = idxs[2:]   # In the Mildura data the first mirror is cleaned every time and used as control reference and the 2nd is used for Heliostat comparison
             
             idxs = idxs[0] # take first since all predictions are the same
-<<<<<<< HEAD
-            
-            ts = sdat.time[e]
-            start_ts = ts.index[0]
-            ts = (ts-ts[start_ts]).values.astype('timedelta64[s]').astype(np.float64)/3600/24
-=======
             ts = sdat.time[e].values[0:rdat.prediction_indices[e][-1]]
             ts = (ts-ts[0]).astype('timedelta64[s]').astype(np.float64)/3600/24
->>>>>>> c8bd3759
             
             for kk in idx: # reflectance data
                 m = rdat.average[e][:,kk].squeeze().copy()
@@ -227,14 +206,13 @@
 
 
     labels_legend,lab_idx = np.unique(labels_legend,return_index=True)
-    fig.legend(np.array(h_legend)[lab_idx],labels_legend,ncol=num_legend_cols,
+    fig.legend([h_legend[ii] for ii in lab_idx],labels_legend,ncol=num_legend_cols,
                bbox_to_anchor=(0.9025+legend_shift[0],1.025+legend_shift[1]),
                bbox_transform=fig.transFigure,fontsize=lgd_size)
     
     fig.subplots_adjust(wspace=0.1, hspace=0.3)
     fig.tight_layout()
     return fig,ax
-
 
 def soiling_rate(alphas: np.ndarray,
                  alphas2: np.ndarray,
@@ -502,7 +480,6 @@
 
     return fig,ax
 
-
 def daily_soiling_tilt_all_data( sim_dat: smb.simulation_inputs,
                                     model_save_file: str,
                                     M: int = 1000,
@@ -539,4 +516,82 @@
                         M=M)
 
     
-    return sims,daily_sum_alpha,daily_sum_alpha2+    return sims,daily_sum_alpha,daily_sum_alpha2
+
+def plot_experiment_PA(simulation_inputs,reflectance_data,experiment_index,figsize=(7,12)):
+    sim_data = simulation_inputs
+    reflect_data = reflectance_data
+    f = experiment_index
+
+    fig,ax = plt.subplots(nrows=3,sharex=True,figsize=figsize)
+    # fmt = r"${0:s}^\circ$"
+    fmt = "${0:s}$"
+    ave = reflect_data.average[f]
+    t = reflect_data.times[f]
+    std = reflect_data.sigma[f]
+    # names = ["M"+str(ii+1) for ii in range(ave.shape[1])]
+    names = ["SE1",	"SE2",	"SE3",	"SE4",	"SE5",	"NW1",	"NW2",	"NW3",	"NW4",	"NW5"]
+
+    for ii in range(ave.shape[1]):
+        ax[0].errorbar(t,ave[:,ii],yerr=1.96*std[:,ii],label=fmt.format(names[ii]),marker='o',capsize=4.0)
+
+    ax[0].grid(True) 
+    label_str = r"Reflectance at {0:.1f} $^{{\circ}}$".format(reflect_data.reflectometer_incidence_angle[f]) 
+    ax[0].set_ylabel(label_str)
+    ax[0].legend(loc='upper left', bbox_to_anchor=(1, 1))
+    ax[0].set_ylim(0.85, 0.97)
+
+    ax[1].plot(sim_data.time[f],sim_data.dust_conc_mov_avg[f],color='brown',label="Measurements")
+    ax[1].axhline(y=sim_data.dust_concentration[f].mean(),color='brown',ls='--',label = "Average")
+    label_str = r'{0:s} [$\mu g\,/\,m^3$]'.format(sim_data.dust_type[0])
+    ax[1].set_ylabel(label_str,color='brown')
+    ax[1].tick_params(axis='y', labelcolor='brown')
+    ax[1].grid(True)
+    ax[1].legend()
+    title_str = sim_data.dust_type[f] + r" (mean = {0:.2f} $\mu g$/$m^3$)" 
+    ax[1].set_title(title_str.format(sim_data.dust_concentration[f].mean()),fontsize=15)
+    ax[1].set_ylim(0,50)
+
+    # # Rain intensity, if available
+    # if len(sim_data.rain_intensity)>0: # rain intensity is not an empty dict
+    #     ax[2].plot(sim_data.time[f],sim_data.rain_intensity[f])
+    # else:
+    #     rain_nan = np.nan*np.ones(sim_data.time[f].shape)
+    #     ax[2].plot(sim_data.time[f],rain_nan)
+    
+    # ax[2].set_ylabel(r'Rain [mm/hour]',color='blue')
+    # ax[2].tick_params(axis='y', labelcolor='blue')
+    # YL = ax[2].get_ylim()
+    # ax[2].set_ylim((0,YL[1]))
+    # ax[2].grid(True)
+
+    ax[2].plot(sim_data.time[f],sim_data.wind_speed_mov_avg[f],color='green',label="Measurements")
+    ax[2].axhline(y=sim_data.wind_speed[f].mean(),color='green',ls='--',label = "Average")
+    label_str = r'Wind Speed [$m\,/\,s$]'
+    ax[2].set_ylabel(label_str,color='green')
+    ax[2].set_xlabel('Date')
+    ax[2].tick_params(axis='y', labelcolor='green')
+    ax[2].grid(True)
+    ax[2].legend()
+    title_str = "Wind Speed (mean = {0:.2f} m/s)".format(sim_data.wind_speed[f].mean())
+    ax[2].set_title(title_str,fontsize=15)
+    ax[2].set_ylim(0,9)
+
+    # if len(sim_data.relative_humidity)>0: 
+    #     ax[4].plot(sim_data.time[f],sim_data.relative_humidity[f],color='black',label="measurements")
+    #     ax[4].axhline(y=sim_data.relative_humidity[f].mean(),color='black',ls='--',label = "Average")
+    # else:
+    #     rain_nan = np.nan*np.ones(sim_data.time[f].shape)
+    #     ax[4].plot(sim_data.time[f],rain_nan)
+    
+    # label_str = r'Relative Humidity [%]'
+    # ax[4].set_ylabel(label_str,color='black')
+    # ax[4].set_xlabel('Date')
+    # ax[4].tick_params(axis='y', labelcolor='black')
+    # ax[4].grid(True)
+    # ax[4].legend()
+    
+    fig.autofmt_xdate()
+    fig.tight_layout()
+
+    return fig,ax
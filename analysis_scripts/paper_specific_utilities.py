import numpy as np
import matplotlib.pyplot as plt
from matplotlib.ticker import FormatStrFormatter
import pandas as pd
import pickle
import soiling_model.base_models as smb
import soiling_model.fitting as smf

# %% Plot for the paper
plt.rc('xtick', labelsize=16)
plt.rc('ytick', labelsize=16)
plt.rc('legend', fontsize=14)
plt.rc('axes',labelsize=18)

def plot_for_paper(mod,rdat,sdat,train_experiments,train_mirrors,orientation,
                   rows_with_legend=[3],num_legend_cols=6,legend_shift=(0,0),plot_rh=True,
                   yticks=None,figsize=(12,15),lgd_size=10):
    """
    Plot reflectance data and model predictions for a set of experiments and mirror tilts.
    
    This function generates a figure with multiple subplots, where each subplot shows the
    reflectance data and model predictions for a specific experiment and mirror tilt. The
    figure also includes plots of the dust concentration and wind speed for each experiment.
    
    Parameters:
        mod (soiling_model.base_models.SoilingModel): The soiling model to use for the predictions.
        rdat (soiling_model.base_models.ReflectanceData): The reflectance data for the experiments.
        sdat (soiling_model.base_models.SimulationData): The simulation data for the experiments.
        train_experiments (list): The names of the experiments used for training the model.
        train_mirrors (list): The names of the mirrors used for training the model.
        orientation (list): The orientation of each mirror in the experiments.
        rows_with_legend (list, optional): The row indices where the legend should be placed.
        num_legend_cols (int, optional): The number of columns in the legend.
        legend_shift (tuple, optional): A tuple specifying the x and y shift of the legend.
        plot_rh (bool, optional): Whether to plot the relative humidity.
        yticks (list, optional): The y-axis tick values for the reflectance plots.
    
    Returns:
        tuple: The figure and axis objects for the generated plot.
    """

    if any("augusta".lower() in value.lower() for value in sdat.file_name.values()):
        plot_rh = False  # the RH sensor is broken since the beginning of Port Augusta experiments

    mod.predict_soiling_factor(sdat,rho0=rdat.rho0) # ensure predictions are fresh
    r0 = mod.helios.nominal_reflectance

    exps = list(mod.helios.tilt.keys())
    tilts = np.unique(mod.helios.tilt[0])

    if plot_rh:
        fig,ax = plt.subplots(nrows=len(tilts)+2,ncols=len(exps),figsize=figsize,sharex='col')
    else:
        fig,ax = plt.subplots(nrows=len(tilts)+1,ncols=len(exps),figsize=figsize,sharex='col')
        
    ws_max = max([max(sdat.wind_speed[f]) for f in exps]) # max wind speed for setting y-axes
    dust_max = max([max(sdat.dust_concentration[f]) for f in exps]) # max dust concentration for setting y-axes

    if plot_rh:
        hum_max = max([max(sdat.relative_humidity[f]) for f in exps]) # max relative humidity for setting y-axes

    # Define color for each orientation 
    if any("augusta".lower() in value.lower() for value in sdat.file_name.values()):
        colors = {'NW':'blue','SE':'red'}
    elif any("yadnarie".lower() in value.lower() for value in sdat.file_name.values()):
        colors = {'NE':'blue','SE':'red','SW':'green','NW':'magenta','N/A':'blue'}
    else:
        colors = {'N':'blue','S':'red','E':'green','W':'magenta','N/A':'blue'}
    
    ref_output = {}
    for ii,e in enumerate(exps):
        for jj,t in enumerate(tilts):
            tr = rdat.times[e]
            tr = (tr-tr[0]).astype('timedelta64[s]').astype(np.float64)/3600/24
            
            idx, = np.where(rdat.tilts[e][:,0] == t)
            idxs, = np.where(mod.helios.tilt[e][:,0] == t)

            if not any(rdat.tilts[e][:,0] == t):
                print('Tilt Not Found')
                continue

            if t==0 and any("augusta".lower() in value.lower() for value in sdat.file_name.values()):
                idx = idx[1:]   # In the Port Augusta data the first mirror is cleaned every time and used as control reference
            if t==0 and any("augusta".lower() in value.lower() for value in sdat.file_name.values()):
                idxs = idxs[1:]   # In the Port Augusta data the first mirror is cleaned every time and used as control reference
                        
            if t==0 and any("mildura".lower() in value.lower() for value in sdat.file_name.values()):
                idx = idx[2:]   # In the Mildura data the first mirror is cleaned every time and used as control reference and the 2nd is used for Heliostat comparison
            if t==0 and any("mildura".lower() in value.lower() for value in sdat.file_name.values()):
                idxs = idxs[2:]   # In the Mildura data the first mirror is cleaned every time and used as control reference and the 2nd is used for Heliostat comparison
            
            idxs = idxs[0] # take first since all predictions are the same
            ts = sdat.time[e].values[0:rdat.prediction_indices[e][-1]+1]
            ts = (ts-ts[0]).astype('timedelta64[s]').astype(np.float64)/3600/24
            
            for kk in idx: # reflectance data
                m = rdat.average[e][:,kk].squeeze().copy()
                s = rdat.sigma_of_the_mean[e][:,kk].squeeze()
                m += (1-m[0]) # shift up so that all start at 1.0 for visual comparison
                error_two_sigma = 1.96*s

                color = colors[orientation[ii][kk]]
                if np.ndim(ax) == 1:
                    ax = np.vstack(ax)  # create a fictious 2D array with only one column
                ax[jj,ii].errorbar(tr,m,yerr=error_two_sigma,label=f'Orientation {orientation[ii][kk]}',color=color)

                if (e in train_experiments) and \
                    (rdat.mirror_names[e][kk] in train_mirrors):
                    a = ax[jj,e]
                    a.axvline(x=tr[0],ls=':',color='red')
                    a.axvline(x=tr[-1],ls=':',color='red')
                    a.patch.set_facecolor(color='yellow')
                    a.patch.set_alpha(0.2)
            
            ym = r0*mod.helios.soiling_factor[e][idxs,0:rdat.prediction_indices[e][-1]+1] # ensure columns are time index # +1 is required to include the last time point (slicing would exclude it)
            # ref_output[e][jj] = ym
            ref_output[(e, int(t))] = ym.copy()
            if ym.ndim == 1:
                ym += (1.0-ym[0])
            else:
                ym += (1.0-ym[:,0])
            var_predict = mod.helios.soiling_factor_prediction_variance[e][idxs,0:rdat.prediction_indices[e][-1]+1]
            sigma_predict = r0*np.sqrt(var_predict)
            Lp = ym - 1.96*sigma_predict
            Up = ym + 1.96*sigma_predict
            ax[jj,ii].plot(ts,ym,label='Prediction Mean',color='black')
            ax[jj,ii].fill_between(ts,Lp,Up,color='black',alpha=0.1,label=r'Prediction Interval')
            ax[jj,ii].grid('on')

            if jj==0:
                ax[jj,ii].set_title(f"Campaign {e+1}, Tilt: {t:.0f}"+r"$^{\circ}$")
            else:
                ax[jj,ii].set_title(f"Tilt: {t:.0f}"+r"$^{\circ}$")
            
    
        new_var = sdat.dust_concentration[e][0:rdat.prediction_indices[e][-1]+1]
        dust_conc = new_var
        ws = sdat.wind_speed[e][0:rdat.prediction_indices[e][-1]+1]
        dust_type = sdat.dust_type[e][0:rdat.prediction_indices[e][-1]+1]
        if plot_rh:
            a2 = ax[-2,ii]
        else:
            a2 = ax[-1,ii]

        a2.plot(ts,dust_conc, color='brown')
        a2.tick_params(axis ='y', labelcolor = 'brown')
        a2.set_ylim((0,1.01*dust_max))

        a2a = a2.twinx()
        p = a2a.plot(ts,ws,color='green')
        a2a.tick_params(axis ='y', labelcolor = 'green')
        #a2a.set_ylim((0,1.01*ws_max))
        a2a.set_ylim((0,30))
        #a2a.set_yticks((0,ws_max/2,ws_max))
        a2a.yaxis.set_major_formatter(FormatStrFormatter('%.1f'))

        if plot_rh:
            # THE LINE BELOW AVOID THE LAST ELEMENT (SO IT HAS THE SAME DIMENSION)
            rel_hum = sdat.relative_humidity[e][0:rdat.prediction_indices[e][-1]+1]
            a3 = ax[-1,ii]
            a3.plot(ts,rel_hum, color='blue')
            a3.tick_params(axis ='y', labelcolor = 'blue')
            a3.set_ylim((0,1.01*hum_max))
        
        if ii==0:
            fs = r"{0:s} $\frac{{\mu g}}{{m^3}}$"
            a2.set_ylabel(fs.format(dust_type),color='brown')

            if plot_rh:
                a3.set_ylabel("Relative \nHumidity (%)",color='blue')
        else:
            a2.set_yticklabels([])

        if ii==len(exps)-1:
            fs = r"{0:s} $\frac{{\mu g}}{{m^3}}$"
            a2a.set_ylabel('Wind Speed (m/s)', color='green')

    # for ii,row in enumerate(ax):
        # for jj,a in enumerate(row):
        #     if ii < len(tilts):
        #         if yticks is None:
        #             a.set_ylim((0.85,1.01))
        #             a.set_yticks((0.85,0.90,0.95,1.0))
        #         else:
        #             a.set_ylim((min(yticks),max(yticks)))
        #             a.set_yticks(yticks)

        #         if jj > 0:
        #             a.set_yticklabels([])
        #         if (ii in rows_with_legend) and (jj==0):
        #             ang = rdat.reflectometer_incidence_angle[jj]
        #             a.set_ylabel(r"Normalized reflectance $\rho(0)-\rho(t)$ at "+str(ang)+"$^{{\circ}}$")
        #         if (ii in rows_with_legend) and (jj==0):
        #             # a.legend(loc='center',ncol=2,bbox_to_anchor=(0.25,0.5))
        #             h_legend,labels_legend = a.get_legend_handles_labels()
        #     elif ii == len(tilts):
        #         a.set_yticks((0,150,300))
        #     else:
        #         a.set_yticks((0,50,100))
                
            
        #     if ii == ax.shape[0]-1:
        #         a.set_xlabel('Days')
        #     a.grid('on')

    handles_leg = []
    labels_leg = []

    for ii, row in enumerate(ax):
        for jj, a in enumerate(row):
            if ii < len(tilts):
                if yticks is None:
                    a.set_ylim((0.85, 1.01))
                    a.set_yticks((0.85, 0.90, 0.95, 1.0))
                else:
                    a.set_ylim((min(yticks), max(yticks)))
                    a.set_yticks(yticks)

                if jj > 0:
                    a.set_yticklabels([])

                if ii in rows_with_legend and jj == 0:
                    ang = rdat.reflectometer_incidence_angle[jj]
                    a.set_ylabel(r"Normalized reflectance $\rho(0)-\rho(t)$ at " + str(ang) + "$^{{\circ}}$")

                # Get legend handles and labels
                hs, ls = a.get_legend_handles_labels()
                handles_leg.extend(hs)
                labels_leg.extend(ls)

                # # Remove duplicates from the legend
                # for handle, label in zip(h_legend, labels_legend):
                #     if label not in seen_labels:
                #         seen_labels.add(label)
                #     else:
                #         # Remove the duplicate handle from the list
                #         h_legend.remove(handle)
                #         labels_legend.remove(label)

            elif ii == len(tilts):
                a.set_yticks((0, 150, 300))
            else:
                a.set_yticks((0, 50, 100))
    
    # Remove duplicates by filtering unique labels and keeping corresponding handles
    unique_labels = []
    unique_handles = []

    for handle, label in zip(handles_leg, labels_leg):
        if label not in unique_labels:  # Check if the label is already in the unique list
            unique_labels.append(label)  # Add unique label
            unique_handles.append(handle)  # Add corresponding handle

    fig.legend(unique_handles,unique_labels,ncol=num_legend_cols,
               bbox_to_anchor=(0.9025+legend_shift[0],1.025+legend_shift[1]),bbox_transform=fig.transFigure)
    fig.subplots_adjust(wspace=0.1, hspace=0.3)
    fig.tight_layout()
    return fig,ax,ref_output

def plot_for_heliostats(mod,rdat,sdat,train_experiments,train_mirrors,orientation,
                   rows_with_legend=[3],num_legend_cols=6,legend_shift=(0,0),plot_rh=True,
                   yticks=None,figsize=None,lgd_size=10):
    
    mod.predict_soiling_factor(sdat,rho0=rdat.rho0) # ensure predictions are fresh
    r0 = mod.helios.nominal_reflectance

    exps = list(mod.helios.soiling_factor.keys())
    # tilts = np.unique(mod.helios.tilt[0]) # this is for the mirror rig with fixed tilt
    hels = rdat.mirror_names[0] # [0] assuming all campaigns uses the same heliostats, otherwise modify here!

    if plot_rh:
        fig,ax = plt.subplots(nrows=len(hels)+2,ncols=len(exps),figsize=(12,15),sharex='col')
    else:
        fig,ax = plt.subplots(nrows=len(hels)+1,ncols=len(exps),figsize=(12,15),sharex='col')
        
    ws_max = max([max(sdat.wind_speed[f]) for f in exps]) # max wind speed for setting y-axes
    dust_max = max([max(sdat.dust_concentration[f]) for f in exps]) # max dust concentration for setting y-axes

    if plot_rh:
        hum_max = max([max(sdat.relative_humidity[f]) for f in exps]) # max relative humidity for setting y-axes

    ref_output = []
    for ii,e in enumerate(exps):
        exp_output = {}
        for jj,t in enumerate(hels):
            tr = rdat.times[e]
            tr_day = (tr-tr[0]).astype('timedelta64[s]').astype(np.float64)/3600/24
            
            ts = sdat.time[e].values[0:rdat.prediction_indices[e][-1]+1]
            ts_day = (ts-ts[0]).astype('timedelta64[s]').astype(np.float64)/3600/24
            
            m = rdat.average[e][:,jj].squeeze().copy()
            s = rdat.sigma_of_the_mean[e][:,jj].squeeze()

            valid_idx = np.where(~np.isnan(m))[0]
            if np.isnan(m).any():
                tr = tr[valid_idx]
                m = m[valid_idx]
                s = s[valid_idx]  
                tr_day = tr_day[valid_idx]
                ts_day = ts_day[(ts>=tr[0]) & (ts<=tr[-1])]
                ts = ts[(ts>=tr[0]) & (ts<=tr[-1])]
                

            m += (1-m[0]) # shift up so that all start at 1.0 for visual comparison
            error_two_sigma = 1.96*s

            if np.ndim(ax) == 1:
                ax = np.vstack(ax)  # create a fictious 2D array with only one column
            ax[jj,ii].errorbar(tr_day,m,yerr=error_two_sigma)

            ym = r0*mod.helios.soiling_factor[e][jj,rdat.prediction_indices[e][valid_idx[0]]:rdat.prediction_indices[e][-1]+1] # simulate reflectance losses between valid prediction indices
            # THE BELOW SIMPLY RESETS TO 0 THE CONFIDENCE INTERVAL IF A MEASUREMENT IS PERFORMED LATER - CHECK IF IT WORKS AS INTENDED BY MIKE
            var_predict = mod.helios.soiling_factor_prediction_variance[e][jj,rdat.prediction_indices[e][valid_idx[0]]:rdat.prediction_indices[e][-1]+1]-mod.helios.soiling_factor_prediction_variance[e][jj,rdat.prediction_indices[e][valid_idx[0]]]
           
            
            exp_output[t] = {
                'Reflectance': ym.copy(),
                'Variance': var_predict.copy(),
                'Time': ts.copy()}

            if ym.ndim == 1:
                ym += (1.0-ym[0])
            else:
                ym += (1.0-ym[:,0])
            
            sigma_predict = r0*np.sqrt(var_predict)
            Lp = ym - 1.96*sigma_predict
            Up = ym + 1.96*sigma_predict
            ax[jj,ii].plot(ts_day,ym,label='Prediction Mean',color='black')
            ax[jj,ii].fill_between(ts_day,Lp,Up,color='black',alpha=0.1,label=r'Prediction Interval')
            ax[jj,ii].grid('on')

            if jj==0:
                ax[jj,ii].set_title(f"Campaign {e+1}, Heliostat {t}")
            else:
                ax[jj,ii].set_title(f"Heliostat {t}")
        ref_output.append(exp_output)
            
    
        new_var = sdat.dust_concentration[e][0:rdat.prediction_indices[e][-1]+1]
        dust_conc = new_var
        ws = sdat.wind_speed[e][0:rdat.prediction_indices[e][-1]+1]
        dust_type = sdat.dust_type[e][0:rdat.prediction_indices[e][-1]+1]
        if plot_rh:
            a2 = ax[-2,ii]
        else:
            a2 = ax[-1,ii]

        a2.plot(ts_day,dust_conc, color='black')
        a2.tick_params(axis ='y', labelcolor = 'black')
        a2.set_ylim((0,1.01*dust_max))

        a2a = a2.twinx()
        p = a2a.plot(ts_day,ws,color='green')
        a2a.tick_params(axis ='y', labelcolor = 'green')
        a2a.set_ylim((0,1.01*ws_max))
        a2a.set_yticks((0,ws_max/2,ws_max))
        a2a.yaxis.set_major_formatter(FormatStrFormatter('%.1f'))

        if plot_rh:
            # THE LINE BELOW AVOID THE LAST ELEMENT (SO IT HAS THE SAME DIMENSION)
            rel_hum = sdat.relative_humidity[e][0:rdat.prediction_indices[e][-1]+1]
            a3 = ax[-1,ii]
            a3.plot(ts_day,rel_hum, color='blue')
            a3.tick_params(axis ='y', labelcolor = 'blue')
            a3.set_ylim((0,1.01*hum_max))
        
        if ii==0:
            fs = r"{0:s} $\frac{{\mu g}}{{m^3}}$"
            a2.set_ylabel(fs.format(dust_type),color='brown')

            if plot_rh:
                a3.set_ylabel("Relative \nHumidity (%)",color='blue')
        else:
            a2.set_yticklabels([])

        if ii==len(exps)-1:
            fs = r"{0:s} $\frac{{\mu g}}{{m^3}}$"
            a2a.set_ylabel('Wind Speed (m/s)', color='green')

    # for ii,row in enumerate(ax):
        # for jj,a in enumerate(row):
        #     if ii < len(tilts):
        #         if yticks is None:
        #             a.set_ylim((0.85,1.01))
        #             a.set_yticks((0.85,0.90,0.95,1.0))
        #         else:
        #             a.set_ylim((min(yticks),max(yticks)))
        #             a.set_yticks(yticks)

        #         if jj > 0:
        #             a.set_yticklabels([])
        #         if (ii in rows_with_legend) and (jj==0):
        #             ang = rdat.reflectometer_incidence_angle[jj]
        #             a.set_ylabel(r"Normalized reflectance $\rho(0)-\rho(t)$ at "+str(ang)+"$^{{\circ}}$")
        #         if (ii in rows_with_legend) and (jj==0):
        #             # a.legend(loc='center',ncol=2,bbox_to_anchor=(0.25,0.5))
        #             h_legend,labels_legend = a.get_legend_handles_labels()
        #     elif ii == len(tilts):
        #         a.set_yticks((0,150,300))
        #     else:
        #         a.set_yticks((0,50,100))
                
            
        #     if ii == ax.shape[0]-1:
        #         a.set_xlabel('Days')
        #     a.grid('on')

    handles_leg = []
    labels_leg = []

    for ii, row in enumerate(ax):
        for jj, a in enumerate(row):
            if ii < len(tilts):
                if yticks is None:
                    a.set_ylim((0.85, 1.01))
                    a.set_yticks((0.85, 0.90, 0.95, 1.0))
                else:
                    a.set_ylim((min(yticks), max(yticks)))
                    a.set_yticks(yticks)

                if jj > 0:
                    a.set_yticklabels([])

                if ii in rows_with_legend and jj == 0:
                    ang = rdat.reflectometer_incidence_angle[jj]
                    a.set_ylabel(r"Normalized reflectance $\rho(0)-\rho(t)$ at " + str(ang) + "$^{{\circ}}$")

                # Get legend handles and labels
                hs, ls = a.get_legend_handles_labels()
                handles_leg.extend(hs)
                labels_leg.extend(ls)

                # # Remove duplicates from the legend
                # for handle, label in zip(h_legend, labels_legend):
                #     if label not in seen_labels:
                #         seen_labels.add(label)
                #     else:
                #         # Remove the duplicate handle from the list
                #         h_legend.remove(handle)
                #         labels_legend.remove(label)

            elif ii == len(tilts):
                a.set_yticks((0, 150, 300))
            else:
                a.set_yticks((0, 50, 100))
    
    # Remove duplicates by filtering unique labels and keeping corresponding handles
    unique_labels = []
    unique_handles = []

    for handle, label in zip(handles_leg, labels_leg):
        if label not in unique_labels:  # Check if the label is already in the unique list
            unique_labels.append(label)  # Add unique label
            unique_handles.append(handle)  # Add corresponding handle

    fig.legend(unique_handles,unique_labels,ncol=num_legend_cols,
               bbox_to_anchor=(0.9025+legend_shift[0],1.025+legend_shift[1]),bbox_transform=fig.transFigure)
    fig.subplots_adjust(wspace=0.1, hspace=0.3)
    fig.tight_layout()
    return fig,ax,ref_output

def plot_for_heliostats(mod,rdat,sdat,train_experiments,train_mirrors,orientation,
                   rows_with_legend=[3],num_legend_cols=6,legend_shift=(0,0),plot_rh=True,
                   yticks=None,figsize=None):
    
    mod.predict_soiling_factor(sdat,rho0=rdat.rho0) # ensure predictions are fresh
    r0 = mod.helios.nominal_reflectance

    exps = list(mod.helios.soiling_factor.keys())
    # tilts = np.unique(mod.helios.tilt[0]) # this is for the mirror rig with fixed tilt
    hels = rdat.mirror_names[0] # [0] assuming all campaigns uses the same heliostats, otherwise modify here!

    if plot_rh:
        fig,ax = plt.subplots(nrows=len(hels)+2,ncols=len(exps),figsize=(12,15),sharex='col')
    else:
        fig,ax = plt.subplots(nrows=len(hels)+1,ncols=len(exps),figsize=(12,15),sharex='col')
        
    ws_max = max([max(sdat.wind_speed[f]) for f in exps]) # max wind speed for setting y-axes
    dust_max = max([max(sdat.dust_concentration[f]) for f in exps]) # max dust concentration for setting y-axes

    if plot_rh:
        hum_max = max([max(sdat.relative_humidity[f]) for f in exps]) # max relative humidity for setting y-axes

    ref_output = []
    for ii,e in enumerate(exps):
        exp_output = {}
        for jj,t in enumerate(hels):
            tr = rdat.times[e]
            tr_day = (tr-tr[0]).astype('timedelta64[s]').astype(np.float64)/3600/24
            
            ts = sdat.time[e].values[0:rdat.prediction_indices[e][-1]+1]
            ts_day = (ts-ts[0]).astype('timedelta64[s]').astype(np.float64)/3600/24
            
            m = rdat.average[e][:,jj].squeeze().copy()
            s = rdat.sigma_of_the_mean[e][:,jj].squeeze()

            valid_idx = np.where(~np.isnan(m))[0]
            if np.isnan(m).any():
                tr = tr[valid_idx]
                m = m[valid_idx]
                s = s[valid_idx]  
                tr_day = tr_day[valid_idx]
                ts_day = ts_day[(ts>=tr[0]) & (ts<=tr[-1])]
                ts = ts[(ts>=tr[0]) & (ts<=tr[-1])]
                

            m += (1-m[0]) # shift up so that all start at 1.0 for visual comparison
            error_two_sigma = 1.96*s

            if np.ndim(ax) == 1:
                ax = np.vstack(ax)  # create a fictious 2D array with only one column
            ax[jj,ii].errorbar(tr_day,m,yerr=error_two_sigma)

            ym = r0*mod.helios.soiling_factor[e][jj,rdat.prediction_indices[e][valid_idx[0]]:rdat.prediction_indices[e][-1]+1] # simulate reflectance losses between valid prediction indices
            # THE BELOW SIMPLY RESETS TO 0 THE CONFIDENCE INTERVAL IF A MEASUREMENT IS PERFORMED LATER - CHECK IF IT WORKS AS INTENDED BY MIKE
            var_predict = mod.helios.soiling_factor_prediction_variance[e][jj,rdat.prediction_indices[e][valid_idx[0]]:rdat.prediction_indices[e][-1]+1]-mod.helios.soiling_factor_prediction_variance[e][jj,rdat.prediction_indices[e][valid_idx[0]]]
           
            
            exp_output[t] = {
                'Reflectance': ym.copy(),
                'Variance': var_predict.copy(),
                'Time': ts.copy()}

            if ym.ndim == 1:
                ym += (1.0-ym[0])
            else:
                ym += (1.0-ym[:,0])
            
            sigma_predict = r0*np.sqrt(var_predict)
            Lp = ym - 1.96*sigma_predict
            Up = ym + 1.96*sigma_predict
            ax[jj,ii].plot(ts_day,ym,label='Prediction Mean',color='black')
            ax[jj,ii].fill_between(ts_day,Lp,Up,color='black',alpha=0.1,label=r'Prediction Interval')
            ax[jj,ii].grid('on')

            if jj==0:
                ax[jj,ii].set_title(f"Campaign {e+1}, Heliostat {t}")
            else:
                ax[jj,ii].set_title(f"Heliostat {t}")
        ref_output.append(exp_output)
            
    
        new_var = sdat.dust_concentration[e][0:rdat.prediction_indices[e][-1]+1]
        dust_conc = new_var
        ws = sdat.wind_speed[e][0:rdat.prediction_indices[e][-1]+1]
        dust_type = sdat.dust_type[e][0:rdat.prediction_indices[e][-1]+1]
        if plot_rh:
            a2 = ax[-2,ii]
        else:
            a2 = ax[-1,ii]

        a2.plot(ts_day,dust_conc, color='black')
        a2.tick_params(axis ='y', labelcolor = 'black')
        a2.set_ylim((0,1.01*dust_max))

        a2a = a2.twinx()
        p = a2a.plot(ts_day,ws,color='green')
        a2a.tick_params(axis ='y', labelcolor = 'green')
        a2a.set_ylim((0,1.01*ws_max))
        a2a.set_yticks((0,ws_max/2,ws_max))
        a2a.yaxis.set_major_formatter(FormatStrFormatter('%.1f'))

        if plot_rh:
            # THE LINE BELOW AVOID THE LAST ELEMENT (SO IT HAS THE SAME DIMENSION)
            rel_hum = sdat.relative_humidity[e][0:rdat.prediction_indices[e][-1]+1]
            a3 = ax[-1,ii]
            a3.plot(ts_day,rel_hum, color='blue')
            a3.tick_params(axis ='y', labelcolor = 'blue')
            a3.set_ylim((0,1.01*hum_max))
        
        if ii==0:
            fs = r"{0:s} $\frac{{\mu g}}{{m^3}}$"
            a2.set_ylabel(fs.format(dust_type),color='black')

            if plot_rh:
                a3.set_ylabel("Relative \nHumidity (%)",color='blue')
        else:
            a2.set_yticklabels([])

        if ii==len(exps)-1:
            fs = r"{0:s} $\frac{{\mu g}}{{m^3}}$"
            a2a.set_ylabel('Wind Speed (m/s)', color='green')
    
    h_legend,labels_legend = [],[]
    legend_added = False
    for ii,row in enumerate(ax):
        for jj,a in enumerate(row):
            if ii < len(hels):
                if yticks is None:
                    a.set_ylim((0.95,1.01))
                    a.set_yticks((0.95,0.97,0.99, 1.01))
                else:
                    a.set_ylim((min(yticks),max(yticks)))
                    a.set_yticks(yticks)

                if jj > 0:
                    a.set_yticklabels([])
                if (ii in rows_with_legend) and (jj==0):
                    ang = rdat.reflectometer_incidence_angle[jj]
                    a.set_ylabel(r"Normalized reflectance $\rho(0)-\rho(t)$ at "+str(ang)+"$^{{\circ}}$")
                if (ii in rows_with_legend) and (jj==0):
                    # a.legend(loc='center',ncol=2,bbox_to_anchor=(0.25,0.5))
                    h_legend,labels_legend = a.get_legend_handles_labels()
            elif ii == len(hels):
                a.set_yticks((0,150,300))
            else:
                a.set_yticks((0,50,100))
                
            
            if ii == ax.shape[0]-1:
                a.set_xlabel('Days')
            a.grid('on')


    labels_legend,lab_idx = np.unique(labels_legend,return_index=True)
    fig.legend([h_legend[ii] for ii in lab_idx],labels_legend,ncol=num_legend_cols,
               bbox_to_anchor=(0.9025+legend_shift[0],1.025+legend_shift[1]),
               bbox_transform=fig.transFigure,fontsize=lgd_size)
    
    fig.subplots_adjust(wspace=0.1, hspace=0.3)
    fig.tight_layout()
    return fig,ax,ref_output

def soiling_rate(alphas: np.ndarray,
                 alphas2: np.ndarray,
                 save_file: str,
                 M: int =1000):
    """
    Simulates the soiling rate based on the given parameters and a saved model.

    Args:
        alphas (np.ndarray): Daily sum of alpha values corresponding to the specified percentiles.
        alphas2 (np.ndarray): Daily sum of alpha^2 values corresponding to the specified percentiles.
        save_file (str): File path to the saved model.
        M (int, optional): Number of simulations to run. Defaults to 1000.

    Returns:
        np.ndarray: Simulated daily soiling rates.
    """

    # load in parameters
    with open(save_file,'rb') as f:
        data = pickle.load(f)
        sim_data_train = data['simulation_data']
        imodel = data['model']
        log_param_hat = data['transformed_parameters']
        log_param_hat_cov = data['transformed_parameter_covariance']
        mu_tilde,sigma_dep = np.exp(log_param_hat)
    
    assert isinstance(imodel,smf.constant_mean_deposition), "Model in saved file must be constant-mean type."

    # simulate 
    sims = np.zeros((M,len(alphas)))
    inc_factor = imodel.helios.inc_ref_factor[0]
    for m in range(M):

        log_param = np.random.multivariate_normal(mean=log_param_hat,cov=log_param_hat_cov)
        mut,sigt = imodel.transform_scale(log_param)

        mean_loss_rate = inc_factor*mut*alphas # loss rate in one timestep
        var_loss_rate = (inc_factor*sigt)**2 * alphas2 # loss variance in one timestep

        # sample and sum days
        s = np.sqrt(var_loss_rate)
        dt_loss = np.random.normal(loc=mean_loss_rate,scale=s)
        
        # add samples to flattened list
        sims[m,:] = dt_loss*100
    
    return sims

def daily_soiling_rate( sim_dat: smb.simulation_inputs,
                        model_save_file: str,
                        percents: list or np.ndarray = None,
                        M: int = 10000,
                        dust_type="TSP"):
    """
    Calculates the daily soiling rate based on simulation inputs and a saved model.
    
    Args:
        sim_dat (smb.simulation_inputs): Simulation input data.
        model_save_file (str): File path to the saved model.
        percents (list or np.ndarray, optional): Percentiles of interest for the daily sum of alpha and alpha^2. Defaults to None.
        M (int, optional): Number of simulations to run. Defaults to 10000.
        dust_type (str, optional): Type of dust to use. Defaults to "TSP".
    
    Returns:
        tuple:
            sims (np.ndarray): Simulated daily soiling rates.
            sa (np.ndarray): Daily sum of alpha values corresponding to the specified percentiles.
            sa2 (np.ndarray): Daily sum of alpha^2 values corresponding to the specified percentiles.
    """
    # This assumes a horizontal reflector

    # get daily sums for \alpha and \alpha^2
    df = [pd.read_excel(f,"Weather") for f in sim_dat.file_name.values()]
    df = pd.concat(df)
    df.sort_values(by="Time",inplace=True)

    prototype_pm = getattr(sim_dat.dust,dust_type)[0]
    df['alpha'] = df[dust_type]/prototype_pm
    df['date'] = (df['Time'].dt.date)
    df['alpha2'] = df['alpha']**2
    daily_sum_alpha = (df.groupby('date')['alpha'].sum()).values
    daily_sum_alpha2 = (df.groupby('date')['alpha2'].sum()).values

    # get daily sums corresponding to percentiles of interest
    idx = np.argsort(daily_sum_alpha)
    daily_sum_alpha = daily_sum_alpha[idx]
    daily_sum_alpha2 = daily_sum_alpha2[idx]
    p = np.percentile(daily_sum_alpha,percents,interpolation='lower')
    mask = np.isin(daily_sum_alpha,p)
    sa = daily_sum_alpha[mask]
    sa2 = daily_sum_alpha2[mask]

    # simulate
    sims = soiling_rate(sa,
                        sa2,
                        model_save_file,
                        M=M)

    
    return sims,sa,sa2

def fit_quality_plots(mod,rdat,files,mirrors,ax=None,min_loss=None,max_loss=None,include_fits=True,data_ls='b.',data_label="Data",replot=True,vertical_adjust=0,cumulative=False):
    """
    Plots the fit quality of a model by generating three subplots:
    1. Fit quality on the training mirror(s)
    2. Fit quality on the test mirror(s) (using the training interval)
    3. Fit quality on the test experiments (using all tilts)
    
    The function takes in the model, reference data, training and test data, and other parameters to control the plot appearance and save the figure.
    
    Args:
        mod (object): The trained model to evaluate.
        rdat (object): The reference data to compare the model predictions against.
        files (list): The list of training experiment IDs.
        mirrors (list): The list of training or test mirror IDs.
        ax (matplotlib.axes.Axes, optional): The axis to plot on. If None, a new figure and axis will be created.
        min_loss (float, optional): The minimum loss value to use for the plot axes.
        max_loss (float, optional): The maximum loss value to use for the plot axes.
        include_fits (bool, optional): Whether to include linear fit lines in the plots.
        data_ls (str, optional): The line style for the data points.
        data_label (str, optional): The label for the data points.
        replot (bool, optional): Whether to replot the ideal 1:1 line.
        vertical_adjust (float, optional): Vertical adjustment for the annotation.
        cumulative (bool, optional): Whether to plot cumulative loss instead of daily loss.
    
    Returns:
        tuple: The generated figure and axis objects.
    """    
    pi = rdat.prediction_indices
    meas = rdat.average
    r0 = rdat.rho0
    sf = mod.helios.soiling_factor
    y = []
    y_hat = []
    if min_loss is None:
        min_loss = 0
    if max_loss is None:
        max_loss = 0
    if ax is None:
        fig,ax = plt.subplots()

    for ii,f in enumerate(files):
        mm = meas[f][:,mirrors]
        sfm = sf[f][mirrors,:]
        if cumulative:
            print(f"file index: {f}")
            cumulative_loss = 100*(r0[f][mirrors]-mm)
            cumulative_loss -= cumulative_loss[0,:]
            cumulative_loss_prediction = 100*r0[f][mirrors][:,np.newaxis]*(1-sfm[:,pi[f]-pi[f][0]])
            cumulative_loss_prediction -= cumulative_loss_prediction[:,0][:,np.newaxis]
            cumulative_loss_prediction = cumulative_loss_prediction.transpose()
            y += [cumulative_loss.flatten()]
            y_hat += [cumulative_loss_prediction.flatten()]
        else:
            delta_loss = -100*np.diff(mm,axis=0).flatten()
            delta_rho_prediction = 100*r0[f][mirrors]*sfm[:,pi[f]-pi[f][0]].transpose()
            mu_delta_loss = -np.diff(delta_rho_prediction,axis=0).flatten()
            y += [delta_loss]
            y_hat += [mu_delta_loss]

        min_loss = np.min([min_loss,np.min(y[-1]),np.min(y_hat[-1])])
        max_loss = np.max([max_loss,np.max(y[-1]),np.max(y_hat[-1])])

    y_flat = np.concatenate(y,axis=0)
    y_hat_flat = np.concatenate(y_hat,axis=0)
    rmse = np.sqrt( np.mean( (y_flat-y_hat_flat)**2 ) )
    ax.plot(y_flat,y_hat_flat,data_ls,label=data_label+f", RMSE={rmse:.3f}")
    if include_fits:
        R = np.corrcoef(y_flat,y_hat_flat)[0,1]
        p = np.polyfit(y_flat,y_hat_flat,deg=1)

    
    w = max_loss - min_loss
    print(f"min_loss={min_loss},max_loss={max_loss}")
    min_loss -= 0.1*w
    max_loss += 0.1*w
    if replot:
        ax.plot([min_loss,max_loss],[min_loss,max_loss],'k-',label="Ideal")
    ax.set_ylim((min_loss,max_loss))
    ax.set_xlim((min_loss,max_loss))
    ax.set_box_aspect(1)

    if include_fits:
        linear_fit_values = p[1] + p[0]*np.array([min_loss,max_loss])
        ax.plot([min_loss,max_loss],linear_fit_values ,'r:',label=data_label+"_fit")
        ax.annotate(fr'$R$={R:.2f}', xy=(0.05, 0.92+vertical_adjust), xycoords='axes fraction')
        ax.set_ylabel(f"Predicted={p[0]:.2f}*measured + {p[1]:.2f}",fontsize=12)
        ax.legend(loc='lower right')
    else:
        ax.set_ylabel(f"Predicted",fontsize=12)  
        ax.legend(loc='best')
    ax.set_xlabel(r'Measured',fontsize=12)
    plt.tight_layout()
    
    
    if ax is None:
        return fig,ax
       
def summarize_fit_quality(model,ref,train_experiments,train_mirrors,
                            test_mirrors,test_experiments,min_loss,max_loss,
                            save_file,figsize=(8,6),include_fits=True):
    """
    Summarize the fit quality of a model by generating three subplots:
    1. Fit quality on the training mirror(s)
    2. Fit quality on the test mirror(s) (using the training interval)
    3. Fit quality on the test experiments (using all tilts)

    The function takes in the model, reference data, training and test data, and other parameters to control the plot appearance and save the figure.

    Args:
        model (object): The trained model to evaluate.
        ref (object): The reference data to compare the model predictions against.
        train_experiments (list): The list of training experiment IDs.
        train_mirrors (list): The list of training mirror IDs.
        test_mirrors (list): The list of test mirror IDs.
        test_experiments (list): The list of test experiment IDs.
        min_loss (float): The minimum loss value to use for the plot axes.
        max_loss (float): The maximum loss value to use for the plot axes.
        save_file (str): The file path to save the generated figure.
        figsize (tuple): The figure size in inches.
        include_fits (bool): Whether to include linear fit lines in the plots.

    Returns:
        tuple: The generated figure and axis objects.
    """
    fig,ax = plt.subplots(nrows=1,ncols=3,
                          sharex=True,sharey=True,
                          figsize=figsize)
    print('1')
    fit_quality_plots(model,
                    ref,
                    train_experiments,
                    train_mirrors,
                    ax=ax[0],
                    min_loss=min_loss,
                    max_loss=max_loss,
                    include_fits=include_fits)
    
    print('2')
    fit_quality_plots(model,
                    ref,
                    train_experiments,
                    test_mirrors,
                    ax=ax[1],
                    min_loss=min_loss,
                    max_loss=max_loss,
                    include_fits=include_fits)

    print('3')
    fit_quality_plots(model,
                        ref,
                        test_experiments,
                        train_mirrors+test_mirrors,
                        ax=ax[2],
                        min_loss=min_loss,
                        max_loss=max_loss,
                        include_fits=include_fits)

    ax[0].set_title('Training mirror(s)',fontsize=14)
    ax[1].set_title('Test mirror(s) \n (training interval)',fontsize=16)
    ax[2].set_title('Test experiments\n (all tilts)',fontsize=16)
    fig.tight_layout(pad=5)
    fig.savefig(save_file+"_fit_quality.pdf",bbox_inches='tight')

    return fig,ax

def daily_soiling_tilt_all_data( sim_dat: smb.simulation_inputs,
                                    model_save_file: str,
                                    M: int = 1000,
                                    dust_type="TSP",
                                    tilt:float = None,
                                    trim_percents = None):
<<<<<<< HEAD

    # get daily sums for \alpha and \alpha^2
    df = [pd.read_excel(f,"Weather") for f in sim_dat.file_name.values()]
    df = pd.concat(df)
    df.sort_values(by="Time",inplace=True)

    prototype_pm = getattr(sim_dat.dust,dust_type)[0]
    df['alpha'] = df[dust_type]/prototype_pm
    df['date'] = (df['Time'].dt.date)
    df['alpha2'] = df['alpha']**2
    daily_sum_alpha = (df.groupby('date')['alpha'].sum()).values
    daily_sum_alpha2 = (df.groupby('date')['alpha2'].sum()).values

    if trim_percents is not None:
        xl,xu = np.percentile(daily_sum_alpha,trim_percents,axis=None)
        mask = ((daily_sum_alpha>=xl) & (daily_sum_alpha<=xu))
        daily_sum_alpha = daily_sum_alpha[mask]
        daily_sum_alpha2 = daily_sum_alpha2[mask]

    if tilt is not None:
        daily_sum_alpha = daily_sum_alpha*np.cos(np.radians(tilt))
        daily_sum_alpha2 = daily_sum_alpha2*np.cos(np.radians(tilt))**2

=======

    # get daily sums for \alpha and \alpha^2
    df = [pd.read_excel(f,"Weather") for f in sim_dat.file_name.values()]
    df = pd.concat(df)
    df.sort_values(by="Time",inplace=True)

    prototype_pm = getattr(sim_dat.dust,dust_type)[0]
    df['alpha'] = df[dust_type]/prototype_pm
    df['date'] = (df['Time'].dt.date)
    df['alpha2'] = df['alpha']**2
    daily_sum_alpha = (df.groupby('date')['alpha'].sum()).values
    daily_sum_alpha2 = (df.groupby('date')['alpha2'].sum()).values

    if trim_percents is not None:
        xl,xu = np.percentile(daily_sum_alpha,trim_percents,axis=None)
        mask = ((daily_sum_alpha>=xl) & (daily_sum_alpha<=xu))
        daily_sum_alpha = daily_sum_alpha[mask]
        daily_sum_alpha2 = daily_sum_alpha2[mask]

    if tilt is not None:
        daily_sum_alpha = daily_sum_alpha*np.cos(np.radians(tilt))
        daily_sum_alpha2 = daily_sum_alpha2*np.cos(np.radians(tilt))**2

>>>>>>> 4a8aaa99
    # simulate
    sims = soiling_rate(daily_sum_alpha,
                        daily_sum_alpha2,
                        model_save_file,
                        M=M)

    
    return sims,daily_sum_alpha,daily_sum_alpha2
<<<<<<< HEAD
=======

def plot_experiment_PA(simulation_inputs,reflectance_data,experiment_index,figsize=(7,12)):
    sim_data = simulation_inputs
    reflect_data = reflectance_data
    f = experiment_index

    fig,ax = plt.subplots(nrows=3,sharex=True,figsize=figsize)
    # fmt = r"${0:s}^\circ$"
    fmt = "${0:s}$"
    ave = reflect_data.average[f]
    t = reflect_data.times[f]
    std = reflect_data.sigma[f]
    # names = ["M"+str(ii+1) for ii in range(ave.shape[1])]
    names = ["SE1",	"SE2",	"SE3",	"SE4",	"SE5",	"NW1",	"NW2",	"NW3",	"NW4",	"NW5"]

    for ii in range(ave.shape[1]):
        ax[0].errorbar(t,ave[:,ii],yerr=1.96*std[:,ii],label=fmt.format(names[ii]),marker='o',capsize=4.0)

    ax[0].grid(True) 
    label_str = r"Reflectance at {0:.1f} $^{{\circ}}$".format(reflect_data.reflectometer_incidence_angle[f]) 
    ax[0].set_ylabel(label_str)
    ax[0].legend(loc='upper left', bbox_to_anchor=(1, 1))
    ax[0].set_ylim(0.85, 0.97)

    ax[1].plot(sim_data.time[f],sim_data.dust_conc_mov_avg[f],color='brown',label="Measurements")
    ax[1].axhline(y=sim_data.dust_concentration[f].mean(),color='brown',ls='--',label = "Average")
    label_str = r'{0:s} [$\mu g\,/\,m^3$]'.format(sim_data.dust_type[0])
    ax[1].set_ylabel(label_str,color='brown')
    ax[1].tick_params(axis='y', labelcolor='brown')
    ax[1].grid(True)
    ax[1].legend()
    title_str = sim_data.dust_type[f] + r" (mean = {0:.2f} $\mu g$/$m^3$)" 
    ax[1].set_title(title_str.format(sim_data.dust_concentration[f].mean()),fontsize=15)
    ax[1].set_ylim(0,50)

    # # Rain intensity, if available
    # if len(sim_data.rain_intensity)>0: # rain intensity is not an empty dict
    #     ax[2].plot(sim_data.time[f],sim_data.rain_intensity[f])
    # else:
    #     rain_nan = np.nan*np.ones(sim_data.time[f].shape)
    #     ax[2].plot(sim_data.time[f],rain_nan)
    
    # ax[2].set_ylabel(r'Rain [mm/hour]',color='blue')
    # ax[2].tick_params(axis='y', labelcolor='blue')
    # YL = ax[2].get_ylim()
    # ax[2].set_ylim((0,YL[1]))
    # ax[2].grid(True)

    ax[2].plot(sim_data.time[f],sim_data.wind_speed_mov_avg[f],color='green',label="Measurements")
    ax[2].axhline(y=sim_data.wind_speed[f].mean(),color='green',ls='--',label = "Average")
    label_str = r'Wind Speed [$m\,/\,s$]'
    ax[2].set_ylabel(label_str,color='green')
    ax[2].set_xlabel('Date')
    ax[2].tick_params(axis='y', labelcolor='green')
    ax[2].grid(True)
    ax[2].legend()
    title_str = "Wind Speed (mean = {0:.2f} m/s)".format(sim_data.wind_speed[f].mean())
    ax[2].set_title(title_str,fontsize=15)
    ax[2].set_ylim(0,9)

    # if len(sim_data.relative_humidity)>0: 
    #     ax[4].plot(sim_data.time[f],sim_data.relative_humidity[f],color='black',label="measurements")
    #     ax[4].axhline(y=sim_data.relative_humidity[f].mean(),color='black',ls='--',label = "Average")
    # else:
    #     rain_nan = np.nan*np.ones(sim_data.time[f].shape)
    #     ax[4].plot(sim_data.time[f],rain_nan)
    
    # label_str = r'Relative Humidity [%]'
    # ax[4].set_ylabel(label_str,color='black')
    # ax[4].set_xlabel('Date')
    # ax[4].tick_params(axis='y', labelcolor='black')
    # ax[4].grid(True)
    # ax[4].legend()
    
    fig.autofmt_xdate()
    fig.tight_layout()
>>>>>>> 4a8aaa99

    return fig,ax<|MERGE_RESOLUTION|>--- conflicted
+++ resolved
@@ -896,7 +896,6 @@
                                     dust_type="TSP",
                                     tilt:float = None,
                                     trim_percents = None):
-<<<<<<< HEAD
 
     # get daily sums for \alpha and \alpha^2
     df = [pd.read_excel(f,"Weather") for f in sim_dat.file_name.values()]
@@ -920,31 +919,6 @@
         daily_sum_alpha = daily_sum_alpha*np.cos(np.radians(tilt))
         daily_sum_alpha2 = daily_sum_alpha2*np.cos(np.radians(tilt))**2
 
-=======
-
-    # get daily sums for \alpha and \alpha^2
-    df = [pd.read_excel(f,"Weather") for f in sim_dat.file_name.values()]
-    df = pd.concat(df)
-    df.sort_values(by="Time",inplace=True)
-
-    prototype_pm = getattr(sim_dat.dust,dust_type)[0]
-    df['alpha'] = df[dust_type]/prototype_pm
-    df['date'] = (df['Time'].dt.date)
-    df['alpha2'] = df['alpha']**2
-    daily_sum_alpha = (df.groupby('date')['alpha'].sum()).values
-    daily_sum_alpha2 = (df.groupby('date')['alpha2'].sum()).values
-
-    if trim_percents is not None:
-        xl,xu = np.percentile(daily_sum_alpha,trim_percents,axis=None)
-        mask = ((daily_sum_alpha>=xl) & (daily_sum_alpha<=xu))
-        daily_sum_alpha = daily_sum_alpha[mask]
-        daily_sum_alpha2 = daily_sum_alpha2[mask]
-
-    if tilt is not None:
-        daily_sum_alpha = daily_sum_alpha*np.cos(np.radians(tilt))
-        daily_sum_alpha2 = daily_sum_alpha2*np.cos(np.radians(tilt))**2
-
->>>>>>> 4a8aaa99
     # simulate
     sims = soiling_rate(daily_sum_alpha,
                         daily_sum_alpha2,
@@ -953,8 +927,6 @@
 
     
     return sims,daily_sum_alpha,daily_sum_alpha2
-<<<<<<< HEAD
-=======
 
 def plot_experiment_PA(simulation_inputs,reflectance_data,experiment_index,figsize=(7,12)):
     sim_data = simulation_inputs
@@ -1031,6 +1003,5 @@
     
     fig.autofmt_xdate()
     fig.tight_layout()
->>>>>>> 4a8aaa99
 
     return fig,ax
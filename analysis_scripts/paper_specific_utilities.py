import numpy as np
import matplotlib.pyplot as plt
from matplotlib.ticker import FormatStrFormatter
import pandas as pd
import pickle
import soiling_model.base_models as smb
import soiling_model.fitting as smf

# %% Plot for the paper
plt.rc('xtick', labelsize=12)
plt.rc('ytick', labelsize=12)
plt.rc('legend', fontsize=12)
plt.rc('axes',labelsize=12)

def plot_for_paper(mod,rdat,sdat,train_experiments,train_mirrors,orientation,
                   rows_with_legend=[0],num_legend_cols=6,legend_shift=(0,0),plot_rh=True,
                   yticks=None):
    
    if any("augusta".lower() in value.lower() for value in sdat.file_name.values()):
        plot_rh = False  # the RH sensor is broken since the beginning of Port Augusta experiments

    mod.predict_soiling_factor(sdat,rho0=rdat.rho0) # ensure predictions are fresh
    r0 = mod.helios.nominal_reflectance

    exps = list(mod.helios.tilt.keys())
    tilts = list(np.unique(mod.helios.tilt[ii]) for ii,e in enumerate(exps))

    if plot_rh:
        fig,ax = plt.subplots(nrows=len(tilts[0])+2,ncols=len(exps),figsize=(12,15),sharex='col')
    else:
        fig,ax = plt.subplots(nrows=len(tilts[0])+1,ncols=len(exps),figsize=(12,17),sharex='col')
        
    ws_max = max([max(sdat.wind_speed[f]) for f in exps]) # max wind speed for setting y-axes
    dust_max = max([max(sdat.dust_concentration[f]) for f in exps]) # max dust concentration for setting y-axes

    if plot_rh:
        hum_max = max([max(sdat.relative_humidity[f]) for f in exps]) # max relative humidity for setting y-axes

    # Define color for each orientation 
    if any("augusta".lower() in value.lower() for value in sdat.file_name.values()):
        colors = {'NW':'blue','SE':'red'}
    elif any("yadnarie".lower() in value.lower() for value in sdat.file_name.values()):
        colors = {'NE':'blue','SE':'red','SW':'green','NW':'magenta','N/A':'blue'}
    else:
        colors = {'NE':'blue','SE':'red','SW':'green','NW':'magenta','N/A':'blue'}
    
    ref_output = {}
    for ii,e in enumerate(exps):
        for jj,t in enumerate(tilts[ii]):
           
            tr = rdat.times[e]
            tr = (tr-tr[0]).astype('timedelta64[s]').astype(np.float64)/3600/24
<<<<<<< HEAD
            idx, = np.where(rdat.tilts[e][:,-1] == t)
=======
>>>>>>> 107e6ff6
            
            idx, = np.where(rdat.tilts[e][:,0] == t)
            idxs, = np.where(mod.helios.tilt[e][:,0] == t)

            if not any(rdat.tilts[e][:,0] == t):
                print('Tilt Not Found')
                continue

            if t==0 and any("augusta".lower() in value.lower() for value in sdat.file_name.values()):
                idx = idx[1:]   # In the Port Augusta data the first mirror is cleaned every time and used as control reference
<<<<<<< HEAD
            idxs, = np.where(mod.helios.tilt[e][:,-1] == t)
=======
>>>>>>> 107e6ff6
            if t==0 and any("augusta".lower() in value.lower() for value in sdat.file_name.values()):
                idxs = idxs[1:]   # In the Port Augusta data the first mirror is cleaned every time and used as control reference
                        
            if t==0 and any("mildura".lower() in value.lower() for value in sdat.file_name.values()):
                idx = idx[2:]   # In the Mildura data the first mirror is cleaned every time and used as control reference and the 2nd is used for Heliostat comparison
<<<<<<< HEAD
            idxs, = np.where(mod.helios.tilt[e][:,-1] == t)
=======
>>>>>>> 107e6ff6
            if t==0 and any("mildura".lower() in value.lower() for value in sdat.file_name.values()):
                idxs = idxs[2:]   # In the Mildura data the first mirror is cleaned every time and used as control reference and the 2nd is used for Heliostat comparison
    
            idxs = idxs[0] # take first since all predictions are the same
            ts = sdat.time[e].values[0:rdat.prediction_indices[e][-1]+1]
            ts = (ts-ts[0]).astype('timedelta64[s]').astype(np.float64)/3600/24
            
            for kk in idx: # reflectance data
                m = rdat.average[e][:,kk].squeeze().copy()
                s = rdat.sigma_of_the_mean[e][:,kk].squeeze()
                m += (1-m[0]) # shift up so that all start at 1.0 for visual comparison
                error_two_sigma = 1.96*s

                color = colors[orientation[ii][kk]]
                if np.ndim(ax) == 1:
                    ax = np.vstack(ax)  # create a fictious 2D array with only one column
                
                if (e in train_experiments) and \
                    (rdat.mirror_names[e][kk] in train_mirrors):
                    a = ax[jj,e]
                    a.axvline(x=tr[0],ls=':',color='red')
                    a.axvline(x=tr[-1],ls=':',color='red')
                    a.patch.set_facecolor(color='yellow')
                    a.patch.set_alpha(0.2)
<<<<<<< HEAD
                ax[jj,ii].errorbar(tr,m,yerr=error_two_sigma,label=f'{orientation[ii][kk]}',color=color)
                
            
            ym = r0*mod.helios.soiling_factor[e][idxs,0:rdat.prediction_indices[e][-1]] # ensure columns are time index
=======
            
            ym = r0*mod.helios.soiling_factor[e][idxs,0:rdat.prediction_indices[e][-1]+1] # ensure columns are time index # +1 is required to include the last time point (slicing would exclude it)
            # ref_output[e][jj] = ym
            ref_output[(e, int(t))] = ym.copy()
>>>>>>> 107e6ff6
            if ym.ndim == 1:
                ym += (1.0-ym[0])
            else:
                ym += (1.0-ym[:,0])
            var_predict = mod.helios.soiling_factor_prediction_variance[e][idxs,0:rdat.prediction_indices[e][-1]+1]
            sigma_predict = r0*np.sqrt(var_predict)
            Lp = ym - 1.96*sigma_predict
            Up = ym + 1.96*sigma_predict
            ax[jj,ii].plot(ts,ym,label='Prediction Mean',color='black')
            ax[jj,ii].fill_between(ts,Lp,Up,color='black',alpha=0.1,label=r'Prediction Interval')
            ax[jj,ii].grid('on')


            if jj==0:
                ax[jj,ii].set_title(f"Data set {e+1}, Tilt: {t:.0f}"+r"$^{\circ}$")
            else:
                ax[jj,ii].set_title(f"Tilt: {t:.0f}"+r"$^{\circ}$")
            
    
        new_var = sdat.dust_concentration[e][0:rdat.prediction_indices[e][-1]+1]
        dust_conc = new_var
        ws = sdat.wind_speed[e][0:rdat.prediction_indices[e][-1]+1]
        dust_type = sdat.dust_type[e][0:rdat.prediction_indices[e][-1]+1]
        if plot_rh:
            a2 = ax[-2,ii]
        else:
            a2 = ax[-1,ii]

        a2.plot(ts,dust_conc, color='brown')
        a2.tick_params(axis ='y', labelcolor = 'brown')
        a2.set_ylim((0,1.01*dust_max))

        a2a = a2.twinx()
        p = a2a.plot(ts,ws,color='green')
        a2a.tick_params(axis ='y', labelcolor = 'green')
        a2a.set_ylim((0,1.01*ws_max))
        a2a.set_yticks((0,ws_max/2,ws_max))
        a2a.yaxis.set_major_formatter(FormatStrFormatter('%.1f'))

        if plot_rh:
            # THE LINE BELOW AVOID THE LAST ELEMENT (SO IT HAS THE SAME DIMENSION)
            rel_hum = sdat.relative_humidity[e][0:rdat.prediction_indices[e][-1]+1]
            a3 = ax[-1,ii]
            a3.plot(ts,rel_hum, color='blue')
            a3.tick_params(axis ='y', labelcolor = 'blue')
            a3.set_ylim((0,1.01*hum_max))
        
        if ii==0:
            fs = r"{0:s} $\frac{{\mu g}}{{m^3}}$"
            a2.set_ylabel(fs.format(dust_type),color='brown')

            if plot_rh:
                a3.set_ylabel("Relative \nHumidity (%)",color='blue')
        else:
            a2.set_yticklabels([])

        if ii==len(exps)-1:
            fs = r"{0:s} $\frac{{\mu g}}{{m^3}}$"
            a2a.set_ylabel('Wind Speed (m/s)', color='green')

<<<<<<< HEAD
    for ii,row in enumerate(ax):
        for jj,a in enumerate(row):
            if ii < len(tilts[0]):
=======
    # for ii,row in enumerate(ax):
        # for jj,a in enumerate(row):
        #     if ii < len(tilts):
        #         if yticks is None:
        #             a.set_ylim((0.85,1.01))
        #             a.set_yticks((0.85,0.90,0.95,1.0))
        #         else:
        #             a.set_ylim((min(yticks),max(yticks)))
        #             a.set_yticks(yticks)

        #         if jj > 0:
        #             a.set_yticklabels([])
        #         if (ii in rows_with_legend) and (jj==0):
        #             ang = rdat.reflectometer_incidence_angle[jj]
        #             a.set_ylabel(r"Normalized reflectance $\rho(0)-\rho(t)$ at "+str(ang)+"$^{{\circ}}$")
        #         if (ii in rows_with_legend) and (jj==0):
        #             # a.legend(loc='center',ncol=2,bbox_to_anchor=(0.25,0.5))
        #             h_legend,labels_legend = a.get_legend_handles_labels()
        #     elif ii == len(tilts):
        #         a.set_yticks((0,150,300))
        #     else:
        #         a.set_yticks((0,50,100))
                
            
        #     if ii == ax.shape[0]-1:
        #         a.set_xlabel('Days')
        #     a.grid('on')

    handles_leg = []
    labels_leg = []

    for ii, row in enumerate(ax):
        for jj, a in enumerate(row):
            if ii < len(tilts):
>>>>>>> 107e6ff6
                if yticks is None:
                    a.set_ylim((0.85, 1.01))
                    a.set_yticks((0.85, 0.90, 0.95, 1.0))
                else:
                    a.set_ylim((min(yticks), max(yticks)))
                    a.set_yticks(yticks)

                if jj > 0:
                    a.set_yticklabels([])

                if ii in rows_with_legend and jj == 0:
                    ang = rdat.reflectometer_incidence_angle[jj]
<<<<<<< HEAD
                if jj == 0 and ii == 3:
                    ang = rdat.reflectometer_incidence_angle[jj]
                    a.set_ylabel(r"Normalized reflectance $\rho(0)-\rho(t)$ at "+str(ang)+"$^{{\circ}}$")
                if (ii in rows_with_legend) and (jj==0):
                    # a.legend(loc='center',ncol=2,bbox_to_anchor=(0.25,0.5))
                    h_legend,labels_legend = a.get_legend_handles_labels()
                if (ii in rows_with_legend) and (jj==1):
                    h, l = a.get_legend_handles_labels()
                    for ll in range(len(l)):
                        if l[ll] not in labels_legend:
                            h_legend.append(h[ll])
                            labels_legend.append(l[ll])

            elif ii == len(tilts[0]):
                a.set_yticks((0,150,300,450,600))
=======
                    a.set_ylabel(r"Normalized reflectance $\rho(0)-\rho(t)$ at " + str(ang) + "$^{{\circ}}$")

                # Get legend handles and labels
                hs, ls = a.get_legend_handles_labels()
                handles_leg.extend(hs)
                labels_leg.extend(ls)

                # # Remove duplicates from the legend
                # for handle, label in zip(h_legend, labels_legend):
                #     if label not in seen_labels:
                #         seen_labels.add(label)
                #     else:
                #         # Remove the duplicate handle from the list
                #         h_legend.remove(handle)
                #         labels_legend.remove(label)

            elif ii == len(tilts):
                a.set_yticks((0, 150, 300))
>>>>>>> 107e6ff6
            else:
                a.set_yticks((0, 50, 100))
    
    # Remove duplicates by filtering unique labels and keeping corresponding handles
    unique_labels = []
    unique_handles = []

<<<<<<< HEAD
    fig.legend(h_legend,labels_legend,ncol=num_legend_cols,
=======
    for handle, label in zip(handles_leg, labels_leg):
        if label not in unique_labels:  # Check if the label is already in the unique list
            unique_labels.append(label)  # Add unique label
            unique_handles.append(handle)  # Add corresponding handle

    fig.legend(unique_handles,unique_labels,ncol=num_legend_cols,
>>>>>>> 107e6ff6
               bbox_to_anchor=(0.9025+legend_shift[0],1.025+legend_shift[1]),bbox_transform=fig.transFigure)
    fig.subplots_adjust(wspace=0.1, hspace=0.3)
    fig.tight_layout()
    return fig,ax,ref_output

def plot_for_heliostats(mod,rdat,sdat,train_experiments,train_mirrors,orientation,
                   rows_with_legend=[3],num_legend_cols=6,legend_shift=(0,0),plot_rh=True,
                   yticks=None,figsize=None):
    
    mod.predict_soiling_factor(sdat,rho0=rdat.rho0) # ensure predictions are fresh
    r0 = mod.helios.nominal_reflectance

    exps = list(mod.helios.soiling_factor.keys())
    # tilts = np.unique(mod.helios.tilt[0]) # this is for the mirror rig with fixed tilt
    hels = rdat.mirror_names[0] # [0] assuming all campaigns uses the same heliostats, otherwise modify here!

    if plot_rh:
        fig,ax = plt.subplots(nrows=len(hels)+2,ncols=len(exps),figsize=(12,15),sharex='col')
    else:
        fig,ax = plt.subplots(nrows=len(hels)+1,ncols=len(exps),figsize=(12,15),sharex='col')
        
    ws_max = max([max(sdat.wind_speed[f]) for f in exps]) # max wind speed for setting y-axes
    dust_max = max([max(sdat.dust_concentration[f]) for f in exps]) # max dust concentration for setting y-axes

    if plot_rh:
        hum_max = max([max(sdat.relative_humidity[f]) for f in exps]) # max relative humidity for setting y-axes

    ref_output = []
    for ii,e in enumerate(exps):
        exp_output = {}
        for jj,t in enumerate(hels):
            tr = rdat.times[e]
            tr_day = (tr-tr[0]).astype('timedelta64[s]').astype(np.float64)/3600/24
            
            ts = sdat.time[e].values[0:rdat.prediction_indices[e][-1]+1]
            ts_day = (ts-ts[0]).astype('timedelta64[s]').astype(np.float64)/3600/24
            
            m = rdat.average[e][:,jj].squeeze().copy()
            s = rdat.sigma_of_the_mean[e][:,jj].squeeze()

            valid_idx = np.where(~np.isnan(m))[0]
            if np.isnan(m).any():
                tr = tr[valid_idx]
                m = m[valid_idx]
                s = s[valid_idx]  
                tr_day = tr_day[valid_idx]
                ts_day = ts_day[(ts>=tr[0]) & (ts<=tr[-1])]
                ts = ts[(ts>=tr[0]) & (ts<=tr[-1])]
                

            m += (1-m[0]) # shift up so that all start at 1.0 for visual comparison
            error_two_sigma = 1.96*s

            if np.ndim(ax) == 1:
                ax = np.vstack(ax)  # create a fictious 2D array with only one column
            ax[jj,ii].errorbar(tr_day,m,yerr=error_two_sigma)

            ym = r0*mod.helios.soiling_factor[e][jj,rdat.prediction_indices[e][valid_idx[0]]:rdat.prediction_indices[e][-1]+1] # simulate reflectance losses between valid prediction indices
            # THE BELOW SIMPLY RESETS TO 0 THE CONFIDENCE INTERVAL IF A MEASUREMENT IS PERFORMED LATER - CHECK IF IT WORKS AS INTENDED BY MIKE
            var_predict = mod.helios.soiling_factor_prediction_variance[e][jj,rdat.prediction_indices[e][valid_idx[0]]:rdat.prediction_indices[e][-1]+1]-mod.helios.soiling_factor_prediction_variance[e][jj,rdat.prediction_indices[e][valid_idx[0]]]
           
            
            exp_output[t] = {
                'Reflectance': ym.copy(),
                'Variance': var_predict.copy(),
                'Time': ts.copy()}

            if ym.ndim == 1:
                ym += (1.0-ym[0])
            else:
                ym += (1.0-ym[:,0])
            
            sigma_predict = r0*np.sqrt(var_predict)
            Lp = ym - 1.96*sigma_predict
            Up = ym + 1.96*sigma_predict
            ax[jj,ii].plot(ts_day,ym,label='Prediction Mean',color='black')
            ax[jj,ii].fill_between(ts_day,Lp,Up,color='black',alpha=0.1,label=r'Prediction Interval')
            ax[jj,ii].grid('on')

            if jj==0:
                ax[jj,ii].set_title(f"Campaign {e+1}, Heliostat {t}")
            else:
                ax[jj,ii].set_title(f"Heliostat {t}")
        ref_output.append(exp_output)
            
    
        new_var = sdat.dust_concentration[e][0:rdat.prediction_indices[e][-1]+1]
        dust_conc = new_var
        ws = sdat.wind_speed[e][0:rdat.prediction_indices[e][-1]+1]
        dust_type = sdat.dust_type[e][0:rdat.prediction_indices[e][-1]+1]
        if plot_rh:
            a2 = ax[-2,ii]
        else:
            a2 = ax[-1,ii]

        a2.plot(ts_day,dust_conc, color='black')
        a2.tick_params(axis ='y', labelcolor = 'black')
        a2.set_ylim((0,1.01*dust_max))

        a2a = a2.twinx()
        p = a2a.plot(ts_day,ws,color='green')
        a2a.tick_params(axis ='y', labelcolor = 'green')
        a2a.set_ylim((0,1.01*ws_max))
        a2a.set_yticks((0,ws_max/2,ws_max))
        a2a.yaxis.set_major_formatter(FormatStrFormatter('%.1f'))

        if plot_rh:
            # THE LINE BELOW AVOID THE LAST ELEMENT (SO IT HAS THE SAME DIMENSION)
            rel_hum = sdat.relative_humidity[e][0:rdat.prediction_indices[e][-1]+1]
            a3 = ax[-1,ii]
            a3.plot(ts_day,rel_hum, color='blue')
            a3.tick_params(axis ='y', labelcolor = 'blue')
            a3.set_ylim((0,1.01*hum_max))
        
        if ii==0:
            fs = r"{0:s} $\frac{{\mu g}}{{m^3}}$"
            a2.set_ylabel(fs.format(dust_type),color='black')

            if plot_rh:
                a3.set_ylabel("Relative \nHumidity (%)",color='blue')
        else:
            a2.set_yticklabels([])

        if ii==len(exps)-1:
            fs = r"{0:s} $\frac{{\mu g}}{{m^3}}$"
            a2a.set_ylabel('Wind Speed (m/s)', color='green')

    for ii,row in enumerate(ax):
        for jj,a in enumerate(row):
            if ii < len(hels):
                if yticks is None:
                    a.set_ylim((0.95,1.01))
                    a.set_yticks((0.95,0.97,0.99, 1.01))
                else:
                    a.set_ylim((min(yticks),max(yticks)))
                    a.set_yticks(yticks)

                if jj > 0:
                    a.set_yticklabels([])
                if (ii in rows_with_legend) and (jj==0):
                    ang = rdat.reflectometer_incidence_angle[jj]
                    a.set_ylabel(r"Normalized reflectance $\rho(0)-\rho(t)$ at "+str(ang)+"$^{{\circ}}$")
                if (ii in rows_with_legend) and (jj==0):
                    # a.legend(loc='center',ncol=2,bbox_to_anchor=(0.25,0.5))
                    h_legend,labels_legend = a.get_legend_handles_labels()
            elif ii == len(hels):
                a.set_yticks((0,150,300))
            else:
                a.set_yticks((0,50,100))
                
            
            if ii == ax.shape[0]-1:
                a.set_xlabel('Days')
            a.grid('on')


    fig.legend(h_legend,labels_legend,ncol=num_legend_cols,
               bbox_to_anchor=(0.9025+legend_shift[0],1.025+legend_shift[1]),bbox_transform=fig.transFigure)
    fig.subplots_adjust(wspace=0.1, hspace=0.3)
    fig.tight_layout()
    return fig,ax,ref_output

def soiling_rate(alphas: np.ndarray,
                 alphas2: np.ndarray,
                 save_file: str,
                 M: int =1000):

    # load in parameters
    with open(save_file,'rb') as f:
        data = pickle.load(f)
        sim_data_train = data['simulation_data']
        imodel = data['model']
        log_param_hat = data['transformed_parameters']
        log_param_hat_cov = data['transformed_parameter_covariance']
        mu_tilde,sigma_dep = np.exp(log_param_hat)
    
    assert isinstance(imodel,smf.constant_mean_deposition), "Model in saved file must be constant-mean type."

    # simulate 
    sims = np.zeros((M,len(alphas)))
    inc_factor = imodel.helios.inc_ref_factor[0]
    for m in range(M):

        log_param = np.random.multivariate_normal(mean=log_param_hat,cov=log_param_hat_cov)
        mut,sigt = imodel.transform_scale(log_param)

        mean_loss_rate = inc_factor*mut*alphas # loss rate in one timestep
        var_loss_rate = (inc_factor*sigt)**2 * alphas2 # loss variance in one timestep

        # sample and sum days
        s = np.sqrt(var_loss_rate)
        dt_loss = np.random.normal(loc=mean_loss_rate,scale=s)
        
        # add samples to flattened list
        sims[m,:] = dt_loss*100
    
    return sims

def daily_soiling_rate( sim_dat: smb.simulation_inputs,
                        model_save_file: str,
                        percents: list or np.ndarray = None,
                        M: int = 10000,
                        dust_type="TSP"):
    # This assumes a horizontal reflector

    # get daily sums for \alpha and \alpha^2
    df = [pd.read_excel(f,"Weather") for f in sim_dat.file_name.values()]
    df = pd.concat(df)
    df.sort_values(by="Time",inplace=True)

    prototype_pm = getattr(sim_dat.dust,dust_type)[0]
    df['alpha'] = df[dust_type]/prototype_pm
    df['date'] = (df['Time'].dt.date)
    df['alpha2'] = df['alpha']**2
    daily_sum_alpha = (df.groupby('date')['alpha'].sum()).values
    daily_sum_alpha2 = (df.groupby('date')['alpha2'].sum()).values

    # get daily sums corresponding to percentiles of interest
    idx = np.argsort(daily_sum_alpha)
    daily_sum_alpha = daily_sum_alpha[idx]
    daily_sum_alpha2 = daily_sum_alpha2[idx]
    p = np.percentile(daily_sum_alpha,percents,interpolation='lower')
    mask = np.isin(daily_sum_alpha,p)
    sa = daily_sum_alpha[mask]
    sa2 = daily_sum_alpha2[mask]

    # simulate
    sims = soiling_rate(sa,
                        sa2,
                        model_save_file,
                        M=M)

    
    return sims,sa,sa2

def fit_quality_plots(mod,rdat,files,mirrors,ax=None,min_loss=None,max_loss=None,include_fits=True,data_ls='b.',data_label="Data",replot=True,vertical_adjust=0,cumulative=False):
    pi = rdat.prediction_indices
    meas = rdat.average
    r0 = rdat.rho0
    sf = mod.helios.soiling_factor
    y = []
    y_hat = []
    if min_loss is None:
        min_loss = 0
    if max_loss is None:
        max_loss = 0
    if ax is None:
        fig,ax = plt.subplots()

    for ii,f in enumerate(files):
        mm = meas[f][:,mirrors]
        sfm = sf[f][mirrors,:]
        if cumulative:
            print(f)
            cumulative_loss = 100*(r0[f][mirrors]-mm)
            cumulative_loss -= cumulative_loss[0,:]
            cumulative_loss_prediction = 100*r0[f][mirrors][:,np.newaxis]*(1-sfm[:,pi[f]])
            cumulative_loss_prediction -= cumulative_loss_prediction[:,0][:,np.newaxis]
            cumulative_loss_prediction = cumulative_loss_prediction.transpose()
            y += [cumulative_loss.flatten()]
            y_hat += [cumulative_loss_prediction.flatten()]
        else:
            delta_loss = -100*np.diff(mm,axis=0).flatten()
            delta_rho_prediction = 100*r0[f][mirrors]*sfm[:,pi[f]].transpose()
            mu_delta_loss = -np.diff(delta_rho_prediction,axis=0).flatten()
            y += [delta_loss]
            y_hat += [mu_delta_loss]

        min_loss = np.min([min_loss,np.min(y[-1]),np.min(y_hat[-1])])
        max_loss = np.max([max_loss,np.max(y[-1]),np.max(y_hat[-1])])

    y_flat = np.concatenate(y,axis=0)
    y_hat_flat = np.concatenate(y_hat,axis=0)
    rmse = np.sqrt( np.mean( (y_flat-y_hat_flat)**2 ) )
    ax.plot(y_flat,y_hat_flat,data_ls,label=data_label+f", RMSE={rmse:.3f}")
    if include_fits:
        R = np.corrcoef(y_flat,y_hat_flat)[0,1]
        p = np.polyfit(y_flat,y_hat_flat,deg=1)

    
    w = max_loss - min_loss
    print(f"min_loss={min_loss},max_loss={max_loss}")
    min_loss -= 0.1*w
    max_loss += 0.1*w
    if replot:
        ax.plot([min_loss,max_loss],[min_loss,max_loss],'k-',label="Ideal")
    ax.set_ylim((min_loss,max_loss))
    ax.set_xlim((min_loss,max_loss))
    ax.set_box_aspect(1)

    if include_fits:
        linear_fit_values = p[1] + p[0]*np.array([min_loss,max_loss])
        ax.plot([min_loss,max_loss],linear_fit_values ,'r:',label=data_label+"_fit")
        ax.annotate(fr'$R$={R:.2f}', xy=(0.05, 0.92+vertical_adjust), xycoords='axes fraction')
        ax.set_ylabel(f"Predicted={p[0]:.2f}*measured + {p[1]:.2f}",fontsize=12)
        ax.legend(loc='lower right')
    else:
        ax.set_ylabel(f"Predicted",fontsize=12)  
        ax.legend(loc='best')
    ax.set_xlabel(r'Measured',fontsize=12)
    plt.tight_layout()
    
    
    if ax is None:
        return fig,ax
       
def summarize_fit_quality(model,ref,train_experiments,train_mirrors,
                            test_mirrors,test_experiments,min_loss,max_loss,
                            save_file,figsize=(8,6),include_fits=True):

    fig,ax = plt.subplots(nrows=1,ncols=3,
                          sharex=True,sharey=True,
                          figsize=figsize)
    print('1')
    fit_quality_plots(model,
                    ref,
                    train_experiments,
                    train_mirrors,
                    ax=ax[0],
                    min_loss=min_loss,
                    max_loss=max_loss,
                    include_fits=include_fits)
    
    print('2')
    fit_quality_plots(model,
                    ref,
                    train_experiments,
                    test_mirrors,
                    ax=ax[1],
                    min_loss=min_loss,
                    max_loss=max_loss,
                    include_fits=include_fits)

    print('3')
    fit_quality_plots(model,
                        ref,
                        test_experiments,
                        train_mirrors+test_mirrors,
                        ax=ax[2],
                        min_loss=min_loss,
                        max_loss=max_loss,
                        include_fits=include_fits)

    ax[0].set_title('Training mirror(s)',fontsize=14)
    ax[1].set_title('Test mirror(s) \n (training interval)',fontsize=16)
    ax[2].set_title('Test experiments\n (all tilts)',fontsize=16)
    fig.tight_layout(pad=5)
    fig.savefig(save_file+"_fit_quality.pdf",bbox_inches='tight')

    return fig,ax

def daily_soiling_tilt_all_data( sim_dat: smb.simulation_inputs,
                                    model_save_file: str,
                                    M: int = 1000,
                                    dust_type="TSP",
                                    tilt:float = None,
                                    trim_percents = None):

    # get daily sums for \alpha and \alpha^2
    df = [pd.read_excel(f,"Weather") for f in sim_dat.file_name.values()]
    df = pd.concat(df)
    df.sort_values(by="Time",inplace=True)

    prototype_pm = getattr(sim_dat.dust,dust_type)[0]
    df['alpha'] = df[dust_type]/prototype_pm
    df['date'] = (df['Time'].dt.date)
    df['alpha2'] = df['alpha']**2
    daily_sum_alpha = (df.groupby('date')['alpha'].sum()).values
    daily_sum_alpha2 = (df.groupby('date')['alpha2'].sum()).values

    if trim_percents is not None:
        xl,xu = np.percentile(daily_sum_alpha,trim_percents,axis=None)
        mask = ((daily_sum_alpha>=xl) & (daily_sum_alpha<=xu))
        daily_sum_alpha = daily_sum_alpha[mask]
        daily_sum_alpha2 = daily_sum_alpha2[mask]

    if tilt is not None:
        daily_sum_alpha = daily_sum_alpha*np.cos(np.radians(tilt))
        daily_sum_alpha2 = daily_sum_alpha2*np.cos(np.radians(tilt))**2

    # simulate
    sims = soiling_rate(daily_sum_alpha,
                        daily_sum_alpha2,
                        model_save_file,
                        M=M)

    
    return sims,daily_sum_alpha,daily_sum_alpha2

<|MERGE_RESOLUTION|>--- conflicted
+++ resolved
@@ -50,10 +50,6 @@
            
             tr = rdat.times[e]
             tr = (tr-tr[0]).astype('timedelta64[s]').astype(np.float64)/3600/24
-<<<<<<< HEAD
-            idx, = np.where(rdat.tilts[e][:,-1] == t)
-=======
->>>>>>> 107e6ff6
             
             idx, = np.where(rdat.tilts[e][:,0] == t)
             idxs, = np.where(mod.helios.tilt[e][:,0] == t)
@@ -64,19 +60,11 @@
 
             if t==0 and any("augusta".lower() in value.lower() for value in sdat.file_name.values()):
                 idx = idx[1:]   # In the Port Augusta data the first mirror is cleaned every time and used as control reference
-<<<<<<< HEAD
-            idxs, = np.where(mod.helios.tilt[e][:,-1] == t)
-=======
->>>>>>> 107e6ff6
             if t==0 and any("augusta".lower() in value.lower() for value in sdat.file_name.values()):
                 idxs = idxs[1:]   # In the Port Augusta data the first mirror is cleaned every time and used as control reference
                         
             if t==0 and any("mildura".lower() in value.lower() for value in sdat.file_name.values()):
                 idx = idx[2:]   # In the Mildura data the first mirror is cleaned every time and used as control reference and the 2nd is used for Heliostat comparison
-<<<<<<< HEAD
-            idxs, = np.where(mod.helios.tilt[e][:,-1] == t)
-=======
->>>>>>> 107e6ff6
             if t==0 and any("mildura".lower() in value.lower() for value in sdat.file_name.values()):
                 idxs = idxs[2:]   # In the Mildura data the first mirror is cleaned every time and used as control reference and the 2nd is used for Heliostat comparison
     
@@ -101,17 +89,10 @@
                     a.axvline(x=tr[-1],ls=':',color='red')
                     a.patch.set_facecolor(color='yellow')
                     a.patch.set_alpha(0.2)
-<<<<<<< HEAD
-                ax[jj,ii].errorbar(tr,m,yerr=error_two_sigma,label=f'{orientation[ii][kk]}',color=color)
-                
-            
-            ym = r0*mod.helios.soiling_factor[e][idxs,0:rdat.prediction_indices[e][-1]] # ensure columns are time index
-=======
             
             ym = r0*mod.helios.soiling_factor[e][idxs,0:rdat.prediction_indices[e][-1]+1] # ensure columns are time index # +1 is required to include the last time point (slicing would exclude it)
             # ref_output[e][jj] = ym
             ref_output[(e, int(t))] = ym.copy()
->>>>>>> 107e6ff6
             if ym.ndim == 1:
                 ym += (1.0-ym[0])
             else:
@@ -172,11 +153,6 @@
             fs = r"{0:s} $\frac{{\mu g}}{{m^3}}$"
             a2a.set_ylabel('Wind Speed (m/s)', color='green')
 
-<<<<<<< HEAD
-    for ii,row in enumerate(ax):
-        for jj,a in enumerate(row):
-            if ii < len(tilts[0]):
-=======
     # for ii,row in enumerate(ax):
         # for jj,a in enumerate(row):
         #     if ii < len(tilts):
@@ -211,7 +187,6 @@
     for ii, row in enumerate(ax):
         for jj, a in enumerate(row):
             if ii < len(tilts):
->>>>>>> 107e6ff6
                 if yticks is None:
                     a.set_ylim((0.85, 1.01))
                     a.set_yticks((0.85, 0.90, 0.95, 1.0))
@@ -224,23 +199,6 @@
 
                 if ii in rows_with_legend and jj == 0:
                     ang = rdat.reflectometer_incidence_angle[jj]
-<<<<<<< HEAD
-                if jj == 0 and ii == 3:
-                    ang = rdat.reflectometer_incidence_angle[jj]
-                    a.set_ylabel(r"Normalized reflectance $\rho(0)-\rho(t)$ at "+str(ang)+"$^{{\circ}}$")
-                if (ii in rows_with_legend) and (jj==0):
-                    # a.legend(loc='center',ncol=2,bbox_to_anchor=(0.25,0.5))
-                    h_legend,labels_legend = a.get_legend_handles_labels()
-                if (ii in rows_with_legend) and (jj==1):
-                    h, l = a.get_legend_handles_labels()
-                    for ll in range(len(l)):
-                        if l[ll] not in labels_legend:
-                            h_legend.append(h[ll])
-                            labels_legend.append(l[ll])
-
-            elif ii == len(tilts[0]):
-                a.set_yticks((0,150,300,450,600))
-=======
                     a.set_ylabel(r"Normalized reflectance $\rho(0)-\rho(t)$ at " + str(ang) + "$^{{\circ}}$")
 
                 # Get legend handles and labels
@@ -259,7 +217,6 @@
 
             elif ii == len(tilts):
                 a.set_yticks((0, 150, 300))
->>>>>>> 107e6ff6
             else:
                 a.set_yticks((0, 50, 100))
     
@@ -267,16 +224,12 @@
     unique_labels = []
     unique_handles = []
 
-<<<<<<< HEAD
-    fig.legend(h_legend,labels_legend,ncol=num_legend_cols,
-=======
     for handle, label in zip(handles_leg, labels_leg):
         if label not in unique_labels:  # Check if the label is already in the unique list
             unique_labels.append(label)  # Add unique label
             unique_handles.append(handle)  # Add corresponding handle
 
     fig.legend(unique_handles,unique_labels,ncol=num_legend_cols,
->>>>>>> 107e6ff6
                bbox_to_anchor=(0.9025+legend_shift[0],1.025+legend_shift[1]),bbox_transform=fig.transFigure)
     fig.subplots_adjust(wspace=0.1, hspace=0.3)
     fig.tight_layout()

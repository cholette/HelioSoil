--- conflicted
+++ resolved
@@ -17,12 +17,9 @@
 from pysolar import solar, radiation
 import datetime
 import pytz
-<<<<<<< HEAD
 from scipy.optimize import minimize_scalar
 from scipy.integrate import cumulative_trapezoid as cumtrapz
 from scipy.spatial.distance import cdist
-=======
->>>>>>> 4a8aaa99
 import copy
 from copylot import CoPylot
 from soiling_model.base_models import physical_base,constant_mean_base, sun

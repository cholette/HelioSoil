--- conflicted
+++ resolved
@@ -600,19 +600,7 @@
             self.start_datetime[ii] = time.iloc[0]
             self.end_datetime[ii] = time.iloc[-1]
             
-<<<<<<< HEAD
-            self.time[ii] = time
-
-            if verbose:
-                T = ( (time.iloc[-1]-time.iloc[0]).days)
-                _print_if("Length of simulation for file "+files[ii]+": "+str(T)+" days",verbose)
-
-            self.dt[ii] = (self.time[ii][1]-self.time[ii][0]).total_seconds() #np.diff(self.time[ii])[0].astype(float) # [s] assumed constant. Make float for later computations
-            self.time_diff[ii] = (self.time[ii].values-self.time[ii].values.astype('datetime64[D]')).astype('timedelta64[h]').astype('int')  # time difference from midnight in integer hours
-            self.air_temp[ii] = np.array(weather.loc[:,'AirTemp'])
-=======
             _print_if(f"Importing site data (weather,time). Using dust_type = {dust_type[ii]}, test_length = {(self.end_datetime[ii]-self.start_datetime[ii]).days} days", verbose)
->>>>>>> 4a8aaa99
             
             self.time[ii] = time
             self.dt[ii] = (self.time[ii][1] - self.time[ii][0]).total_seconds()

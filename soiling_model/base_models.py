import numpy as np
from numpy import matlib
from numpy import radians as rad
import pandas as pd
import matplotlib.pyplot as plt
from matplotlib.cm import turbo
from warnings import warn
import copy
from scipy.interpolate import interp2d
from soiling_model.utilities import _print_if,_ensure_list,\
                                    _extinction_function,_same_ext_coeff,\
                                    _import_option_helper,_parse_dust_str
from textwrap import dedent
from scipy.integrate import cumulative_trapezoid
from scipy.spatial.distance import cdist
import copy
from tqdm import tqdm

tol = np.finfo(float).eps # machine floating point precision

class soiling_base:
    def __init__(self):
        """
        Initializes the base model class with parameters from a file.
        
        Args:
            file_params (str): Path to the Excel file containing the model parameters.
        
        Attributes:
            latitude (float): Latitude of the site in degrees.
            longitude (float): Longitude of the site in degrees.
            timezone_offset (float): Timezone offset from GMT in hours.
            hrz0 (float): Site roughness height ratio.
            loss_model (str): Either "geometry" or "mie" to specify the loss model.
            constants (constants): An instance of the constants class.
            helios (helios): An instance of the helios class.
            sigma_dep (float): Standard deviation of the deposition velocity.
            Ra (float): Aerodynamic resistance.
        """
        self.latitude = None                  # latitude in degrees of site
        self.longitude = None                 # longitude in degrees of site
        self.timezone_offset = None           # [hrs from GMT] timezone of site
        self.constants = constants()          # a subclass for constant
        self.helios = helios()                # a subclass containing information about the heliostats
        self.sigma_dep = None                 # standard deviation for deposition velocity
        self.loss_model = None                # either "geometry" or "mie"

    def import_site_data_and_constants(self,file_params,verbose=True):
        
        _print_if(f"\nLoading data from {file_params} ... ",verbose)
        table = pd.read_excel(file_params,index_col="Parameter")

        # optional parameter imports
        try:
            self.latitude = float(table.loc['latitude'].Value)                  # latitude in degrees of site
            self.longitude = float(table.loc['longitude'].Value)                # longitude in degrees of site
            self.timezone_offset = float(table.loc['timezone_offset'].Value)    # [hrs from GMT] timezone of site
        except:
            _print_if(dedent(f"""\
            You are missing at least one of (lat,lon,timezone_offset) in:
            {file_params}
            Field performance cannot be simulated until all of these are defined. """),verbose)
            self.latitude = None
            self.longitude = None
            self.timezone_offset = None

        self.constants.import_constants(file_params,verbose=verbose)

class physical_base(soiling_base):
    def __init__(self):
        super().__init__()
        self.hrz0 =None                       # [-] site roughness height ratio

    def import_site_data_and_constants(self,file_params,verbose=True):
        super().import_site_data_and_constants(file_params)                               
        table = pd.read_excel(file_params,index_col="Parameter")

        try:
            self.loss_model = table.loc['loss_model'].Value     # either "geometry" or "mie"
        except:
            _print_if(f"No loss model defined in {file_params}. You will need to define this before simulating",verbose)

        try:
            self.hrz0 =float(table.loc['hr_z0'].Value)          # [-] site roughness height ratio
        except:
            _print_if(f"No hrz0 model defined in {file_params}. You will need to define this before simulating",verbose)

    def deposition_velocity(self,dust,wind_speed=None,air_temp=None,hrz0=None,verbose=True,Ra=True):
        dust = dust
        constants = self.constants
        if hrz0 == None: # hrz0 from constants file
            hrz0 = self.hrz0
            _print_if("No value for hrz0 supplied. Using value in self.hrz0 = "+str(self.hrz0)+".",verbose)
        else:
            _print_if("Value for hrz0 = "+str(hrz0)+" supplied. Value in self.hrz0 ignored.",verbose)

        # N_sims = sim_in.N_simulations
        # _print_if("Calculating deposition velocity for each of the "+str(N_sims)+" simulations",verbose)

        
        D_meters = dust.D[0]*1e-6  # µm --> m
        Ntimes = len(wind_speed) #.shape[0]

        Cc = 1+2*(constants.air_lambda_p/D_meters)* \
                (constants.A_slip[0]+constants.A_slip[1]*\
                    np.exp(-constants.A_slip[2]*D_meters/constants.air_lambda_p)) # slip correction factor
                
        # computation of the gravitational settling velocity
        vg = (constants.g*(D_meters**2)*Cc*(dust.rho[0]))/(18*constants.air_mu);    # terminal velocity [m/s] if Re<0.1 
        Re = constants.air_rho*vg*D_meters/constants.air_mu                      # Reynolds number for vg(Re<0.1)
        for ii in range(constants.N_iter):
            Cd_g = 24/Re
            Cd_g[Re>constants.Re_Limit[0]] = 24/Re[Re>constants.Re_Limit[0]] * \
                (1 + 3/16*Re[Re>constants.Re_Limit[0]] + 9/160*(Re[Re>constants.Re_Limit[0]]**2)*\
                    np.log(2*Re[Re>constants.Re_Limit[0]]))
            Cd_g[Re>constants.Re_Limit[1]] = 24/Re[Re>constants.Re_Limit[1]] * (1 + 0.15*Re[Re>constants.Re_Limit[1]]**0.687)      
            Cd_g[Re>constants.Re_Limit[2]] = 0.44;      
            vnew = np.sqrt(4*constants.g*D_meters*Cc*dust.rho[0]/(3*Cd_g*constants.air_rho))
            if max(abs(vnew-vg)/vnew)<constants.tol:
                vg = vnew
                break
            vg = vnew
            Re = constants.air_rho*vg*D_meters/constants.air_mu
        if ii == constants.N_iter:
            _print_if('Max iter reached in Reynolds calculation for gravitational settling velocity',verbose)
            
        # computation of the settling velocity due to inertia and diffusion
        u_friction = constants.k_von_Karman*wind_speed/np.log(hrz0)                                           # [m/s] friction velocity
        diffusivity = constants.k_Boltzman/(3*np.pi*constants.air_mu)* \
            np.transpose(matlib.repmat(air_temp+273.15,len(D_meters),1))* \
                matlib.repmat(Cc/D_meters,Ntimes,1)                                                      # [m^2/s] brownian diffusivity (Stokes-Einstein expression)
        Schmidt_number = constants.air_nu/diffusivity                                                               # Schmidt number
        Stokes_number = np.transpose(matlib.repmat((u_friction**2),len(D_meters),1))* \
            vg/constants.air_nu/constants.g                                                                         # Stokes number
        Cd_momentum = constants.k_von_Karman**2/((np.log(hrz0))**2)                                                # drag coefficient for momentum
        E_brownian = Schmidt_number**(-2/3)                                                                         # Brownian factor
        E_impaction = (Stokes_number**constants.beta_EIM)/(constants.alpha_EIM+Stokes_number**constants.beta_EIM)   # Impaction factor (Giorgi, 1986)
        E_interception = 0                                                                                          # Interception factor (=0 in this model)
        R1 = np.exp(-np.sqrt(Stokes_number))                                                                        # 'stick' factor for boundary layer resistance computation
        R1[R1<=tol]=tol                                                                                             # to avoid division by 0
        if Ra:
            aerodynamic_resistance = 1/(Cd_momentum*wind_speed) 
            _print_if('Aerodynamic resistance is considered',verbose)                                                   # [s/m] 
        elif not Ra:
            aerodynamic_resistance = 0
            _print_if('Aerodynamic resistance is neglected',verbose)
        else:
            _print_if('Choose whether or not considering the aerodynamic resistance',verbose)
        
        boundary_layer_resistance = 1/(constants.eps0*\
            np.transpose(matlib.repmat((u_friction),len(D_meters),1))*R1*\
                (E_brownian+E_impaction+E_interception)) # [s/m]
        
        # Rt = np.transpose(matlib.repmat(aerodynamic_resistance,len(D_meters),1))+boundary_layer_resistance
        
        vt = 1/(np.transpose(matlib.repmat(aerodynamic_resistance,len(D_meters),1))\
            +boundary_layer_resistance)   # [m/s]

        vz = (vg + vt).transpose() # [m/s]

        return(aerodynamic_resistance,boundary_layer_resistance,vg,vt,vz)

    def deposition_flux(self,simulation_inputs,hrz0=None,verbose=True,Ra=True):
        sim_in = simulation_inputs
        helios = self.helios
        dust = sim_in.dust
        constants = self.constants
        if hrz0 == None: # hrz0 from constants file
            hrz0 = self.hrz0
            _print_if("No value for hrz0 supplied. Using value in self.hrz0 = "+str(self.hrz0)+".",verbose)
        else:
            _print_if("Value for hrz0 = "+str(hrz0)+" supplied. Value in self.hrz0 ignored.",verbose)

        N_sims = sim_in.N_simulations
        _print_if("Calculating deposition velocity for each of the "+str(N_sims)+" simulations",verbose)

        files = list(sim_in.wind_speed.keys())
        for f in list(files):
            D_meters = dust.D[f]*1e-6  # µm --> m
            Ntimes = len(sim_in.wind_speed[f]) #.shape[0]
            Nhelios = helios.tilt[f].shape[0] 
            Nd = D_meters.shape[0]

            Cc = 1+2*(constants.air_lambda_p/D_meters)* \
                    (constants.A_slip[0]+constants.A_slip[1]*\
                        np.exp(-constants.A_slip[2]*D_meters/constants.air_lambda_p)) # slip correction factor
                    
            # computation of the gravitational settling velocity
            vg = (constants.g*(D_meters**2)*Cc*(dust.rho[f]))/(18*constants.air_mu);    # terminal velocity [m/s] if Re<0.1 
            Re = constants.air_rho*vg*D_meters/constants.air_mu                      # Reynolds number for vg(Re<0.1)
            for ii in range(constants.N_iter):
                Cd_g = 24/Re
                Cd_g[Re>constants.Re_Limit[0]] = 24/Re[Re>constants.Re_Limit[0]] * \
                    (1 + 3/16*Re[Re>constants.Re_Limit[0]] + 9/160*(Re[Re>constants.Re_Limit[0]]**2)*\
                        np.log(2*Re[Re>constants.Re_Limit[0]]))
                Cd_g[Re>constants.Re_Limit[1]] = 24/Re[Re>constants.Re_Limit[1]] * (1 + 0.15*Re[Re>constants.Re_Limit[1]]**0.687)      
                Cd_g[Re>constants.Re_Limit[2]] = 0.44;      
                vnew = np.sqrt(4*constants.g*D_meters*Cc*dust.rho[f]/(3*Cd_g*constants.air_rho))
                if max(abs(vnew-vg)/vnew)<constants.tol:
                    vg = vnew
                    break
                vg = vnew
                Re = constants.air_rho*vg*D_meters/constants.air_mu
            if ii == constants.N_iter:
                _print_if('Max iter reached in Reynolds calculation for gravitational settling velocity',verbose)
                
            # computation of the settling velocity due to inertia and diffusion
            u_friction = constants.k_von_Karman*sim_in.wind_speed[f]/np.log(hrz0)                                           # [m/s] friction velocity
            diffusivity = constants.k_Boltzman/(3*np.pi*constants.air_mu)* \
                np.transpose(matlib.repmat(sim_in.air_temp[f]+273.15,len(D_meters),1))* \
                    matlib.repmat(Cc/D_meters,Ntimes,1)                                                      # [m^2/s] brownian diffusivity (Stokes-Einstein expression)
            Schmidt_number = constants.air_nu/diffusivity                                                               # Schmidt number
            Stokes_number = np.transpose(matlib.repmat((u_friction**2),len(D_meters),1))* \
                vg/constants.air_nu/constants.g                                                                         # Stokes number
            Cd_momentum = constants.k_von_Karman**2/((np.log(hrz0))**2)                                                # drag coefficient for momentum
            E_brownian = Schmidt_number**(-2/3)                                                                         # Brownian factor
            E_impaction = (Stokes_number**constants.beta_EIM)/(constants.alpha_EIM+Stokes_number**constants.beta_EIM)   # Impaction factor (Giorgi, 1986)
            E_interception = 0                                                                                          # Interception factor (=0 in this model)
            R1 = np.exp(-np.sqrt(Stokes_number))                                                                        # 'stick' factor for boundary layer resistance computation
            R1[R1<=tol]=tol                                                                                             # to avoid division by 0
            if Ra:
                aerodynamic_resistance = 1/(Cd_momentum*sim_in.wind_speed[f]) 
                _print_if('Aerodynamic resistance is considered',verbose)                                                   # [s/m] 
            elif not Ra:
                aerodynamic_resistance = 0
                _print_if('Aerodynamic resistance is neglected',verbose)
            else:
                _print_if('Choose whether or not considering the aerodynamic resistance',verbose)
            
            boundary_layer_resistance = 1/(constants.eps0*\
                np.transpose(matlib.repmat((u_friction),len(D_meters),1))*R1*\
                    (E_brownian+E_impaction+E_interception)) # [s/m]
            
            # Rt = np.transpose(matlib.repmat(aerodynamic_resistance,len(D_meters),1))+boundary_layer_resistance
            
            vt = 1/(np.transpose(matlib.repmat(aerodynamic_resistance,len(D_meters),1))\
                +boundary_layer_resistance)   # [m/s]
            
            # computation of vertical deposition velocity
            vz = (vg + vt).transpose() # [m/s]
            
            helios.pdfqN[f] = np.empty((Nhelios,Ntimes,Nd))
            for idx in range(helios.tilt[f].shape[0]):
                Fd = np.cos(rad(helios.tilt[f][idx,:]))*vz   # Flux per unit concentration at each time, for each heliostat [m/s] (Eq. 28 in [1] without Cd)
                if Fd.min() < 0:
                    warn("Deposition velocity is negative (min value: "+str(Fd.min())+"). Setting negative components to zero.")
                    Fd[Fd<0]=0
                helios.pdfqN[f][idx,:,:] = Fd.transpose()*dust.pdfN[f]*1e6  # Dust flux pdf, i.e. [dq[particles/(s*m^2)]/dLog_{10}(D[µm]) ] deposited on 1m2. 1e6 for cm^3->m^3 
            
        self.helios = helios
        
    def adhesion_removal(self,simulation_inputs,verbose=True):
        _print_if("Calculating adhesion/removal balance",verbose)
        helios = self.helios
        dust = simulation_inputs.dust
        dt = simulation_inputs.dt
        constants = self.constants
        files = list(simulation_inputs.time.keys())
        
        for f in files:
            D_meters = dust.D[f]*1e-6  # Change to µm
            youngs_modulus_composite = 4/3*((1-dust.poisson[f]**2)/dust.youngs_modulus[f] + \
                (1-helios.poisson**2)/helios.youngs_modulus)**(-1);                             # [N/m2] composite Young modulus 
            hamaker_system = np.sqrt(dust.hamaker[f]*helios.hamaker)                            # [J] system Hamaker constant (Israelachvili)
            work_adh = hamaker_system/(12*np.pi*constants.D0**2)                                # [J/m^2] work of adhesion
            radius_sep = ((3*np.pi*work_adh*D_meters**2)/(8*youngs_modulus_composite))**(1/3)   # [m] contact radius at separation (JKR model)
            F_adhesion = 3/4*np.pi*work_adh*D_meters                                            # [N] van der Waals adhesion force (JKR model)
            F_gravity = dust.rho[f]*np.pi/6*constants.g*D_meters**3                             # [N] weight force   

            if helios.stow_tilt == None: # No common stow angle supplied. Need to use raw tilts to compute removal moments
                _print_if("  No common stow_tilt. Use values in helios.tilt to compute removal moments. This might take some time.",verbose)
                Nhelios = helios.tilt[f].shape[0]
                Ntimes = helios.tilt[f].shape[1]
                helios.pdfqN[f] = cumulative_trapezoid(y=helios.pdfqN[f],dx=dt[f],axis=1,initial=0) # Accumulate in time so that we ensure we remove all dust present on mirror if removal condition is satisfied at a particular time
                for h in range(Nhelios):
                    for k in range(Ntimes):
                        mom_removal = np.sin(rad(helios.tilt[f][h,k]))* F_gravity*np.sqrt((D_meters**2)/4-radius_sep**2) # [Nm] removal moment exerted by gravity at each tilt for each diameter
                        mom_adhesion =  (F_adhesion+F_gravity*np.cos(rad(helios.tilt[f][h,k])))*radius_sep             # [Nm] adhesion moment  
                        helios.pdfqN[f][h,k::,mom_adhesion<mom_removal] = 0 # ALL dust desposited at this diameter up to this point falls off
                
                helios.pdfqN[f] = np.gradient(helios.pdfqN[f],dt[f],axis=1) # Take derivative so that pdfqN is the rate at wich dust is deposited at each diameter

            else: # common stow angle at night for all heliostats. Assumes tilt at night is close to vertical at night.
                # Since the heliostats are stowed at a large tilt angle at night, we assume that any dust that falls off at this stow
                # is never deposited. This introduces a small error since the dust deposited during the day never affects the reflectance, but faster computation.
                _print_if("  Using common stow_tilt. Assumes all heliostats are stored at helios.stow_tilt at night.",verbose)
                mom_removal = np.sin(rad(helios.stow_tilt))* F_gravity*np.sqrt((D_meters**2)/4-radius_sep**2) # [Nm] removal moment exerted by gravity
                mom_adhesion =  (F_adhesion+F_gravity*np.cos(rad(helios.stow_tilt)))*radius_sep             # [Nm] adhesion moment
                helios.pdfqN[f][:,:,mom_adhesion<mom_removal] = 0 # Remove this diameter from consideration
        
        self.helios = helios
    
    def calculate_delta_soiled_area(self,simulation_inputs,sigma_dep=None,verbose=True): 
        
        # info and error checking
        _print_if("Calculating soil deposited in a timestep [m^2/m^2]",verbose)
        
        sim_in = simulation_inputs
        helios = self.helios
        dust = sim_in.dust
        extinction_weighting = helios.extinction_weighting
        
        files = list(sim_in.wind_speed.keys())
        for f in files:
            D_meters = dust.D[f]*1e-6
            helios.delta_soiled_area[f] = np.empty((helios.tilt[f].shape[0],helios.tilt[f].shape[1]))
            
            if sigma_dep is not None or self.sigma_dep is not None:
                helios.delta_soiled_area_variance[f] = np.empty((helios.tilt[f].shape[0],helios.tilt[f].shape[1]))

            # compute alpha
            try:
                attr = _parse_dust_str(sim_in.dust_type[f])
                den = getattr(dust,attr) # dust.(sim_in.dust_type[f])
            except:
                raise ValueError("Dust measurement = "+sim_in.dust_type[f]+\
                    " not present in dust class. Use dust_type="+sim_in.dust_type[f]+\
                        " option when loading the simulation data.")
            alpha = sim_in.dust_concentration[f]/den[f]

            # Compute the area coverage by dust at each time step
            N_helios = helios.tilt[f].shape[0]
            N_times = helios.tilt[f].shape[1]
            for ii in range(N_helios):
                for jj in range(N_times):

                    # if loss_model == 'geometry':
                    #     # The below two integrals are equivalent, but the version with the log10(D)
                    #     # as the independent variable is used due to the log spacing of the diameter grid
                    #     #
                    #     # helios.delta_soiled_area[f][ii,jj] = alpha[jj] * np.trapz(helios.pdfqN[f][ii,jj,:]*\
                    #     #     (np.pi/4*D_meters**2)*sim_in.dt[f]/dust.D[f]/np.log(10),dust.D[f])
                        
                    #     helios.delta_soiled_area[f][ii,jj] = alpha[jj] * np.pi/4 *np.trapz(helios.pdfqN[f][ii,jj,:]*\
                    #         (D_meters**2)*sim_in.dt[f],np.log10(dust.D[f]))
                    # else: # loss_model == "mie"
                    helios.delta_soiled_area[f][ii,jj] = alpha[jj] * np.pi/4 * np.trapz(helios.pdfqN[f][ii,jj,:]*\
                        (D_meters**2)*sim_in.dt[f]*extinction_weighting[f][ii,:],np.log10(dust.D[f])) # pdfqN includes cos(tilt)

            # variance of noise for each measurement
            if sigma_dep is not None:
                theta = np.radians(self.helios.tilt[f])
                helios.delta_soiled_area_variance[f] = sigma_dep**2 * (alpha**2*np.cos(theta)**2)
                # sigma_dep**2*helios.inc_ref_factor[f]*np.cumsum(alpha**2*np.cos(theta)**2,axis=1)
            elif self.sigma_dep is not None:
                theta = np.radians(self.helios.tilt[f])
                helios.delta_soiled_area_variance[f] = self.sigma_dep**2 * (alpha**2*np.cos(theta)**2)

        self.helios = helios
    
    def plot_area_flux(self,sim_data,exp_idx,hel_id,air_temp,wind_speed,
                        tilt=0.0,hrz0=None,constants=None,
                        ax=None,Ra=True,verbose=True):
        
        dummy_sim = simulation_inputs()

        for att_name in sim_data.dust.__dict__.keys():
            val = {0:getattr(sim_data.dust,att_name)[exp_idx]}
            setattr(dummy_sim.dust,att_name,val)
        
        # dummy_sim.dust.import_dust(dust_file,verbose=False,dust_measurement_types="PM10")
        dummy_sim.air_temp = {0:np.array([air_temp])}
        dummy_sim.wind_speed = {0:np.array([wind_speed])}
        dummy_sim.dt = {0:1.0}
        dummy_sim.dust_type = {0:"PM10"}                    # this doesn't matter for this function
        dummy_sim.dust_concentration = {0:np.array([dummy_sim.dust.PM10[0]])}   # makes alpha = 1
        dummy_sim.N_simulations = 1

        if self.loss_model == "mie":
            dummy_sim.source_normalized_intensity = {0:sim_data.source_normalized_intensity[exp_idx]}
            dummy_sim.source_wavelength = {0:sim_data.source_wavelength[exp_idx]}
            acceptance_angle = self.helios.acceptance_angles[exp_idx][hel_id]
            _print_if("Loss model is ""mie"" ",verbose)
        else:
            _print_if("Loss model is ""geometry"". Extinction weights are unity for all diameters.",verbose)
            acceptance_angle = np.nan

        dummy_model = copy.deepcopy(self)
        dummy_model.helios = helios()
        dummy_model.helios.tilt = {0:np.array([[tilt]])}
        dummy_model.sigma_dep = None
        dummy_model.loss_model = self.loss_model
        # dummy_model.helios.acceptance_angles = [acceptance_angle]
        # dummy_model.helios.extinction_weighting = {0:np.atleast_2d(self.helios.extinction_weighting[exp_idx][0,:])}
        dummy_model.helios.extinction_weighting = {0:np.atleast_2d(self.helios.extinction_weighting[exp_idx][hel_id,:])}
        
        fmt = "Setting constants.{0:s} to {1:s} (was {2:s})"
        if constants is not None:
            for kk in constants.keys():
                temp = str(getattr(dummy_model.constants,kk))
                print(fmt.format(str(kk), str(constants[kk]),temp))
                setattr(dummy_model.constants,kk,constants[kk])

        if hrz0 is None:
            hrz0 = dummy_model.hrz0        
            dummy_model.deposition_flux(dummy_sim,Ra=Ra)
        else:
            dummy_model.deposition_flux(dummy_sim,hrz0=hrz0,Ra=Ra)

        dummy_model.calculate_delta_soiled_area(dummy_sim)

        if ax is None:
            _,ax1 = plt.subplots()
        else:
            ax1 = ax

        title = f''' 
                        Area loss rate for given dust distribution at acceptance angle {acceptance_angle*1e3:.2f} mrad,
                        wind_speed= {wind_speed:.1f} m/s, air_temperature={air_temp:.1f} C
                        (total area loss is {dummy_model.helios.delta_soiled_area[0][0,0]:.2e} $m^2$/($s\cdot m^2$))
                '''
        area_loss_rate = (dummy_model.helios.pdfqN[0][0,0,:]*np.pi/4*dummy_sim.dust.D[0]**2*1e-12*dummy_model.helios.extinction_weighting[0][0,:])
        ax1.plot(dummy_sim.dust.D[0],area_loss_rate)
        ax1.set_title(title.format(wind_speed,air_temp,))
        ax1.set_xlabel(r"D [$\mu$m]")
        ax1.set_ylabel(r'$\frac{dA [m^2/m^2/s] }{dLog(D \;[\mu m])}$', color='black',size=20)
        plt.xscale('log')   
        ax1.set_xticks([0.001,0.01,0.1,1,2.5,4,10,20,100])

class constant_mean_base(soiling_base):
    def __init__(self):
        super().__init__()
        self.mu_tilde = None
    
    def import_site_data_and_constants(self,file_params,verbose=True):
        super().import_site_data_and_constants(file_params)                               
        table = pd.read_excel(file_params,index_col="Parameter")
        try:
            self.mu_tilde =float(table.loc['mu_tilde'].Value)          # [-] constant average deposition
        except:
            _print_if(f"No mu_tilde model defined in {file_params}. You will need to define this before simulating",verbose)

    def calculate_delta_soiled_area(self,simulation_inputs,mu_tilde=None,sigma_dep=None,verbose=True):

        _print_if("Calculating soil deposited in a timestep [m^2/m^2]",verbose)
        
        sim_in = simulation_inputs
        helios = self.helios
        dust = sim_in.dust

        if mu_tilde == None: # use value in self
            mu_tilde = self.mu_tilde
        else:
            mu_tilde = mu_tilde
            _print_if("Using supplied value for mu_tilde = "+str(mu_tilde),verbose)

        if sigma_dep is not None or self.sigma_dep is not None:
            if sigma_dep == None: # use value in self
                sigma_dep = self.sigma_dep
            else:
                sigma_dep = sigma_dep
                _print_if("Using supplied value for sigma_dep = "+str(sigma_dep),verbose)
        
        files = list(sim_in.time.keys())
        for f in files:
            helios.delta_soiled_area[f] = np.empty((helios.tilt[f].shape[0],helios.tilt[f].shape[1]))

            # compute alpha
            try:
                attr = _parse_dust_str(sim_in.dust_type[f])
                den = getattr(dust,attr) # dust.(sim_in.dust_type[f])
            except:
                raise ValueError("Dust measurement = "+sim_in.dust_type[f]+\
                    " not present in dust class. Use dust_type="+sim_in.dust_type[f]+\
                        " option when initializing the model")

            alpha = sim_in.dust_concentration[f]/den[f]

            # Compute the area coverage by dust at each time step
            N_helios = helios.tilt[f].shape[0]
            N_times = helios.tilt[f].shape[1]
            for ii in range(N_helios):
                for jj in range(N_times):
                    helios.delta_soiled_area[f][ii,jj] = \
                        alpha[jj] * np.cos(rad(helios.tilt[f][ii,jj]))*mu_tilde

            # Predict confidence interval if sigma_dep is defined. Fixed tilt assumed in this class. 
            if sigma_dep is not None:
                theta = np.radians(self.helios.tilt[f])
                inc_factor = self.helios.inc_ref_factor[f]
                dsav = sigma_dep**2* (alpha**2*np.cos(theta)**2)
                
                helios.delta_soiled_area_variance[f] = dsav
                self.helios.soiling_factor_prediction_variance[f] = \
                    np.cumsum( inc_factor**2 * dsav,axis=1 )

        self.helios = helios

class simulation_inputs:
    """
    Defines a `simulation_inputs` class that manages the input data for a soiling model simulation.
    
    The class provides methods to import weather and dust data from Excel files, and stores the data in dictionaries
    with the file number as the key. The class also includes a `dust` attribute that stores the dust properties
    for each experiment.
    
    The `import_weather` method reads weather data such as air temperature, wind speed, dust concentration, etc.
    from the Excel files and stores them in the corresponding dictionaries.
    
    The `import_source_intensity` method reads the source intensity data from the Excel files and stores it in
    the `source_wavelength` and `source_normalized_intensity` dictionaries.
    
    The `get_experiment_subset` method creates a copy of the `simulation_inputs` object with only the specified
    experiments included.
    """
    def __init__(self,experiment_files=None,k_factors=None,dust_type=None,verbose=True):

        # the below will be dictionaries of 1D arrays with file numbers as keys 
        self.file_name = {}                     # name of the input file
        self.dt = {}                            # [seconds] simulation time step
        self.time = {}                          # absolute time (taken from 1st Jan)
        self.time_diff = {}                     # [days] delta_time since start date
        self.start_datetime = {}                # datetime64 for start 
        self.end_datetime = {}                  # datetime64 for end
        self.air_temp = {}                      # [C] air temperature
        self.wind_speed = {}                    # [m/s] wind speed
        self.wind_speed_mov_avg = {}            # [m/s] wind speed hourly moving average
        self.wind_direction = {}                # [degrees] wind direction
        self.dust_concentration = {}            # [µg/m3] PM10 or TSP concentration in air
        self.dust_conc_mov_avg = {}             # [µg/m3] PM10 or TSP hourly moving average of dust concentration
        self.rain_intensity = {}                # [mm/hr] rain intensity
        self.dust_type = {}                     # Usually either "TSP" or "PM10", but coule be any PMX or PMX.X
        self.dni = {}                           # [W/m^2] Direct Normal Irradiance
        self.relative_humidity = {}             # [%] relative humidity
        self.source_normalized_intensity = {}   # [1/m^2/nm] normalized source intensity
        self.source_wavelength = {}             # [nm] source wavelengths corersponding to source_intensity 

        self.dust = dust()                      # dust properties will be per experiment

        # if experiment files are supplied, import
        if experiment_files is not None:
            experiment_files = _ensure_list(experiment_files)
            self.N_simulations = len(experiment_files)

            if k_factors == None: 
                k_factors = [1.0]*len(experiment_files)
            elif k_factors == "import": # import k-factors from parameter file
                k_factors = []
                for f in experiment_files:
                    k_factors.append(pd.read_excel(f,sheet_name="Dust",index_col="Parameter").loc['k_factor'].values[0])
            else:
                k_factors = _import_option_helper(experiment_files,k_factors)
                if len(k_factors) != len(experiment_files):
                    raise ValueError("Please specify a k-factor for each weather file")

            self.k_factors = {ii:k_factors[ii] for ii in range(self.N_simulations)} 
            self.import_weather(experiment_files,dust_type,verbose=verbose)
            self.dust.import_dust(experiment_files,verbose=verbose,dust_measurement_type=dust_type)

            # will import source intensity if the sheet exists
            self.import_source_intensity(experiment_files,verbose=verbose)

    def import_source_intensity(self,files,verbose=True):
        for ii,f in enumerate(files):
            xl = pd.ExcelFile(f)
            if "Source_Intensity" in xl.sheet_names:
                _print_if(f"Loading source (normalized) intensity from {f}",verbose)
                intensity = xl.parse("Source_Intensity")
                self.source_wavelength[ii] = intensity['Wavelength (nm)'].to_numpy()
                self.source_normalized_intensity[ii] = intensity['Source Intensity (W/m^2 nm)'].to_numpy()
                norm = np.trapz(y=self.source_normalized_intensity[ii],x=self.source_wavelength[ii])
                self.source_normalized_intensity[ii] = self.source_normalized_intensity[ii]/norm # make sure intensity is normalized for later computations
            else:
                self.source_normalized_intensity[ii] = None
            xl.close()


    def import_weather(self, files, dust_type, verbose=True, smallest_windspeed=1e-6):
        files = _ensure_list(files)
        dust_type = _import_option_helper(files, dust_type)
        
        weather_variables = { # List of possible weather variable names and the combination of possibly names
            'air_temp': ['AirTemp', 'Temperature', 'Temp'],
            'wind_speed': ['WindSpeed', 'WS'],
            'dni': ['DNI', 'DirectNormalIrradiance'],
            'rain_intensity': ['RainIntensity', 'Precipitation'],
            'relative_humidity': ['RH', 'RelativeHumidity'],
            'wind_direction': ['WD', 'WindDirection']
        }
        
        dust_names = { # List of possible dust concentration names and the combination of possibly names
            'PM_tot': ['PM_tot', 'PM_TOT', 'PMTOT', 'PMT', 'PM20'],
            'TSP': ['TSP'],
            'PM10': ['PM10'],
            'PM2p5': ['PM2_5', 'PM2p5'],
            'PM1': ['PM1'],
            'PM4': ['PM4']
        }

        self.weather_variables = []

        for ii, file in enumerate(files): # Loop through each campaign and import weather files
            self.file_name[ii] = file
            weather = pd.read_excel(file, sheet_name="Weather")

            time = pd.to_datetime(weather['Time'])
            self.start_datetime[ii] = time.iloc[0]
            self.end_datetime[ii] = time.iloc[-1]
            
            _print_if(f"Importing site data (weather,time). Using dust_type = {dust_type[ii]}, test_length = {(self.end_datetime[ii]-self.start_datetime[ii]).days} days", verbose)
            
            self.time[ii] = time
            self.dt[ii] = (self.time[ii][1] - self.time[ii][0]).total_seconds()
            self.time_diff[ii] = (self.time[ii].values - self.time[ii].values.astype('datetime64[D]')).astype('timedelta64[h]').astype('int')

            for attr_name, column_names in weather_variables.items(): # Search for weather variables inside the weather file and save them to self
                for column in column_names:
                    if column in weather.columns:
                        setattr(self, attr_name, {}) if not hasattr(self, attr_name) else None
                        getattr(self, attr_name)[ii] = np.array(weather.loc[:, column])
                        _print_if(f"Importing {column} data as {attr_name}...", verbose)
                        if attr_name not in self.weather_variables:
                            self.weather_variables.append(attr_name)
                        break
                else:
                    _print_if(f"No {attr_name} data to import.", verbose)

            if hasattr(self, 'wind_speed') and ii in self.wind_speed:
                idx_too_low = np.where(self.wind_speed[ii] == 0)[0]
                if len(idx_too_low) > 0:
                    self.wind_speed[ii][idx_too_low] = smallest_windspeed
                    _print_if(f"Warning: some windspeeds were <= 0 and were set to {smallest_windspeed}", verbose)

<<<<<<< HEAD
            self.dust_concentration[ii] = self.k_factors[ii] * np.array(weather.loc[:, dust_type[ii]]) # Set dust concentration to be used for soiling predictions
            if 'dust_concentration' not in self.weather_variables:
                self.weather_variables.append('dust_concentration')
=======
            self.dt[ii] = (self.time[ii][1]-self.time[ii][0]).total_seconds() #np.diff(self.time[ii])[0].astype(float) # [s] assumed constant. Make float for later computations
            self.time_diff[ii] = (self.time[ii]-self.time[ii].astype('datetime64[D]')).astype('timedelta64[h]').astype('int')  # time difference from midnight in integer hours
            self.air_temp[ii] = np.array(weather.loc[:,'AirTemp'])
            
            # import windspeed and set a minimum value
            self.wind_speed[ii] = np.array(weather.loc[:,'WindSpeed'])
            idx_too_low, = np.where(self.wind_speed[ii]==0)
            if len(idx_too_low) > 0:
                self.wind_speed[ii][idx_too_low] = smallest_windspeed
                _print_if(f"Warning: some windspeeds were <= 0 and were set to {smallest_windspeed}",verbose)
            self.wind_speed_mov_avg[ii] = pd.Series(self.wind_speed[ii]).rolling(window=int(60.0/(self.dt[ii]/60)), min_periods=1).mean().values


            if 'DNI' in weather.columns: # only import DNI if it exists
                self.dni[ii] = np.array(weather.loc[:,'DNI']) 
            else:
                _print_if("No DNI data to import. Skipping.",verbose)
                
            # import dust measurements
            self.dust_concentration[ii] = self.k_factors[ii]*np.array(weather.loc[:,dust_type[ii]])
            self.dust_conc_mov_avg[ii] = pd.Series(self.dust_concentration[ii]).rolling(window=int(60.0/(self.dt[ii]/60)), min_periods=1).mean().values
            

>>>>>>> c8bd3759
            self.dust_type[ii] = dust_type[ii]

            for dust_key, dust_aliases in dust_names.items(): # Load all dust concentration data inside weather file
                for alias in dust_aliases:
                    if alias in weather.columns:
                        dust_value = np.array(weather.loc[:, alias])
                        if not hasattr(self, dust_key.lower()):
                            setattr(self, dust_key.lower(), {})
                        getattr(self, dust_key.lower())[ii] = dust_value
                        _print_if(f"Importing {dust_key} data...", verbose)
                        if dust_key.lower() not in self.weather_variables:
                            self.weather_variables.append(dust_key.lower())
                        break
                else:
                    _print_if(f"No {dust_key} data to import.", verbose)

            if verbose:
                T = (time.iloc[-1] - time.iloc[0]).days
                _print_if(f"Length of simulation for file {file}: {T} days", verbose)
                
    def get_experiment_subset(self,idx):
        attributes = [a for a in dir(self) if not a.startswith("__")] # filters out python standard attributes
        self_out = copy.deepcopy(self)
        for a in attributes:
            attr = self_out.__getattribute__(a)
            if isinstance(attr,dict):
                for k in list(attr.keys()):
                    if k not in idx:
                        attr.pop(k)
        return self_out

class dust:
    def __init__(self):
        self.D     = {}          # [µm] dust particles diameter 
        self.rho   = {}          # [kg/m^3] particle material density
        self.m     = {}          # [-] complex refractive index
        self.pdfN  = {}          # "pdf" of dust number d(N [1/cm3])/d(log10(D[µm]))
        self.pdfM  = {}          # "pdf" of dust mass dm[µg/m3]/dLog10(D[µm])
        self.pdfA  = {}          # "pdf" of dust mass dm[µg/m3]/dLog10(D[µm])
        self.hamaker = {}        # [J] hamaker constant of dust  
        self.poisson = {}        # [-] poisson ratio of dust
        self.youngs_modulus = {} # [Pa] young's modulus of dust
        self.PM10 = {}           # [µg/m^3] PM10 concentration computed with the given dust size distribution
        self.TSP = {}            # [µg/m^3] TSP concentration computed with the given dust size distribution
        self.Nd = {}
        self.log10_mu = {}
        self.log10_sig = {}
    
    def import_dust(self,experiment_files,verbose=True,dust_measurement_type=None):
        
        _print_if("Importing dust properties for each experiment",verbose)
        experiment_files = _ensure_list(experiment_files)
        dust_measurement_type = _import_option_helper(experiment_files,dust_measurement_type)
        
        for ii,f in enumerate(experiment_files):
            table = pd.read_excel(f,sheet_name="Dust",index_col="Parameter")
            rhoii = float(table.loc['rho'].Value)
            self.rho[ii] = rhoii
            self.m[ii] = table.loc['refractive_index_real_part'].Value - \
                            table.loc['refractive_index_imaginary_part'].Value*1j

            # definition of parameters to compute the dust size distribution
            diameter_grid_info = np.array(table.loc['D'].Value.split(';')) # [µm]
            diameter_end_points = np.log10(diameter_grid_info[0:2].astype('float'))
            spacing = diameter_grid_info[2].astype('int')
            Dii = np.logspace(diameter_end_points[0],diameter_end_points[1],num=spacing)
            self.D[ii] = Dii
            
            if isinstance(table.loc['Nd'].Value,str): # if this is imported as a string, we need to split it.
                self.Nd[ii] = np.array(table.loc['Nd'].Value.split(';'),dtype=float)
                self.log10_mu[ii] = np.log10(np.array(table.loc['mu'].Value.split(';'),dtype=float))
                self.log10_sig[ii] = np.log10(np.array(table.loc['sigma'].Value.split(';'),dtype=float))
            elif isinstance(table.loc['Nd'].Value,float): # handle single-component case
                self.Nd[ii] = np.array([table.loc['Nd'].Value])
                self.log10_mu[ii] = np.log10([np.array(table.loc['mu'].Value)])
                self.log10_sig[ii] = np.log10([np.array(table.loc['sigma'].Value)])
            else:
                raise ValueError("Format of dust distribution components is not recognized in file {0:s}".format(f))
                
            # computation of the dust size distribution
            N_components = len(self.Nd[ii])
            nNd = np.zeros((len(Dii),N_components))
            for jj in range(N_components):
                Ndjj = self.Nd[ii][jj]
                lsjj = self.log10_sig[ii][jj]
                lmjj = self.log10_mu[ii][jj]
                nNd[:,jj] = Ndjj/(np.sqrt(2*np.pi)*lsjj)*np.exp(-(np.log10(Dii)-lmjj)**2/(2*lsjj**2))

            pdfNii = np.sum(nNd,axis=1) # pdfN (number) distribution dN[cm^-3]/dLog10(D[µm])
            self.pdfN[ii] = pdfNii
            self.pdfA[ii] = pdfNii*(np.pi/4*Dii**2)*1e-6 # pdfA (area) dA[m^2/m^3]/dLog10(D[µm]), 1e-6 factor from { D^2(µm^2->m^2) 1e-12 , V(cm^3->m^3) 1e6 }
            self.pdfM[ii] = pdfNii*(rhoii*np.pi/6*Dii**3)*1e-3 # pdfm (mass) dm[µg/m^3]/dLog10(D[µm]), 1e-3 factor from { D^3(µm^3->m^3) 1e-18 , m(kg->µg) 1e9 , V(cm^3->m^3) 1e6 }
            self.TSP[ii] = np.trapz(self.pdfM[ii],np.log10(Dii)) 
            self.PM10[ii] = np.trapz(self.pdfM[ii][Dii<=10],np.log10(Dii[Dii<=10]))  # PM10 = np.trapz(self.pdfM[self.D<=10],dx=np.log10(self.D[self.D<=10]))

            self.hamaker[ii] = float(table.loc['hamaker_dust'].Value)
            self.poisson[ii] = float(table.loc['poisson_dust'].Value)
            self.youngs_modulus[ii] = float(table.loc['youngs_modulus_dust'].Value)

        # add dust measurements if they are PMX
        for dt in dust_measurement_type:
            if dt not in [None,"TSP"]: # another concentration is of interest (possibly because we have PMX measurements)
                X = dt[2::]
                if len(X) in [1,2]: # integer, e.g. PM20
                    X = int(X)
                    att = "PM{0:d}".format(X)
                elif len(X)==3: # decimal, e.g. PM2.5
                    att = "PM"+"_".join(X.split('.'))
                    X = float(X)
            
                new_meas = {f: None for f,_ in enumerate(experiment_files)}
                for ii,_ in enumerate(experiment_files):
                    new_meas[ii] = np.trapz(self.pdfM[ii][Dii<=X],np.log10(Dii[Dii<=X]))
            
                setattr(self,att,new_meas)
                _print_if("Added "+att+" attribute to dust class to all experiment dust classes",verbose)

    def plot_distributions(self,figsize=(5,5)):
        N_files = len(self.D)
        fig,ax1 = plt.subplots(nrows=N_files,sharex=True,squeeze=False,figsize=figsize)

        ax2 = []
        for ff in range(N_files):
            D_dust = self.D[ff]
            pdfN = self.pdfN[ff]
            pdfM = self.pdfM[ff]

            color = 'tab:red'
            ax1[ff,0].set_xlabel("D [$\mu$m]")
            ax1[ff,0].set_ylabel(r'$\frac{dN [cm^{{-3}} ] }{dLog(D \;[\mu m])}$', color=color,size=20)
            ax1[ff,0].plot(D_dust,pdfN, color=color)
            ax1[ff,0].tick_params(axis='y', labelcolor=color)
            ax1[ff,0].grid('on')

            ax2.append(ax1[ff,0].twinx())  # instantiate a second axes that shares the same x-axis
            color = 'tab:blue'
            ax2[ff].set_ylabel(r'$\frac{dm \; [\mu g \, m^{{-3}} ] }{dLog(D \; [\mu m])}$', color=color,size=20)  # we already handled the x-label with ax1
            ax2[ff].plot(D_dust,pdfM, color=color)
            ax2[ff].tick_params(axis='y', labelcolor=color)
            ax2[ff].grid('on')
        
        plt.xscale('log')
        ax2[-1].set_xticks(10.0**np.arange(np.log10(D_dust[0]),np.log10(D_dust[-1]),1))
        plt.tight_layout()
        fig.suptitle("Number and Mass PDFs")

        return fig,ax1,ax2

    def plot_area_distribution(self,figsize=(5,5)):
        N_files = len(self.D)
        _,ax1 = plt.subplots(nrows=N_files,sharex=True,squeeze=False,figsize=figsize)
        
        for ii in range(N_files):
            D_dust = self.D[ii]
            pdfA = self.pdfA[ii]

            color = 'black'
            ax1[ii,0].set_xlabel("D [$\mu$m]")
            ax1[ii,0].set_ylabel(r'$\frac{dA [m^2/m^3] }{dLog(D \;[\mu m])}$', color=color,size=20)
            ax1[ii,0].plot(D_dust,pdfA, color=color)
            ax1[ii,0].tick_params(axis='y', labelcolor=color)
            plt.xscale('log')
            ax1[ii,0].set_title("Area PDF")
            ax1[ii,0].set_xticks(10.0**np.arange(np.log10(D_dust[0]),np.log10(D_dust[-1]),1))

        return ax1

class sun:
    def __init__(self):
        self.irradiation = {}   # [W/m^2] Extraterrestrial nominal solar irradiation
        self.elevation = {}     # [degrees]
        self.declination = {}   # [degrees]
        self.azimuth = {}       # [degrees]
        self.zenith = {}        # [degrees]
        self.hourly = {}        
        self.time = {}          # time vector for solar angles (datetime)
        self.DNI = {}           # [W/m^2] direct normal irradiance at ground
        self.stow_angle = {}    # [deg] minimum sun elevation angle where heliostat field operates
        
    def import_sun(self,file_params):
        table = pd.read_excel(file_params,index_col="Parameter")
        self.stow_angle = float(table.loc['stowangle'].Value)
        
class helios:
    def __init__(self):
        
        # Properties of heliostat (scalars, assumes identical heliostats)
        self.hamaker = []          # [J] hamaker constant of heliostat glass
        self.poisson = []          # [-] poisson ratio of heliostat glass
        self.youngs_modulus = []   # [Pa] young's modulus of glass
        self.nominal_reflectance = [] #[-] as clean reflectance of the heliostat
        self.height = []
        self.width = []
        self.num_radial_sectors = []
        self.num_theta_sectors = []
        
        # Properties of individual heliostats (1D array indexed by heliostat_index)
        self.x = []                         # [m] x (east-west) position of representative heliostats
        self.y = []                         # [m] y (north-south) position of representative heliostats
        self.rho = []                       # [m] radius for polar coordinates of representative heliostats
        self.theta = []                     # [deg] angle (from north) for polar coordinates of representative heliostats
        self.dist = []                      # planar distance to tower
        self.elevation_angle_to_tower = []  # elevation angle from heliostats to tower
        self.sector_area = []               # [m**2] sector area
        self.full_field = { 'rho':[],
                            'theta':[],
                            'x':[],
                            'y':[],
                            'z':[],
                            'sector_id':[]
                        }                   # populated if representative heliostats are from a sectorization of a field
        
        self.acceptance_angles = {}          # acceptance angle for receiver

        # Mie extinction weighting (dict of 2D arrays indexed by heliostat index, dust diameter)
        self.extinction_weighting = {}       
        
        # Movement properties (dicts of 2D arrays indexed by [heliostat_index, time] with weather file name keys )
        self.tilt = {}                      # [deg] tilt angle of the heliostat
        self.azimuth = {}                   # [deg] azimuth angle of the heliostat
        self.incidence_angle = {}           # [deg] incidence angle of solar rays
        self.elevation = {}                 # [deg] elevation angle of the heliostat
        self.inc_ref_factor = {}            # [ - ] incidence factor for reflectance computation (1st surface for now)
        self.stow_tilt = {}                 # [deg] tilt at which heliostats are stowed at night
        self.optical_efficiency = {}        # [ - ] average total optical efficiency of the sector represented by the heliostat
        
        # Properties of dust on heliostat (dicts of 3D arrays, indexed by [heliostat_index, time, diameter] with experiment numbers as keys)
        self.delta_soiled_area = {}         # [m^2/m^2] "pdf" of projected area of dust deposited on mirror for each time interval & each diameter
        self.mom_removal = {}
        self.mom_adhesion = {}
        self.soiling_factor = {}
        self.D = {}                         # [µm] diameter discretization
        self.velocity = {}                  # [m/s] velocity of falling dust for each diameter
        self.pdfqN = {}                     # dq[particles/(s*m^2)]/dLog_{10}(D[µm]) "pdf" of dust flux 1 m2 of mirror (constant for each time interval) at each diameter
        self.delta_soiled_area_variance = {}
        self.soiling_factor_prediction_variance = {}

    def import_helios(self,file_params,file_solar_field=None,num_sectors=None,verbose=True):
        
        table = pd.read_excel(file_params,index_col="Parameter")
        # self.h_tower = float(table.loc['h_tower'].Value)
        self.hamaker = float(table.loc['hamaker_glass'].Value)
        self.poisson = float(table.loc['poisson_glass'].Value)
        self.youngs_modulus = float(table.loc['youngs_modulus_glass'].Value)
        self.nominal_reflectance = float(table.loc['nominal_reflectance'].Value)
        self.height = float(table.loc['heliostat_height'].Value)
        self.width = float(table.loc['heliostat_width'].Value)
        self.stow_tilt = float(table.loc['stow_tilt'].Value)

        if file_solar_field==None:
            _print_if("Warning: solar field not defined. You will need to define it manually.",verbose)
        elif num_sectors == None:                                 # Import all heliostats
            _print_if("Importing representative heliostat directly. You will need to define the sector areas manually.",verbose)
            if file_solar_field.split('.')[-1] == 'csv':
                SF = pd.read_csv(file_solar_field,skiprows=[1])
            elif file_solar_field.split('.')[-1] == 'xlsx':
                SF = pd.read_excel(file_solar_field,skiprows=[1])
            else:
                raise ValueError("Solar field file must be csv or xlsx")

            self.x = np.array(SF.loc[:,'Loc. X'])               # x cartesian coordinate of each heliostat (E>0)
            self.y = np.array(SF.loc[:,'Loc. Y'])               # y cartesian coordinate of each heliostat (N>0)
            self.rho = np.sqrt(self.x**2+self.y**2)             # angular polar coordinate of each heliostat (E=0, positive counterclockwise)
            self.theta = np.arctan2(self.y,self.x)              # radial polar coordinate of each heliostat
            self.num_radial_sectors = None
            self.num_theta_sectors = None
        elif isinstance(num_sectors,tuple) and isinstance(num_sectors[0],int) and table.loc['receiver_type'].Value == 'External cylindrical'\
            and isinstance(num_sectors[1],int):                 # import and sectorize
            n_rho,n_theta = num_sectors
            _print_if("Importing full solar field and sectorizing with {0:d} angular and {1:d} radial sectors".format(n_theta,n_rho),verbose)
            self.num_radial_sectors,self.num_theta_sectors = num_sectors
            self.sectorize_radial(file_solar_field,n_rho,n_theta)
        elif table.loc['receiver_type'].Value == 'Flat plate':
            n_hor,n_vert = num_sectors
            _print_if("Importing full solar field and sectorizing with {0:d} horizontal and {1:d} vertical sectors".format(n_hor,n_vert),verbose)
            self.num_radial_sectors,self.num_theta_sectors = num_sectors
            self.sectorize_corn(file_solar_field,n_hor,n_vert)
        else:
            raise ValueError("num_sectors must be None or an a 2-tuple of intergers")  

    def sectorize_radial(self,whole_field_file,n_rho,n_theta,verbose=True):
        
        if whole_field_file.split('.')[-1] == 'csv':
            whole_SF = pd.read_csv(whole_field_file,skiprows=[1])
        elif whole_field_file.split('.')[-1] == 'xlsx':
            whole_SF = pd.read_excel(whole_field_file,skiprows=[1])
        else:
            raise ValueError("Solar field file must be csv or xlsx")

        x = np.array(whole_SF.loc[:,'Loc. X'])                         # x cartesian coordinate of each heliostat (E>0)
        y = np.array(whole_SF.loc[:,'Loc. Y'])                         # y cartesian coordinate of each heliostat (N>0)
        # n_sec = n_rho*n_theta
        n_tot = len(x)
        extra_hel_th = np.mod(n_tot,n_theta)
    
        rho = np.sqrt(x**2+y**2)                    # radius - polar coordinates of each heliostat
        theta = np.arctan2(y,x)                     # angle - polar coordinates of each heliostat
       
        val_t1 = np.sort(theta)                     # sorts the heliostats by ascendent thetas
        idx_t = np.argsort(theta)                   # store the indexes of the ascendent thetas
        val_r1 = rho[idx_t]                         # find the corresponding values of the radii
        
        val_r = np.concatenate((val_r1[val_t1>=-np.pi/2], val_r1[val_t1<-np.pi/2]))          # "rotates" to have -pi/2 as the first theta value
        val_t = np.concatenate((val_t1[val_t1>=-np.pi/2], val_t1[val_t1<-np.pi/2]+2*np.pi))  # "rotates" to have -pi/2 as the first theta value
        
        self.full_field['rho'] = val_r
        self.full_field['theta'] = val_t
        self.full_field['x'] = val_r*np.cos(val_t)
        self.full_field['y'] = val_r*np.sin(val_t)
        self.full_field['id'] = np.arange(n_tot,dtype=np.int64)
        self.full_field['sector_id'] = np.nan*np.ones(len(x))

        # compute the coordinates of the angular sector-delimiting heliostats
        n_th_hel = np.floor(n_tot/n_theta).astype('int')                 # rounded-down number of heliostats per angular sector
        if extra_hel_th==0:
            idx_th_sec = np.arange(0,len(val_r1),n_th_hel)
        else:
            # compute the angular-sector delimiting heliostats to have sectors with same (or as close as possible) number of heliostats
            id_at = np.array([0])
            id_bt = np.arange(1,extra_hel_th+1,1)
            id_ct = extra_hel_th*np.ones(n_theta-extra_hel_th-1).astype('int')
            id_dt = np.array([extra_hel_th-1])
            idx_th_sec = np.arange(0,len(val_r),n_th_hel)+np.concatenate((id_at,id_bt,id_ct,id_dt))

        theta_th_sec = val_t[idx_th_sec]
        rho_th_sec = val_r[idx_th_sec]

        rho_r_sec = np.zeros((n_rho,n_theta))
        theta_r_sec = np.zeros((n_rho,n_theta))
        hel_sec = []
        hel_rep = np.zeros((n_rho*n_theta,4))
        self.sector_area = np.zeros(n_rho*n_theta)
        kk = 0
        for ii in range(n_theta):
            if ii!=n_theta-1:
                in_theta_slice = (val_t>=theta_th_sec[ii]) & (val_t<theta_th_sec[ii+1])
                thetas = val_t[in_theta_slice] # selects the heliostats whose angular coordinate is within the ii-th angular sector
                rhos = val_r[in_theta_slice]   # selects the correspondent values of radius
            else:
                in_theta_slice = (val_t>=theta_th_sec[ii])
                thetas = val_t[in_theta_slice]                              # same as above for the last sector
                rhos = val_r[in_theta_slice]                             # same as above for the last sector
                
            AR = np.sort(rhos)                              # sort the heliostats belonging to each sector by radius
            AR_idx = np.argsort(rhos)                       # store the indexes
            AT = thetas[AR_idx]                             # find the corresponding thetas
            
            # compute the angular-sector delimiting heliostats to have sectors with same (or as close as possible) number of heliostats
            id_ar = np.array([0])
            id_br = (np.floor(len(AR)/n_rho)*np.ones(n_rho)).astype('int')
            id_cr = np.ones(np.mod(len(AR),n_rho)).astype('int')
            id_dr = np.zeros((n_rho-np.mod(len(AR),n_rho))).astype('int')
            idx_r_sec = np.cumsum(np.concatenate((id_ar,id_br+np.concatenate((id_cr,id_dr)))))
            AR_sec = AR[idx_r_sec[0:n_rho]]
            AT_sec = AT[idx_r_sec[0:n_rho]]
            rho_r_sec[:,ii] = AR_sec[0:len(rho_r_sec[:,ii])]        # finds the radial sector-delimiting heliostats for each angular sector
            theta_r_sec[:,ii] = AT_sec[0:len(rho_r_sec[:,ii])]      # finds the corresponding angles of the radial sector-delimiting heliostats for each angular sector
            
            # select the heliostats whose radial coordinate is within the jj-th radial sector of the ii-th angular sector
            for jj in range(n_rho):
                if jj!=n_rho-1:
                    and_in_radius_slice = (rhos>=rho_r_sec[jj,ii]) & (rhos<rho_r_sec[jj+1,ii])
                    rhos_jj = rhos[and_in_radius_slice] 
                    thetas_jj = thetas[and_in_radius_slice]
                else:
                    and_in_radius_slice = (rhos>=rho_r_sec[jj,ii])
                    rhos_jj = rhos[and_in_radius_slice]         # same as above for the last sector
                    thetas_jj = thetas[and_in_radius_slice]       # same as above for the last sector
                # hel_sec.append((rhos_jj,thetas_jj))   # store all the heliostats belonging to each sector
                rho_sec = np.mean(rhos_jj)         # compute the mean radius for the sector
                theta_sec = np.mean(thetas_jj)     # compute the mean angle for the sector

                idx = np.where(in_theta_slice)[0][and_in_radius_slice]
                self.full_field['sector_id'][idx] = kk
                self.sector_area[kk] = len(idx)*self.height*self.width # sector area
                
                # define the representative heliostats for each sector
                hel_rep[kk,0] = rho_sec
                hel_rep[kk,1] = theta_sec
                kk += 1

        hel_rep[:,2] = hel_rep[:,0]*np.cos(hel_rep[:,1])
        hel_rep[:,3] = hel_rep[:,0]*np.sin(hel_rep[:,1])

        self.x = hel_rep[:,2]
        self.y = hel_rep[:,3]
        self.theta = hel_rep[:,1]
        self.rho = hel_rep[:,0]
        self.heliostats_in_sector = hel_sec

    def sectorize_corn(self,whole_field_file,n_hor,n_vert,verbose=True):
        """
        Sectorize the solar field by dividing it into a grid of horizontal and vertical sectors.
        
        This function reads the solar field coordinates from a CSV or XLSX file, generates a grid around 
        the solar field, and assigns each heliostat to the closest grid point. The function then computes 
        the representative heliostat for each sector and stores the sector information in the object's 
        attributes.
        
        Parameters:
            whole_field_file (str): The file path to the CSV or XLSX file containing the solar field coordinates.
            n_hor (int): The number of horizontal sectors to divide the solar field into.
            n_vert (int): The number of vertical sectors to divide the solar field into.
            verbose (bool, optional): Whether to print progress messages. Defaults to True.
        
        Returns:
            None
        """
                
            
        def read_solarfield(field_filepath): # Load CSV containing solarfield coordintes
            positions = []
            if field_filepath.split('.')[-1] == 'csv':
                whole_SF = pd.read_csv(field_filepath,skiprows=[1])
            elif field_filepath.split('.')[-1] == 'xlsx':
                whole_SF = pd.read_excel(field_filepath,skiprows=[1])
            else:
                raise ValueError("Solar field file must be csv or xlsx")
            x_field = np.array(whole_SF.loc[:,'Loc. X'])                    # x cartesian coordinate of each heliostat (E>0)
            y_field = np.array(whole_SF.loc[:,'Loc. Y'])
            helioID = np.arange(len(x_field),dtype=np.int64)
            positions = np.column_stack((helioID, x_field, y_field))
            return positions

        def generate_grid(num_hor,num_vert,x,y): # Generate a grid around solarfield
            x_points = np.linspace(min(x),max(x),num_hor)
            y_points = np.linspace(min(y),max(y),num_vert)
            grid = np.array([(x,y) for x in x_points for y in y_points])
            return grid
        
        def find_closest_point(position,grid): 
            distances = cdist([position[1:3]], grid) # Find distance between heliostats and grid coordinates
            closest_idx = np.argmin(distances) 
            return distances[0][closest_idx], closest_idx
            
        positions = read_solarfield(whole_field_file)
        grid = generate_grid(n_hor,n_vert,positions[:,1],positions[:,2])
        
        closest_grid = [] # Create a dictionary to store 
        # [heliostat ID, x position, y position, distance to closest grid, closest grid point]
        for i in range(len(positions)):
            distance_grid, closest_idx = find_closest_point(positions[i,:],grid) 
            if i == 0:
                closest_grid = np.hstack([positions[i,:],distance_grid,closest_idx])
            else:
                closest_grid = np.vstack([closest_grid,np.hstack([positions[i,:],distance_grid,closest_idx])])
        
        
        # Store Heliostat Field information
        self.full_field['x'] = (closest_grid[:,1])
        self.full_field['y'] = (closest_grid[:,2])
        self.full_field['id'] = np.array(closest_grid[:,0],dtype=np.int64)
        self.full_field['sector_id'] = np.array(closest_grid[:,4],dtype=np.int64)
        
        for i in np.unique(self.full_field['sector_id']):
            sector_field = closest_grid[closest_grid[:,4] == i,:]
            sector_size = len(sector_field)
            representative_info = sector_field[np.argmin(sector_field[:,3])]
            if i == 0:
                representative_helio = np.hstack([representative_info,sector_size])
            else:
                representative_helio = np.vstack([representative_helio,np.hstack([representative_info,sector_size])])
                
        ##
        self.x = (representative_helio[:,1])
        self.y = (representative_helio[:,2])
        self.heliostats_in_sector = np.array(representative_helio[:,-1],dtype=np.int64)
        self.sector_area = self.heliostats_in_sector * self.height * self.width
    
    def sector_plot(self):
        Ns = self.x.shape[0]
        n_theta = self.num_theta_sectors
        n_radius = self.num_radial_sectors

        if n_theta == None:
            print("No sectorization defined")
        
        else:
            # set up colormap to make sure adjacent sectors have a different color
            base_map = np.linspace(0.0,1.0,n_radius)
            c_map = base_map
            for ii in range(1,n_theta):
                c_map = np.vstack( (c_map,np.roll(base_map,3*ii)) )
            c_map = c_map.flatten()
            c_map = turbo(c_map)

            sid = self.full_field['sector_id']
            fig,ax = plt.subplots()
            for ii in range(Ns):
                ax.scatter(self.full_field['x'][sid==ii],self.full_field['y'][sid==ii],color=c_map[ii])
            ax.scatter(self.x,self.y,color='black',marker='o',label='representative heliostats')
            plt.legend()
            plt.xlabel('distance from receiver - x [m]')
            plt.ylabel('distance from receiver -y [m]')
            plt.title('Solar Field Sectors')
            plt.show()

    def compute_extinction_weights(self,simulation_data,loss_model=None,verbose=True,show_plots=False,options={}):
        """
        Computes the extinction weights for the heliostat field based on the specified loss model.
        
        Parameters:
            simulation_data (object): An object containing simulation data, including dust properties and source information.
            loss_model (str, optional): The loss model to use for computing the extinction weights. Can be either 'mie' or 'geometry'. Defaults to None.
            verbose (bool, optional): Whether to print progress messages. Defaults to True.
            options (dict, optional): Additional options to pass to the extinction function.
        
        Returns:
            None
        """
        sim_dat = simulation_data
        dust = sim_dat.dust
        files = list(sim_dat.file_name.keys())
        num_diameters = [len(dust.D[f]) for f in files]
        num_heliostats = [len(self.tilt[f]) for f in files]
        phia = self.acceptance_angles

        self.extinction_weighting = {f:np.zeros((num_heliostats[f],num_diameters[f])) for f in files}
        if loss_model == 'mie':
            assert ( (phia is not None) and all( [len(phia[f])==num_heliostats[f] for f in files] ) ),\
                 "When loss_model == ""mie"", please set helios.acceptance_angles as a list with a value for each heliostat"
            _print_if("Loss Model is ""mie"". Computing extinction coefficients ... ",verbose)

            same_ext = _same_ext_coeff(self,sim_dat)
            computed = []
            for f in files:
                dia = sim_dat.dust.D[f]
                refractive_index = sim_dat.dust.m[f]
                lam = sim_dat.source_wavelength[f]
                intensities = sim_dat.source_normalized_intensity[f]
                for h in tqdm(range(num_heliostats[f]),desc=f"File {f}"):
                    already_computed = [e in computed for _,e in enumerate(same_ext[f][h])]
                    if any(already_computed):
                        idx = already_computed.index(True)
                        fe,he = same_ext[f][h][idx]                        
                        _print_if(f"\t Using weights from file {fe}, mirror {he} for file {f}, mirror {h}...",verbose)
                        self.extinction_weighting[f][h,:] = self.extinction_weighting[fe][he,:]
                    else:
                        _print_if(f"\t Computing weights for file {f}, heliostat {h}...",verbose)
                        ext_weight = _extinction_function(  dia,lam,intensities,phia[f][h],
                                                            refractive_index,verbose=verbose,
                                                            **options)
                        self.extinction_weighting[f][h,:] = ext_weight
                        computed.append((f,h))
                    
                    if show_plots:
                        fig,ax = plt.subplots()
                        ax.semilogx(sim_dat.dust.D[f],self.extinction_weighting[f][h,:])
                        ax.set_title(f'Heliostat {h}, acceptance angle {phia[f][h]*1e3:.2f} mrad')
                        plt.show()

            _print_if("... Done!",verbose)

        else: #self.loss_model == 'geometry'
            _print_if(f"Loss Model is ""geometry"". Setting extinction coefficients to unity for all heliostats in all files.",verbose)
            for f in files:
                num_diameters = len(dust.D[f])
                self.extinction_weighting[f] = np.ones((num_heliostats[f],num_diameters))

    def plot_extinction_weights(self,simulation_data,fig_kwargs={},plot_kwargs={}):
        """
        Plot the extinction weights for each heliostat and file in the simulation data.
        
        Parameters:
            simulation_data (object): The simulation data object containing the dust and other simulation parameters.
            fig_kwargs (dict, optional): Additional keyword arguments to pass to the `plt.figure()` function.
            plot_kwargs (dict, optional): Additional keyword arguments to pass to the `ax.semilogx()` function.
        
        Returns:
            fig (matplotlib.figure.Figure): The figure object containing the plots.
            ax (list of matplotlib.axes.Axes): The list of axes objects for each plot.
        """
                
        files = list(self.extinction_weighting.keys())
        Nhelios = [len(self.tilt[f]) for f in files]
        phia = [self.acceptance_angles[f] for f in files]
        nrows = len(files)
        ncols = max(Nhelios)
        # fig,ax = plt.subplots(nrows=len(files),sharex=True,**fig_kwargs)
        fig = plt.figure(**fig_kwargs)
        ax = []
        for ii,f in enumerate(files):
            num_heliostats = Nhelios[f]
            D = simulation_data.dust.D[f]
            idx = ii*ncols+1
            for jj in range(num_heliostats):
                if jj > 0:
                    ax1 = fig.add_subplot(nrows,ncols,idx,sharex=ax[ii-1],sharey=ax[ii-1])
                else:
                    ax1 = fig.add_subplot(nrows,ncols,idx)

                ax.append(ax1)
                ax1.semilogx(D,self.extinction_weighting[f][jj,:],**plot_kwargs)
                ax1.set_xlabel(r"Diameter ($\mu$m)")
                ax1.set_ylabel(r"Extinction area multiplier (-)")
                ax1.set_title(f"File {f}, Mirror {jj}, Acceptance Angle {phia[f][jj]:.2e} rad")
                ax1.grid(True)
                idx += 1
        plt.tight_layout()
        
        return fig,ax
        
class constants:
    def __init__(self):
        self.air_rho = []
        self.air_mu = []
        self.air_nu = []
        self.air_lambda_p = []
        self.irradiation = []
        self.g = []
        self.A_slip = []
        self.k_Boltzman = []
        self.k_von_Karman = []
        self.N_iter = []
        self.tol = []
        self.Re_Limit =[]
        self.alpha_EIM = []
        self.beta_EIM = []
        self.eps0 = []
        self.D0 = []
        
    def import_constants(self,file_params,verbose=True):
        _print_if("\nImporting constants",verbose)
        table = pd.read_excel(file_params,index_col="Parameter")
        self.air_rho = float(table.loc['air_density'].Value)            # [kg/m3] air density at T=293K and p=1 atm
        self.air_mu = float(table.loc['air_dynamic_viscosity'].Value)   # [Pa*s] air dynamic viscosity at T=293K and p=1 atm
        self.air_nu = self.air_mu/self.air_rho                          # [m^2/s] air kinematic viscosity  at T=293K and p=1 atm
        self.air_lambda_p = float(table.loc['mean_free_path_air'].Value)# [m] mean free path in air at T=293K and p=1 atm
        self.irradiation = float(table.loc['I_solar'].Value)            # [W/m2] solar extraterrestrial constant
        self.g = 9.81                                                   # [m/s^2] gravitational constant
        self.A_slip = np.array(table.loc['A1_A2_A3'].Value.split(';')).astype('float')  # coefficients for slip correction factor
        self.k_Boltzman = float(table.loc['k_boltzman'].Value)          # [J/K] Boltzman constant 
        self.k_von_Karman = float(table.loc['k_von_karman'].Value)      # Von Karman constant
        self.N_iter = int(table.loc['N_iter'].Value)                    # max interations to compute the gravitational settling velocity
        self.tol = float(table.loc['tol'].Value)                        # tolerance to reach convergence in the gravitational settling velocity computation
        self.Re_Limit = np.array(table.loc['Re_Limit'].Value.split(';')).astype('float') # Reynolds limit values to choose among correlations for the drag coefficient
        self.alpha_EIM = float(table.loc['alpha_EIM'].Value)            # factor for impaction factor computation
        self.beta_EIM = float(table.loc['beta_EIM'].Value)              # factor for impaction factor computation
        self.eps0 = float(table.loc['eps0'].Value)                      # empirical factor for boundary layer resistance computation
        self.D0 = float(table.loc['D0'].Value)                          # [m] common value of separation distance (Ahmadi)

class reflectance_measurements:
    """
    Represents a class for managing reflectance measurement data.
    
    The `reflectance_measurements` class is used to import and manage reflectance data from multiple experiments. It can handle multiple files, each containing 
    average and standard deviation of reflectance measurements, as well as optional tilt information. The class provides methods to access the imported data and generate plots.
    
    Args:
        reflectance_files (str or list): Path(s) to the Excel file(s) containing the reflectance data.
        time_grids (list): List of time grids corresponding to each reflectance file.
        number_of_measurements (int or list, optional): Number of reflectance measurements for each file. If not provided, defaults to 1 for each file.
        reflectometer_incidence_angle (float or list, optional): Incidence angle of the reflectometer for each file. If not provided, defaults to 0 for each file.
        reflectometer_acceptance_angle (float or list, optional): Acceptance angle of the reflectometer for each file. If not provided, defaults to 0 for each file.
        import_tilts (bool, optional): Whether to import tilt information from the files. Defaults to False.
        column_names_to_import (list, optional): List of column names to import from the data sheets. If not provided, all columns will be imported.
        verbose (bool, optional): Whether to print progress messages. Defaults to True.
    """
    def __init__(self,reflectance_files,time_grids,number_of_measurements=None, 
                    reflectometer_incidence_angle=None,reflectometer_acceptance_angle=None,
                    import_tilts=False,column_names_to_import=None,verbose=True):
        
        reflectance_files = _ensure_list(reflectance_files)
        N_experiments = len(reflectance_files)
        if number_of_measurements == None:
            self.number_of_measurements = [1.0]*N_experiments
        else:
            self.number_of_measurements = _import_option_helper(reflectance_files,number_of_measurements)

        
        if reflectometer_incidence_angle == None:
            reflectometer_incidence_angle = [0]*N_experiments
        else:
            reflectometer_incidence_angle = _import_option_helper(reflectance_files,reflectometer_incidence_angle)
        
        if reflectometer_acceptance_angle == None:
            reflectometer_acceptance_angle = [0]*N_experiments
        else:
            reflectometer_acceptance_angle = _import_option_helper(reflectance_files,reflectometer_acceptance_angle)

        self.file_name = {}
        self.times = {}
        self.average = {}
        self.sigma = {}
        self.sigma_of_the_mean = {}
        self.prediction_indices = {}
        self.prediction_times = {}
        self.rho0 = {}
        self.reflectometer_incidence_angle = {}
        self.reflectometer_acceptance_angle = {}
        self.mirror_names = {}

        if import_tilts:
            self.tilts = {}
            
        self.import_reflectance_data(reflectance_files,time_grids,reflectometer_incidence_angle,
                                     reflectometer_acceptance_angle,import_tilts=import_tilts,
                                     column_names_to_import=column_names_to_import)
        
<<<<<<< HEAD
    def import_reflectance_data(self,reflectance_files,time_grids,number_of_measurements,
                                reflectometer_incidence_angle,reflectometer_acceptance_angle,
                                import_tilts=False,column_names_to_import=None):
        """
        Imports reflectance data from Excel files and stores the data in the object's attributes.

        Args:
            reflectance_files (str or list): Path(s) to the Excel file(s) containing the reflectance data.
            time_grids (list): List of time grids corresponding to each reflectance file.
            number_of_measurements (int or list, optional): Number of reflectance measurements for each file. If not provided, defaults to 1 for each file.
            reflectometer_incidence_angle (float or list, optional): Incidence angle of the reflectometer for each file. If not provided, defaults to 0 for each file.
            reflectometer_acceptance_angle (float or list, optional): Acceptance angle of the reflectometer for each file. If not provided, defaults to 0 for each file.
            import_tilts (bool, optional): Whether to import tilt information from the files. Defaults to False.
            column_names_to_import (list, optional): List of column names to import from the data sheets. If not provided, all columns will be imported.
        """
=======
    def import_reflectance_data(self,reflectance_files,time_grids,reflectometer_incidence_angle,
                                reflectometer_acceptance_angle,import_tilts=False,
                                column_names_to_import=None):

>>>>>>> c8bd3759
        for ii in range(len(reflectance_files)):
            
            self.file_name[ii] = reflectance_files[ii]
            reflectance_data = {"Average": pd.read_excel(reflectance_files[ii],sheet_name="Reflectance_Average"),\
                "Sigma": pd.read_excel(reflectance_files[ii],sheet_name="Reflectance_Sigma")}

            time_column = next((col for col in reflectance_data['Average'].columns if col.lower() in ['time', 'timestamp']), None)
            if time_column is not None:
                self.times[ii] = reflectance_data['Average'][time_column].values
            else:
                raise ValueError(f"No 'Time' or 'Timestamp' column found in file {reflectance_files[ii]}")            
            if column_names_to_import != None: # extract relevant column names of the pandas dataframe
                self.average[ii] = reflectance_data['Average'][column_names_to_import].values/100.0 # Note division by 100.0. Data in sheets are assumed to be in percentage
                self.sigma[ii] = reflectance_data['Sigma'][column_names_to_import].values/100.0 # Note division by 100.0. Data in sheets are assumed to be in percentage
                self.mirror_names[ii] = column_names_to_import
            else:
                self.average[ii] = reflectance_data['Average'].iloc[:,1::].values/100.0 # Note division by 100.0. Data in sheets are assumed to be in percentage
                self.sigma[ii] = reflectance_data['Sigma'].iloc[:,1::].values/100.0 # Note division by 100.0. Data in sheets are assumed to be in percentage
                self.mirror_names[ii] = list(reflectance_data['Average'].keys())[1::]

            self.prediction_indices[ii] = []
            self.prediction_times[ii] = []
            for m in self.times[ii]:
                self.prediction_indices[ii].append(np.argmin(np.abs(m-time_grids[ii])))        
            self.prediction_times[ii].append(time_grids[ii][self.prediction_indices[ii]])
            self.rho0[ii] = self.average[ii][0,:]

            # idx = reflectance_files.index(f) 
            self.reflectometer_incidence_angle[ii] = reflectometer_incidence_angle[ii]
            self.sigma_of_the_mean[ii] = self.sigma[ii]/np.sqrt(self.number_of_measurements[ii])
            self.reflectometer_acceptance_angle[ii] = reflectometer_acceptance_angle[ii]

            if import_tilts:
                self.tilts[ii] = pd.read_excel(reflectance_files[ii],sheet_name="Tilts")[self.mirror_names[ii]].values.transpose()
                    
    # def import_heliostats_ref_data(self,reflectance_files,time_grids,reflectometer_incidence_angle,
    #                             reflectometer_acceptance_angle,import_tilts=False,
    #                             column_names_to_import=None):

    #     for ii in range(len(reflectance_files)):
            
    #         self.file_name[ii] = reflectance_files[ii]
    #         reflectance_data = {"Average": pd.read_excel(reflectance_files[ii],sheet_name="Heliostats_Ref"),\
    #             "Sigma": pd.read_excel(reflectance_files[ii],sheet_name="Heliostats_Sigma")}

    #         self.times[ii] = reflectance_data['Average']['Time'].values
    #         if column_names_to_import != None: # extract relevant column names of the pandas dataframe
    #             self.average[ii] = reflectance_data['Average'][column_names_to_import].values/100.0 # Note division by 100.0. Data in sheets are assumed to be in percentage
    #             self.sigma[ii] = reflectance_data['Sigma'][column_names_to_import].values/100.0 # Note division by 100.0. Data in sheets are assumed to be in percentage
    #             self.mirror_names[ii] = column_names_to_import
    #         else:
    #             self.average[ii] = reflectance_data['Average'].iloc[:,1::].values/100.0 # Note division by 100.0. Data in sheets are assumed to be in percentage
    #             self.sigma[ii] = reflectance_data['Sigma'].iloc[:,1::].values/100.0 # Note division by 100.0. Data in sheets are assumed to be in percentage
    #             self.mirror_names[ii] = list(reflectance_data['Average'].keys())[1::]

    #         self.prediction_indices[ii] = []
    #         self.prediction_times[ii] = []
    #         for m in self.times[ii]:
    #             self.prediction_indices[ii].append(np.argmin(np.abs(m-time_grids[ii])))        
    #         self.prediction_times[ii].append(time_grids[ii][self.prediction_indices[ii]])
    #         self.rho0[ii] = self.average[ii][0,:]

    #         # idx = reflectance_files.index(f) 
    #         self.reflectometer_incidence_angle[ii] = reflectometer_incidence_angle[ii]
    #         self.sigma_of_the_mean[ii] = self.sigma[ii]/np.sqrt(self.number_of_measurements[ii])
    #         self.reflectometer_acceptance_angle[ii] = reflectometer_acceptance_angle[ii]

    #         if import_tilts:
    #             self.tilts[ii] = pd.read_excel(reflectance_files[ii],sheet_name="Tilts")[self.mirror_names[ii]].values.transpose()
                    
    def get_experiment_subset(self,idx):
        attributes = [a for a in dir(self) if not a.startswith("__")] # filters out python standard attributes
        self_out = copy.deepcopy(self)
        for a in attributes:
            attr = self_out.__getattribute__(a)
            if isinstance(attr,dict):
                for k in list(attr.keys()):
                    if k not in idx:
                        attr.pop(k)
        return self_out
   
    def plot(self):
        files = list(self.average.keys())
        N_mirrors = self.average[0].shape[1]
        N_experiments = len(files)
        fig,ax = plt.subplots(N_mirrors,N_experiments,sharex="col",sharey=True)
        fig.suptitle("Reflectance Data Plot", fontsize=16)
        miny = 1.0
        for ii in range(N_experiments):
            f = files[ii]
            for jj in range(N_mirrors):

                # axis handle
                if N_experiments == 1:
                    a = ax[jj] # experiment ii, mirror jj plot
                else:
                    a = ax[jj,ii]

                tilt = self.tilts[f][jj]
                if jj == 0:
                    tilt_str = r"Experiment "+str(ii+1)+ r", tilt = ${0:.0f}^{{\circ}}$"
                else:
                    tilt_str = r"tilt = ${0:.0f}^{{\circ}}$"
                
                if all(tilt==tilt[0]):
                    a.set_title(tilt_str.format(tilt[0]))
                else:
                    a.set_title(tilt_str.format(tilt.mean())+" (average)")

                a.grid('on')
                m = self.average[f][:,jj]
                s = self.sigma_of_the_mean[f][:,jj]
                miny = min((m-6*s).min(),miny)
                error_two_sigma = 1.96*s
                a.errorbar(self.times[f],m,yerr=error_two_sigma,label="Measurement mean",marker=".")
            
            a.set_ylabel(r"Reflectance at ${0:.1f}^{{\circ}}$".format(self.reflectometer_incidence_angle[ii]))
        a.set_ylim((miny,1))
        a.set_xlabel("Date")

class field_model(soiling_base):
    def __init__(self,file_params,file_SF,num_sectors=None):
        super().__init__(file_params)

        self.sun = sun()
        self.sun.import_sun(file_params)
        
        self.helios.import_helios(file_params,file_SF,num_sectors=num_sectors)
        if not(isinstance(self.helios.stow_tilt,float)) and not(isinstance(self.helios.stow_tilt,int)):
            self.helios.stow_tilt = None

    def sun_angles(self,simulation_inputs,verbose=True):
        sim_in = simulation_inputs
        sun = self.sun
        constants = self.constants
        timezone = pytz.FixedOffset(int(self.timezone_offset*60))
        
        _print_if("Calculating sun apparent movement and angles for "+str(sim_in.N_simulations)+" simulations",verbose)
        
        files = list(sim_in.time.keys())
        for f in list(files):
            time_utc = sim_in.time[f].dt.tz_localize(timezone) # Apply UTC to timeseries
            time_utc = time_utc.tolist() # Convert to list
            
            # Loop through all times and calculate azimuth and altitude/elevation
            solar_angles = np.array([solar.get_position(self.latitude,self.longitude,time.to_pydatetime()) for time in time_utc]) 
            sun.azimuth[f] = solar_angles[:,0] # solar_angles(:,[azimuth,elevation])
            sun.elevation[f] = solar_angles[:,1]
            sun.DNI[f] = np.array([radiation.get_radiation_direct(time.to_pydatetime(),elevation) for time, elevation in zip(time_utc,solar_angles[:,1])])
            
        self.sun = sun # update sun in the main model 
    
    def helios_angles(self,plant,verbose=True,second_surface=True):
        """
        Calculates the heliostat movement and angles for a given solar field and simulation inputs.
        
        Parameters:
            plant (object): The solar plant object containing information about the plant configuration.
            verbose (bool, optional): Whether to print progress messages. Defaults to True.
            second_surface (bool, optional): Whether to use the second surface model for the incidence reflection factor. Defaults to True.
        
        Returns:
            None
        """
        sun = self.sun  
        helios = self.helios

        files = list(sun.elevation.keys())
        N_sims = len(files)
        _print_if("Calculating heliostat movement and angles for "+str(N_sims)+" simulations",verbose)

        for f in files:
            stowangle = sun.stow_angle
            h_tower = plant.receiver['tower_height']
            helios.dist = np.sqrt(helios.x**2+helios.y**2)                                  # horizontal distance between mirror and tower
            helios.elevation_angle_to_tower = np.degrees(np.arctan((h_tower/helios.dist)))  # elevation angle from heliostats to tower
            
            T_m = np.array([-helios.y,-helios.x,np.ones((len(helios.x)))*h_tower])          # relative position of tower from mirror (left-handed ref.sys.)
            L_m = np.sqrt(np.sum(T_m**2,axis=0))                                            # distance mirror-tower [m]
            t_m = T_m/L_m                                                                   # unit vector in the direction of the tower (from mirror, left-handed ref.sys.)
            s_m = np.array(\
                        [np.cos(rad(sun.elevation[f]))*np.cos(rad(sun.azimuth[f])), \
                            np.cos(rad(sun.elevation[f]))*np.sin(rad(sun.azimuth[f])), \
                            np.sin(rad(sun.elevation[f]))])                                # unit vector of direction of the sun from mirror (left-handed)
            s_m = np.transpose(s_m)
            THETA_m = 0.5*np.arccos(s_m.dot(t_m))
            THETA_m = np.transpose(THETA_m)                                                 # incident angle (the angle a ray of sun makes with the normal to the surface of the mirrors) in radians
            helios.incidence_angle[f] = np.degrees(THETA_m)                                 # incident angle in degrees
            helios.incidence_angle[f][:,sun.elevation[f]<=stowangle] = np.nan               # heliostats are stored vertically at night facing north
            
            # apply the formula (Guo et al.) to obtain the components of the normal for each mirror
            A_norm = np.zeros((len(helios.x),max(s_m.shape),min(s_m.shape)))
            B_norm = np.sin(THETA_m)/np.sin(2*THETA_m)
            for ii in range(len(helios.x)):
                A_norm[ii,:,:] = s_m+t_m[:,ii]
            
            N = A_norm[:,:,0]*B_norm                                # north vector
            E = A_norm[:,:,1]*B_norm                                # east vector
            H = A_norm[:,:,2]*B_norm                                # height vector
            N[:,sun.elevation[f]<=stowangle] = 1                    # heliostats are stored at night facing north
            E[:,sun.elevation[f]<=stowangle] = 0                    # heliostats are stored at night facing north
            H[:,sun.elevation[f]<=stowangle] = 0                    # heliostats are stored at night facing north
            # Nd = np.degrees(np.arctan2(E,N))                      
            # Ed = np.degrees(np.arctan2(N,E))
            # Hd = np.degrees(np.arctan2(H,np.sqrt(E**2+N**2)))   
            
            helios.elevation[f] = np.degrees(np.arctan(H/(np.sqrt(N**2+E**2))))         # [deg] elevation angle of the heliostats
            helios.elevation[f][:,sun.elevation[f]<=stowangle] = 90 - helios.stow_tilt  # heliostats are stored at stow_tilt at night facing north
            helios.tilt[f] = 90-helios.elevation[f]                                     # [deg] tilt angle of the heliostats
            helios.azimuth[f] = np.degrees(np.arctan2(E,N))                             # [deg] azimuth angle of the heliostat

            if second_surface==False:
                helios.inc_ref_factor[f] = (1+np.sin(rad(helios.incidence_angle[f])))/np.cos(rad(helios.incidence_angle[f])) # first surface
                _print_if("First surface model",verbose)
            elif second_surface==True:
                helios.inc_ref_factor[f] = 2/np.cos(rad(helios.incidence_angle[f]))  # second surface model
                _print_if("Second surface model",verbose)
            else:
                _print_if("Choose either first or second surface model",verbose)
   
        self.helios = helios

    def reflectance_loss(self,simulation_inputs,cleans,verbose=True):
        
        sim_in = simulation_inputs
        N_sims = sim_in.N_simulations
        _print_if("Calculating reflectance losses with cleaning for "+str(N_sims)+" simulations",verbose)

        helios = self.helios
        n_helios = helios.x.shape[0]
        
        files = list(sim_in.time.keys())
        for fi in range(len(files)):
            f = files[fi]
            T_days = (sim_in.time[f].iloc[-1]-sim_in.time[f].iloc[0]).days # needs to be more than one day
            n_hours = int(helios.delta_soiled_area[f].shape[1] )
            
            # accumulate soiling between cleans
            temp_soil = np.zeros((n_helios,n_hours))
            temp_soil2 =  np.zeros((n_helios,n_hours))
            for hh in range(n_helios):
                sra = copy.deepcopy(helios.delta_soiled_area[f][hh,:])     # use copy.deepcopy otherwise when modifying sra to compute temp_soil2, also helios.delta_soiled_area is modified
                clean_idx = np.where(cleans[fi][hh,:])[0]
                clean_at_0 = True                                       # kept true if sector hh-th is cleaned on day 0
                if len(clean_idx)>0 and clean_idx[0]!=0:
                    clean_idx = np.insert(clean_idx,0,0)                # insert clean_idx = 0 to compute soiling since the beginning
                    clean_at_0 = False                                  # true only when sector hh-th is cleaned on day 0
                if len(clean_idx)==0 or clean_idx[-1]!=(sra.shape[0]):                      
                    clean_idx = np.append(clean_idx,sra.shape[0])       # append clean_idx = 8760 to compute soiling until the end
                
                clean_idx_n = np.arange(len(clean_idx))
                for cc in clean_idx_n[:-1]:  
                    temp_soil[hh,clean_idx[cc]:clean_idx[cc+1]] = \
                        np.cumsum(sra[clean_idx[cc]:clean_idx[cc+1]])  # Note: clean_idx = 8760 would be outside sra, but Python interprets it as "till the end"
                  
                # Run again with initial condition equal to final soiling to obtain an approximation of "steady-state" soiling
                # if clean_at_0:
                #     temp_soil2[hh,:] = temp_soil[hh,:]
                # else:
                sra[0] = temp_soil[hh,-1]
                for cc in clean_idx_n[:-1]:                  
                    temp_soil2[hh,clean_idx[cc]:clean_idx[cc+1]] = \
                        np.cumsum(sra[clean_idx[cc]:clean_idx[cc+1]])
                                
            helios.soiling_factor[f] = 1-temp_soil2*helios.inc_ref_factor[f]  # hourly soiling factor for each sector of the solar field
        
        self.helios = helios

    def optical_efficiency(self,plant,simulation_inputs,climate_file,verbose=True,n_az=10,n_el=10):
        helios = self.helios
        sim_in = simulation_inputs
        sun = self.sun

        # check that lat/lon and timezone correspond to the same location
        if climate_file.split('.')[-1] == "epw":
            with open(climate_file) as f:
                line = f.readline()
                line = line.split(',')
                lat = line[6]
                lon = line[7]
                tz = line[-2]
        else:
            raise ValueError("Climate file type must be .epw")

        # check that parameter file and climate file have same location and timezone
        if self.latitude != float(lat) or self.longitude != float(lon):
            raise ValueError("Location of field_model and climate file do not match")
        if self.timezone_offset != float(tz):
            raise ValueError("Timezone offset of field_model and climate file do not match")
        
        cp = CoPylot()
        r = cp.data_create()
        assert cp.data_set_string(
            r,
            "ambient.0.weather_file",
            climate_file,
        )
        
        # layout setup
        assert cp.data_set_number(r,"heliostat.0.height",helios.height)
        assert cp.data_set_number(r,"heliostat.0.width",helios.width)
        assert cp.data_set_number(r,"heliostat.0.soiling",1) # Sets cleanliness to 100%
        assert cp.data_set_number(r,"heliostat.0.reflectivity",1)
        try:
            assert cp.data_set_string(r,"receiver.0.rec_type",plant.receiver['receiver_type'])
        except:
            assert cp.data_set_string(r,"receiver.0.rec_type",'External cylindrical')
        if plant.receiver['receiver_type'] == 'External cylindrical':
            assert cp.data_set_number(r,"receiver.0.rec_diameter",plant.receiver['width_diameter'])
        elif plant.receiver['receiver_type'] == 'Flat plate':
            assert cp.data_set_number(r,"receiver.0.rec_width",plant.receiver['width_diameter'])
            try:    
                assert cp.data_set_number(r,"receiver.0.rec_elevation",plant.receiver['orientation_elevation'])
            except:
                assert cp.data_set_number(r,"receiver.0.rec_elevation",-35)
        assert cp.data_set_number(r,"receiver.0.rec_diameter",plant.receiver['width_diameter']) 
        assert cp.data_set_number(r,"receiver.0.rec_height",plant.receiver['panel_height'])
        assert cp.data_set_number(r,"receiver.0.optical_height",plant.receiver['tower_height'])

        # field setup
        ff = helios.full_field
        N_helios = ff['id'].shape[0]
        zz = [0 for ii in range(N_helios)]
        layout = [[ff['id'][ii],ff['x'][ii],ff['y'][ii],zz[ii]] for ii in range(N_helios)] #[list(id),list(ff['x']),list(ff['y']),list(zz)]
        assert cp.assign_layout(r,layout)
        field = cp.get_layout_info(r)
        
        # simulation parameters
        assert cp.data_set_number(r,"fluxsim.0.flux_time_type",0) # 1 for time simulation, 0 for solar angles
        assert cp.data_set_number(r,"fluxsim.0.flux_dni",1000.0)  # set the simulation DNI to 1000 W/m2. Only used to display indicative receiver power.
        assert cp.data_set_string(r,"fluxsim.0.aim_method",plant.aim_point_strategy)

        files = list(sim_in.time.keys())
        Ns = len(helios.x)
        helios.optical_efficiency = {f: [] for f in files}
        az_grid = np.linspace(0,360,num=n_az) 
        el_grid = np.linspace(sun.stow_angle,90,num=n_el)
        eff_grid = np.zeros((Ns,n_az,n_el))
        rec_power_grid = np.zeros((n_az,n_el))
        sec_ids = ff['sector_id'][field['id'].values.astype(int)] # CoPylot re-orders sectors
        fmt = "Getting efficiencies for az={0:.3f}, el={1:.3f}"
        
        # buliding the lookup table for grid of solar angles
        fmt_pwr = "Power absorbed by receiver at DNI=1000 W/m2: {0:.2e} kW"
        for ii in range(len(az_grid)):
            for jj in range(len(el_grid)):
                assert cp.data_set_number(r,"fluxsim.0.flux_solar_az_in",az_grid[ii])
                assert cp.data_set_number(r,"fluxsim.0.flux_solar_el_in",el_grid[jj])
                assert cp.simulate(r)
                dat = cp.detail_results(r)
                dat_summary = cp.summary_results(r)

                effs = dat['efficiency']
                _print_if(fmt.format(az_grid[ii],el_grid[jj]),verbose)
                if dat_summary['Power absorbed by the receiver'] == ' -nan(ind)':
                    raise ValueError("SolarPILOT unable to simulate with current parameter configuration")
                else:
                    _print_if(fmt_pwr.format(dat_summary['Power absorbed by the receiver']),verbose)
                    
                for kk in range(Ns):
                    idx = np.where(sec_ids==kk)[0]
                    eff_grid[kk,ii,jj] = effs[idx].mean()
        
        # Apply lookup table to simulation
        for f in files:
            T = len(sim_in.time[f])
            # Use above lookup to compute helios.optical_efficiency[f]
            _print_if("Computing optical efficiency time series for file "+str(f),verbose)
            helios.optical_efficiency[f] = np.zeros((Ns,T))
            for ll in range(Ns):
                opt_fun = interp2d(el_grid,az_grid,eff_grid[ll,:,:],fill_value=np.nan)
                helios.optical_efficiency[f][ll,:] = np.array( [opt_fun(sun.elevation[f][tt],sun.azimuth[f][tt])[0] \
                    for tt in range(T)] )
            _print_if("Done!",verbose)
        self.helios = helios
<|MERGE_RESOLUTION|>--- conflicted
+++ resolved
@@ -620,36 +620,11 @@
                 if len(idx_too_low) > 0:
                     self.wind_speed[ii][idx_too_low] = smallest_windspeed
                     _print_if(f"Warning: some windspeeds were <= 0 and were set to {smallest_windspeed}", verbose)
-
-<<<<<<< HEAD
+            self.wind_speed_mov_avg[ii] = pd.Series(self.wind_speed[ii]).rolling(window=int(60.0/(self.dt[ii]/60)), min_periods=1).mean().values
+
             self.dust_concentration[ii] = self.k_factors[ii] * np.array(weather.loc[:, dust_type[ii]]) # Set dust concentration to be used for soiling predictions
             if 'dust_concentration' not in self.weather_variables:
                 self.weather_variables.append('dust_concentration')
-=======
-            self.dt[ii] = (self.time[ii][1]-self.time[ii][0]).total_seconds() #np.diff(self.time[ii])[0].astype(float) # [s] assumed constant. Make float for later computations
-            self.time_diff[ii] = (self.time[ii]-self.time[ii].astype('datetime64[D]')).astype('timedelta64[h]').astype('int')  # time difference from midnight in integer hours
-            self.air_temp[ii] = np.array(weather.loc[:,'AirTemp'])
-            
-            # import windspeed and set a minimum value
-            self.wind_speed[ii] = np.array(weather.loc[:,'WindSpeed'])
-            idx_too_low, = np.where(self.wind_speed[ii]==0)
-            if len(idx_too_low) > 0:
-                self.wind_speed[ii][idx_too_low] = smallest_windspeed
-                _print_if(f"Warning: some windspeeds were <= 0 and were set to {smallest_windspeed}",verbose)
-            self.wind_speed_mov_avg[ii] = pd.Series(self.wind_speed[ii]).rolling(window=int(60.0/(self.dt[ii]/60)), min_periods=1).mean().values
-
-
-            if 'DNI' in weather.columns: # only import DNI if it exists
-                self.dni[ii] = np.array(weather.loc[:,'DNI']) 
-            else:
-                _print_if("No DNI data to import. Skipping.",verbose)
-                
-            # import dust measurements
-            self.dust_concentration[ii] = self.k_factors[ii]*np.array(weather.loc[:,dust_type[ii]])
-            self.dust_conc_mov_avg[ii] = pd.Series(self.dust_concentration[ii]).rolling(window=int(60.0/(self.dt[ii]/60)), min_periods=1).mean().values
-            
-
->>>>>>> c8bd3759
             self.dust_type[ii] = dust_type[ii]
 
             for dust_key, dust_aliases in dust_names.items(): # Load all dust concentration data inside weather file
@@ -665,6 +640,8 @@
                         break
                 else:
                     _print_if(f"No {dust_key} data to import.", verbose)
+            
+            self.dust_conc_mov_avg[ii] = pd.Series(self.dust_concentration[ii]).rolling(window=int(60.0/(self.dt[ii]/60)), min_periods=1).mean().values
 
             if verbose:
                 T = (time.iloc[-1] - time.iloc[0]).days
@@ -1349,28 +1326,19 @@
                                      reflectometer_acceptance_angle,import_tilts=import_tilts,
                                      column_names_to_import=column_names_to_import)
         
-<<<<<<< HEAD
-    def import_reflectance_data(self,reflectance_files,time_grids,number_of_measurements,
-                                reflectometer_incidence_angle,reflectometer_acceptance_angle,
-                                import_tilts=False,column_names_to_import=None):
+    def import_reflectance_data(self,reflectance_files,time_grids,reflectometer_incidence_angle,
+                                reflectometer_acceptance_angle, import_tilts=False,column_names_to_import=None):
         """
         Imports reflectance data from Excel files and stores the data in the object's attributes.
 
         Args:
             reflectance_files (str or list): Path(s) to the Excel file(s) containing the reflectance data.
             time_grids (list): List of time grids corresponding to each reflectance file.
-            number_of_measurements (int or list, optional): Number of reflectance measurements for each file. If not provided, defaults to 1 for each file.
             reflectometer_incidence_angle (float or list, optional): Incidence angle of the reflectometer for each file. If not provided, defaults to 0 for each file.
             reflectometer_acceptance_angle (float or list, optional): Acceptance angle of the reflectometer for each file. If not provided, defaults to 0 for each file.
             import_tilts (bool, optional): Whether to import tilt information from the files. Defaults to False.
             column_names_to_import (list, optional): List of column names to import from the data sheets. If not provided, all columns will be imported.
         """
-=======
-    def import_reflectance_data(self,reflectance_files,time_grids,reflectometer_incidence_angle,
-                                reflectometer_acceptance_angle,import_tilts=False,
-                                column_names_to_import=None):
-
->>>>>>> c8bd3759
         for ii in range(len(reflectance_files)):
             
             self.file_name[ii] = reflectance_files[ii]

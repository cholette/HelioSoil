import numpy as np
from numpy import matlib
from numpy import radians as rad
import pandas as pd
import matplotlib.pyplot as plt
from warnings import warn
import copy
from sklearn.cluster import KMeans
from pathlib import Path
from dataclasses import dataclass, field
from typing import List, Optional, Dict, Any, Union, Tuple
from soiling_model.utilities import _print_if,_ensure_list,\
                                    _extinction_function,_same_ext_coeff,\
                                    _import_option_helper,_parse_dust_str
from textwrap import dedent
from scipy.integrate import cumulative_trapezoid
from scipy.spatial.distance import cdist
import copy
from tqdm.notebook import tqdm
<<<<<<< HEAD
import pytz
from pysolar import solar, radiation
=======
import shutil
import os
from scipy.interpolate import RegularGridInterpolator

>>>>>>> eefc74fa

tol = np.finfo(float).eps # machine floating point precision

class SoilingBase:
    def __init__(self):
        """
        Initializes the base model class with parameters from a file.
        
        Args:
            file_params (str): Path to the Excel file containing the model parameters.
        
        Attributes:
            latitude (float): Latitude of the site in degrees.
            longitude (float): Longitude of the site in degrees.
            timezone_offset (float): Timezone offset from GMT in hours.
            hrz0 (float): Site roughness height ratio.
            loss_model (str): Either "geometry" or "mie" to specify the loss model.
            constants (constants): An instance of the constants class.
            helios (helios): An instance of the helios class.
            sigma_dep (float): Standard deviation of the deposition velocity.
            Ra (float): Aerodynamic resistance.
        """
        self.latitude = None                  # latitude in degrees of site
        self.longitude = None                 # longitude in degrees of site
        self.timezone_offset = None           # [hrs from GMT] timezone of site
        self.constants = Constants()          # a subclass for constant
        self.helios = Heliostats()            # a subclass containing information about the heliostats
        self.sigma_dep = None                 # standard deviation for deposition velocity
        self.loss_model = None                # either "geometry" or "mie"

    def import_site_data_and_constants(self,file_params,verbose=True):
        
        _print_if(f"\nLoading data from {file_params} ... ",verbose)
        table = pd.read_excel(file_params,index_col="Parameter")

        # optional parameter imports
        try:
            self.latitude = float(table.loc['latitude'].Value)                  # latitude in degrees of site
            self.longitude = float(table.loc['longitude'].Value)                # longitude in degrees of site
            self.timezone_offset = float(table.loc['timezone_offset'].Value)    # [hrs from GMT] timezone of site
        except:
            _print_if(dedent(f"""\
            You are missing at least one of (lat,lon,timezone_offset) in:
            {file_params}
            Field performance cannot be simulated until all of these are defined. """),verbose)
            self.latitude = None
            self.longitude = None
            self.timezone_offset = None

        self.constants.import_constants(file_params,verbose=verbose)

class PhysicalBase(SoilingBase):
    def __init__(self):
        super().__init__()
        self.hrz0 =None                       # [-] site roughness height ratio

    def import_site_data_and_constants(self,file_params,verbose=True):
        super().import_site_data_and_constants(file_params)                               
        table = pd.read_excel(file_params,index_col="Parameter")

        try:
            self.loss_model = table.loc['loss_model'].Value     # either "geometry" or "mie"
        except:
            _print_if(f"No loss model defined in {file_params}. You will need to define this before simulating",verbose)

        try:
            self.hrz0 =float(table.loc['hr_z0'].Value)          # [-] site roughness height ratio
        except:
            _print_if(f"No hrz0 model defined in {file_params}. You will need to define this before simulating",verbose)

    def deposition_velocity(self,dust,wind_speed=None,air_temp=None,hrz0=None,verbose=True,Ra=True):
        dust = dust

        # unpack constants
        constants = self.constants
        κ = constants.k_von_Karman
        A_slip = constants.A_slip
        λ_air_p = constants.air_lambda_p
        μ_air,ν_air = constants.air_mu, constants.air_nu
        ρ_air = constants.air_rho
        g = constants.g
        Re_Limit = constants.Re_Limit
        kB = constants.k_Boltzman
        β_EIM = constants.beta_EIM

        if hrz0 == None: # hrz0 from constants file
            hrz0 = self.hrz0
            _print_if("No value for hrz0 supplied. Using value in self.hrz0 = "+str(self.hrz0)+".",verbose)
        else:
            _print_if("Value for hrz0 = "+str(hrz0)+" supplied. Value in self.hrz0 ignored.",verbose)

        # N_sims = sim_in.N_simulations
        # _print_if("Calculating deposition velocity for each of the "+str(N_sims)+" simulations",verbose)

        
        D_meters = dust.D[0]*1e-6  # µm --> m
        Ntimes = len(wind_speed) #.shape[0]

        Cc = 1+2*(λ_air_p/D_meters)* \
                (A_slip[0]+A_slip[1]*\
                    np.exp(-A_slip[2]*D_meters/λ_air_p)) # slip correction factor
                
        # computation of the gravitational settling velocity
        vg = (g*(D_meters**2)*Cc*(dust.rho[0]))/(18*μ_air);    # terminal velocity [m/s] if Re<0.1 
        Re = ρ_air*vg*D_meters/μ_air                      # Reynolds number for vg(Re<0.1)
        for ii in range(constants.N_iter):
            vnew = vg.copy()  # initialize vnew with vg
            Cd_g = 24/Re
            Cd_g[Re>Re_Limit[0]] = 24/Re[Re>Re_Limit[0]] * \
                (1 + 3/16*Re[Re>Re_Limit[0]] + 9/160*(Re[Re>Re_Limit[0]]**2)*\
                    np.log(2*Re[Re>Re_Limit[0]]))
            Cd_g[Re>Re_Limit[1]] = 24/Re[Re>Re_Limit[1]] * (1 + 0.15*Re[Re>Re_Limit[1]]**0.687)      
            Cd_g[Re>Re_Limit[2]] = 0.44;      
            vg_high_re = np.sqrt(4*g*D_meters*Cc*dust.rho[0]/(3*Cd_g*ρ_air))
            vnew[Re_Limit[0]>=Re] = vg_high_re[Re_Limit[0]>=Re]  # replace vg with vg_high_re for Re>Re_Limit[0]
            if max(abs(vnew-vg)/vnew)<constants.tol:
                vg = vnew
                break
            vg = vnew
            Re = ρ_air*vg*D_meters/μ_air
        if ii == constants.N_iter:
            _print_if('Max iter reached in Reynolds calculation for gravitational settling velocity',verbose)
            
        # computation of the settling velocity due to inertia and diffusion
        u_friction = κ*wind_speed/np.log(hrz0)                                           # [m/s] friction velocity
        diffusivity = kB/(3*np.pi*μ_air)* \
            np.transpose(matlib.repmat(air_temp+273.15,len(D_meters),1))* \
                matlib.repmat(Cc/D_meters,Ntimes,1)                                                      # [m^2/s] brownian diffusivity (Stokes-Einstein expression)
        Schmidt_number = ν_air/diffusivity                                                               # Schmidt number
        Stokes_number = np.transpose(matlib.repmat((u_friction**2),len(D_meters),1))* \
            vg/ν_air/g                                                                         # Stokes number
        Cd_momentum = κ**2/((np.log(hrz0))**2)                                                # drag coefficient for momentum
        E_brownian = Schmidt_number**(-2/3)                                                                         # Brownian factor
        E_impaction = (Stokes_number**β_EIM)/(constants.alpha_EIM+Stokes_number**β_EIM)   # Impaction factor (Giorgi, 1986)
        E_interception = 0                                                                                          # Interception factor (=0 in this model)
        R1 = np.exp(-np.sqrt(Stokes_number))                                                                        # 'stick' factor for boundary layer resistance computation
        R1[R1<=tol]=tol                                                                                             # to avoid division by 0
        if Ra:
            aerodynamic_resistance = 1/(Cd_momentum*wind_speed) 
            _print_if('Aerodynamic resistance is considered',verbose)                                                   # [s/m] 
        elif not Ra:
            aerodynamic_resistance = 0
            _print_if('Aerodynamic resistance is neglected',verbose)
        else:
            _print_if('Choose whether or not considering the aerodynamic resistance',verbose)
        
        boundary_layer_resistance = 1/(constants.eps0*\
            np.transpose(matlib.repmat((u_friction),len(D_meters),1))*R1*\
                (E_brownian+E_impaction+E_interception)) # [s/m]
        
        # Rt = np.transpose(matlib.repmat(aerodynamic_resistance,len(D_meters),1))+boundary_layer_resistance
        
        vt = 1/(np.transpose(matlib.repmat(aerodynamic_resistance,len(D_meters),1))\
            +boundary_layer_resistance)   # [m/s]

        vz = (vg + vt).transpose() # [m/s]

        return (aerodynamic_resistance,boundary_layer_resistance,vg,vt,vz)

    def deposition_flux(self,simulation_inputs,hrz0=None,verbose=True,Ra=True):
        sim_in = simulation_inputs
        helios = self.helios
        dust = sim_in.dust
        
        # unpack constants
        constants = self.constants
        κ = constants.k_von_Karman
        A_slip = constants.A_slip
        λ_air_p = constants.air_lambda_p
        μ_air,ν_air = constants.air_mu, constants.air_nu
        ρ_air = constants.air_rho
        g = constants.g
        Re_Limit = constants.Re_Limit
        kB = constants.k_Boltzman
        β_EIM = constants.beta_EIM

        if hrz0 == None: # hrz0 from constants file
            hrz0 = self.hrz0
            _print_if("No value for hrz0 supplied. Using value in self.hrz0 = "+str(self.hrz0)+".",verbose)
        else:
            _print_if("Value for hrz0 = "+str(hrz0)+" supplied. Value in self.hrz0 ignored.",verbose)

        N_sims = sim_in.N_simulations
        _print_if("Calculating deposition velocity for each of the "+str(N_sims)+" simulations",verbose)

        files = list(sim_in.wind_speed.keys())
        for f in list(files):
            D_meters = dust.D[f]*1e-6  # µm --> m
            Ntimes = len(sim_in.wind_speed[f]) #.shape[0]
            Nhelios = helios.tilt[f].shape[0] 
            Nd = D_meters.shape[0]

            Cc = 1+2*(λ_air_p/D_meters)* \
                    (A_slip[0]+A_slip[1]*\
                        np.exp(-A_slip[2]*D_meters/λ_air_p)) # slip correction factor
                    
            # computation of the gravitational settling velocity
            vg = (g*(D_meters**2)*Cc*(dust.rho[f]))/(18*μ_air);    # terminal velocity [m/s] if Re<0.1 
            Re = ρ_air*vg*D_meters/μ_air                      # Reynolds number for vg(Re<0.1)
            for ii in range(constants.N_iter):
                vnew = vg.copy()  # initialize vnew with vg
                Cd_g = 24/Re
                Cd_g[Re>Re_Limit[0]] = 24/Re[Re>Re_Limit[0]] * \
                    (1 + 3/16*Re[Re>Re_Limit[0]] + 9/160*(Re[Re>Re_Limit[0]]**2)*\
                        np.log(2*Re[Re>Re_Limit[0]]))
                Cd_g[Re>Re_Limit[1]] = 24/Re[Re>Re_Limit[1]] * (1 + 0.15*Re[Re>Re_Limit[1]]**0.687)      
                Cd_g[Re>Re_Limit[2]] = 0.44;      
                vg_high_re = np.sqrt(4*g*D_meters*Cc*dust.rho[f]/(3*Cd_g*ρ_air))
                vnew[Re_Limit[0]>=Re] = vg_high_re[Re_Limit[0]>=Re]  # replace vg with vg_high_re for Re>Re_Limit[0]
                if max(abs(vnew-vg)/vnew)<constants.tol:
                    vg = vnew
                    break
                vg = vnew
                Re = ρ_air*vg*D_meters/μ_air
            if ii == constants.N_iter:
                _print_if('Max iter reached in Reynolds calculation for gravitational settling velocity',verbose)
                
            # computation of the settling velocity due to inertia and diffusion
            u_friction = κ*sim_in.wind_speed[f]/np.log(hrz0)                                           # [m/s] friction velocity
            diffusivity = kB/(3*np.pi*μ_air)* \
                np.transpose(matlib.repmat(sim_in.air_temp[f]+273.15,len(D_meters),1))* \
                    matlib.repmat(Cc/D_meters,Ntimes,1)                                                      # [m^2/s] brownian diffusivity (Stokes-Einstein expression)
            Schmidt_number = ν_air/diffusivity                                                               # Schmidt number
            Stokes_number = np.transpose(matlib.repmat((u_friction**2),len(D_meters),1))* \
                vg/ν_air/g                                                                         # Stokes number
            Cd_momentum = κ**2/((np.log(hrz0))**2)                                                # drag coefficient for momentum
            E_brownian = Schmidt_number**(-2/3)                                                                         # Brownian factor
            E_impaction = (Stokes_number**β_EIM)/(constants.alpha_EIM+Stokes_number**β_EIM)   # Impaction factor (Giorgi, 1986)
            E_interception = 0                                                                                          # Interception factor (=0 in this model)
            R1 = np.exp(-np.sqrt(Stokes_number))                                                                        # 'stick' factor for boundary layer resistance computation
            R1[R1<=tol]=tol                                                                                             # to avoid division by 0
            if Ra:
                aerodynamic_resistance = 1/(Cd_momentum*sim_in.wind_speed[f]) 
                _print_if('Aerodynamic resistance is considered',verbose)                                                   # [s/m] 
            elif not Ra:
                aerodynamic_resistance = 0
                _print_if('Aerodynamic resistance is neglected',verbose)
            else:
                _print_if('Choose whether or not considering the aerodynamic resistance',verbose)
            
            boundary_layer_resistance = 1/(constants.eps0*\
                np.transpose(matlib.repmat((u_friction),len(D_meters),1))*R1*\
                    (E_brownian+E_impaction+E_interception)) # [s/m]
            
            # Rt = np.transpose(matlib.repmat(aerodynamic_resistance,len(D_meters),1))+boundary_layer_resistance
            
            vt = 1/(np.transpose(matlib.repmat(aerodynamic_resistance,len(D_meters),1))\
                +boundary_layer_resistance)   # [m/s]
            
            # computation of vertical deposition velocity
            vz = (vg + vt).transpose() # [m/s]
            
            helios.pdfqN[f] = np.empty((Nhelios,Ntimes,Nd))
            for idx in range(helios.tilt[f].shape[0]):
                Fd = np.cos(rad(helios.tilt[f][idx,:]))*vz   # Flux per unit concentration at each time, for each heliostat [m/s] (Eq. 28 in [1] without Cd)
                if Fd.min() < 0:
                    warn("Deposition velocity is negative (min value: "+str(Fd.min())+"). Setting negative components to zero.")
                    Fd[Fd<0]=0
                helios.pdfqN[f][idx,:,:] = Fd.transpose()*dust.pdfN[f]  # Dust flux pdf, i.e. [dq[particles/(s*m^2)]/dLog_{10}(D[µm]) ] deposited on 1m2. 
            
        self.helios = helios
        
    def adhesion_removal(self,simulation_inputs,verbose=True):
        _print_if("Calculating adhesion/removal balance",verbose)
        helios = self.helios
        dust = simulation_inputs.dust
        dt = simulation_inputs.dt
        constants = self.constants
        g = constants.g
        files = list(simulation_inputs.time.keys())
        
        for f in files:
            D_meters = dust.D[f]*1e-6  # Change to µm
            youngs_modulus_composite = 4/3*((1-dust.poisson[f]**2)/dust.youngs_modulus[f] + \
                (1-helios.poisson**2)/helios.youngs_modulus)**(-1);                             # [N/m2] composite Young modulus 
            hamaker_system = np.sqrt(dust.hamaker[f]*helios.hamaker)                            # [J] system Hamaker constant (Israelachvili)
            work_adh = hamaker_system/(12*np.pi*constants.D0**2)                                # [J/m^2] work of adhesion
            radius_sep = ((3*np.pi*work_adh*D_meters**2)/(8*youngs_modulus_composite))**(1/3)   # [m] contact radius at separation (JKR model)
            F_adhesion = 3/4*np.pi*work_adh*D_meters                                            # [N] van der Waals adhesion force (JKR model)
            F_gravity = dust.rho[f]*np.pi/6*g*D_meters**3                             # [N] weight force   

            if helios.stow_tilt == None: # No common stow angle supplied. Need to use raw tilts to compute removal moments
                _print_if("  No common stow_tilt. Use values in helios.tilt to compute removal moments. This might take some time.",verbose)
                Nhelios = helios.tilt[f].shape[0]
                Ntimes = helios.tilt[f].shape[1]
                helios.pdfqN[f] = cumulative_trapezoid(y=helios.pdfqN[f],dx=dt[f],axis=1,initial=0) # Accumulate in time so that we ensure we remove all dust present on mirror if removal condition is satisfied at a particular time
                for h in range(Nhelios):
                    for k in range(Ntimes):
                        mom_removal = np.sin(rad(helios.tilt[f][h,k]))* F_gravity*np.sqrt((D_meters**2)/4-radius_sep**2) # [Nm] removal moment exerted by gravity at each tilt for each diameter
                        mom_adhesion =  (F_adhesion+F_gravity*np.cos(rad(helios.tilt[f][h,k])))*radius_sep             # [Nm] adhesion moment  
                        helios.pdfqN[f][h,k:,mom_adhesion<mom_removal] = 0 # ALL dust desposited at this diameter up to this point falls off
                        # if any(mom_adhesion<mom_removal):
                        #     _print_if("Some dust is removed",verbose)

                
                helios.pdfqN[f] = np.gradient(helios.pdfqN[f],dt[f],axis=1) # Take derivative so that pdfqN is the rate at wich dust is deposited at each diameter

            else: # common stow angle at night for all heliostats. Assumes tilt at night is close to vertical at night.
                # Since the heliostats are stowed at a large tilt angle at night, we assume that any dust that falls off at this stow
                # is never deposited. This introduces a small error since the dust deposited during the day never affects the reflectance, but faster computation.
                _print_if("  Using common stow_tilt. Assumes all heliostats are stored at helios.stow_tilt at night.",verbose)
                mom_removal = np.sin(rad(helios.stow_tilt))* F_gravity*np.sqrt((D_meters**2)/4-radius_sep**2) # [Nm] removal moment exerted by gravity
                mom_adhesion =  (F_adhesion+F_gravity*np.cos(rad(helios.stow_tilt)))*radius_sep             # [Nm] adhesion moment
                helios.pdfqN[f][:,:,mom_adhesion<mom_removal] = 0 # Remove this diameter from consideration
        
        self.helios = helios
    
    def calculate_delta_soiled_area(self,simulation_inputs,sigma_dep=None,verbose=True): 
        
        # info and error checking
        _print_if("Calculating soil deposited in a timestep [m^2/m^2]",verbose)
        
        sim_in = simulation_inputs
        helios = self.helios
        dust = sim_in.dust
        extinction_weighting = helios.extinction_weighting
        
        files = list(sim_in.wind_speed.keys())
        for f in files:
            D_meters = dust.D[f]*1e-6
            helios.delta_soiled_area[f] = np.empty((helios.tilt[f].shape[0],helios.tilt[f].shape[1]))
            
            if sigma_dep is not None or self.sigma_dep is not None:
                helios.delta_soiled_area_variance[f] = np.empty((helios.tilt[f].shape[0],helios.tilt[f].shape[1]))

            # compute alpha
            try:
                attr = _parse_dust_str(sim_in.dust_type[f])
                den = getattr(dust,attr) # dust.(sim_in.dust_type[f])
            except:
                raise ValueError("Dust measurement = "+sim_in.dust_type[f]+\
                    " not present in dust class. Use dust_type="+sim_in.dust_type[f]+\
                        " option when loading the simulation data.")
            alpha = sim_in.dust_concentration[f]/den[f]

            # Compute the area coverage by dust at each time step
            N_helios = helios.tilt[f].shape[0]
            N_times = helios.tilt[f].shape[1]
            for ii in range(N_helios):
                for jj in range(N_times):

                    # if loss_model == 'geometry':
                    #     # The below two integrals are equivalent, but the version with the log10(D)
                    #     # as the independent variable is used due to the log spacing of the diameter grid
                    #     #
                    #     # helios.delta_soiled_area[f][ii,jj] = alpha[jj] * np.trapz(helios.pdfqN[f][ii,jj,:]*\
                    #     #     (np.pi/4*D_meters**2)*sim_in.dt[f]/dust.D[f]/np.log(10),dust.D[f])
                        
                    #     helios.delta_soiled_area[f][ii,jj] = alpha[jj] * np.pi/4 *np.trapz(helios.pdfqN[f][ii,jj,:]*\
                    #         (D_meters**2)*sim_in.dt[f],np.log10(dust.D[f]))
                    # else: # loss_model == "mie"
                    helios.delta_soiled_area[f][ii,jj] = alpha[jj] * np.pi/4 * np.trapz(helios.pdfqN[f][ii,jj,:]*\
                        (D_meters**2)*sim_in.dt[f]*extinction_weighting[f][ii,:],np.log10(dust.D[f])) # pdfqN includes cos(tilt)

            # variance of noise for each measurement
            if sigma_dep is not None:
                theta = np.radians(self.helios.tilt[f])
                helios.delta_soiled_area_variance[f] = sigma_dep**2 * (alpha**2*np.cos(theta)**2)
                # sigma_dep**2*helios.inc_ref_factor[f]*np.cumsum(alpha**2*np.cos(theta)**2,axis=1)
            elif self.sigma_dep is not None:
                theta = np.radians(self.helios.tilt[f])
                helios.delta_soiled_area_variance[f] = self.sigma_dep**2 * (alpha**2*np.cos(theta)**2)

        self.helios = helios
    
    def plot_area_flux(self,sim_data,exp_idx,hel_id,air_temp,wind_speed,
                        tilt=0.0,hrz0=None,constants=None,
                        ax=None,Ra=True,verbose=True):
        
        dummy_sim = SimulationInputs()
        dummy_sim.dust = Dust()

        for att_name in sim_data.dust.__dict__.keys():
            val = {0:getattr(sim_data.dust,att_name)[exp_idx]}
            setattr(dummy_sim.dust,att_name,val)
        
        # dummy_sim.dust.import_dust(dust_file,verbose=False,dust_measurement_types="PM10")
        dummy_sim.air_temp = {0:np.array([air_temp])}
        dummy_sim.wind_speed = {0:np.array([wind_speed])}
        dummy_sim.dt = {0:1.0}
        dummy_sim.dust_type = {0:"PM10"}                    # this doesn't matter for this function
        dummy_sim.dust_concentration = {0:np.array([dummy_sim.dust.PM10[0]])}   # makes alpha = 1
        dummy_sim.N_simulations = 1

        if self.loss_model == "mie":
            dummy_sim.source_normalized_intensity = {0:sim_data.source_normalized_intensity[exp_idx]}
            dummy_sim.source_wavelength = {0:sim_data.source_wavelength[exp_idx]}
            acceptance_angle = self.helios.acceptance_angles[exp_idx][hel_id]
            _print_if("Loss model is ""mie"" ",verbose)
        else:
            _print_if("Loss model is ""geometry"". Extinction weights are unity for all diameters.",verbose)
            acceptance_angle = np.nan

        dummy_model = copy.deepcopy(self)
        dummy_model.helios = Heliostats()
        dummy_model.helios.tilt = {0:np.array([[tilt]])}
        dummy_model.sigma_dep = None
        dummy_model.loss_model = self.loss_model
        # dummy_model.helios.acceptance_angles = [acceptance_angle]
        # dummy_model.helios.extinction_weighting = {0:np.atleast_2d(self.helios.extinction_weighting[exp_idx][0,:])}
        dummy_model.helios.extinction_weighting = {0:np.atleast_2d(self.helios.extinction_weighting[exp_idx][hel_id,:])}
        
        fmt = "Setting constants.{0:s} to {1:s} (was {2:s})"
        if constants is not None:
            for kk in constants.keys():
                temp = str(getattr(dummy_model.constants,kk))
                print(fmt.format(str(kk), str(constants[kk]),temp))
                setattr(dummy_model.constants,kk,constants[kk])

        if hrz0 is None:
            hrz0 = dummy_model.hrz0        
            dummy_model.deposition_flux(dummy_sim,Ra=Ra)
        else:
            dummy_model.deposition_flux(dummy_sim,hrz0=hrz0,Ra=Ra)

        dummy_model.calculate_delta_soiled_area(dummy_sim)

        if ax is None:
            _,ax1 = plt.subplots()
        else:
            ax1 = ax

        title = f'''
            Area loss rate for given dust distribution at acceptance angle {acceptance_angle*1e3:.2f} mrad,
            wind_speed= {wind_speed:.1f} m/s, air_temperature={air_temp:.1f} C
            (total area loss is {dummy_model.helios.delta_soiled_area[0][0,0]:.2e} m$^2$/(s$\\cdot$m$^2$))
        '''
        area_loss_rate = (dummy_model.helios.pdfqN[0][0,0,:]*np.pi/4*dummy_sim.dust.D[0]**2*1e-12*dummy_model.helios.extinction_weighting[0][0,:])
        ax1.plot(dummy_sim.dust.D[0],area_loss_rate)
        ax1.set_title(title.format(wind_speed,air_temp,))
        ax1.set_xlabel(r"D [$\mu$m]")
        ax1.set_ylabel(r'$\frac{dA [m^2/m^2/s] }{dLog(D \;[\mu m])}$', color='black',size=20)
        plt.xscale('log')   
        ax1.set_xticks([0.001,0.01,0.1,1,2.5,4,10,20,100])

class ConstantMeanBase(SoilingBase):
    def __init__(self):
        super().__init__()
        self.mu_tilde = None
    
    def import_site_data_and_constants(self,file_params,verbose=True):
        super().import_site_data_and_constants(file_params)                               
        table = pd.read_excel(file_params,index_col="Parameter")
        try:
            self.mu_tilde =float(table.loc['mu_tilde'].Value)          # [-] constant average deposition
        except:
            _print_if(f"No mu_tilde model defined in {file_params}. You will need to define this before simulating",verbose)
        try: 
            self.sigma_dep = float(table.loc['sigma_dep'].Value)
        except: 
            _print_if(f"No sigma_dep model defined in {file_params}.",verbose)

    def calculate_delta_soiled_area(self,simulation_inputs,mu_tilde=None,sigma_dep=None,verbose=True):

        _print_if("Calculating soil deposited in a timestep [m^2/m^2]",verbose)
        
        sim_in = simulation_inputs
        helios = self.helios
        dust = sim_in.dust

        if mu_tilde == None: # use value in self
            mu_tilde = self.mu_tilde
        else:
            mu_tilde = mu_tilde
            _print_if("Using supplied value for mu_tilde = "+str(mu_tilde),verbose)

        if sigma_dep is not None or self.sigma_dep is not None:
            if sigma_dep == None: # use value in self
                sigma_dep = self.sigma_dep
            else:
                sigma_dep = sigma_dep
                _print_if("Using supplied value for sigma_dep = "+str(sigma_dep),verbose)
        
        files = list(sim_in.time.keys())
        for f in files:
            helios.delta_soiled_area[f] = np.empty((helios.tilt[f].shape[0],helios.tilt[f].shape[1]))

            # compute alpha
            try:
                attr = _parse_dust_str(sim_in.dust_type[f])
                den = getattr(dust,attr) # dust.(sim_in.dust_type[f])
            except:
                raise ValueError("Dust measurement = "+sim_in.dust_type[f]+\
                    " not present in dust class. Use dust_type="+sim_in.dust_type[f]+\
                        " option when initializing the model")

            alpha = sim_in.dust_concentration[f]/den[f]

            # Compute the area coverage by dust at each time step
            N_helios = helios.tilt[f].shape[0]
            N_times = helios.tilt[f].shape[1]
            for ii in range(N_helios):
                for jj in range(N_times):
                    helios.delta_soiled_area[f][ii,jj] = \
                        alpha[jj] * np.cos(rad(helios.tilt[f][ii,jj]))*mu_tilde

            # Predict confidence interval if sigma_dep is defined. Fixed tilt assumed in this class. 
            if sigma_dep is not None:
                theta = np.radians(self.helios.tilt[f])
                inc_factor = self.helios.inc_ref_factor[f]
                dsav = sigma_dep**2* (alpha**2*np.cos(theta)**2)
                
                helios.delta_soiled_area_variance[f] = dsav
                self.helios.soiling_factor_prediction_variance[f] = \
                    np.cumsum( inc_factor**2 * dsav,axis=1 )

        self.helios = helios

@dataclass
class SimulationInputs:
    """
    Manage input data for soiling model simulations.

    Parses weather, dust, and source intensity data from Excel files for each experiment.

    Args:
        files (Optional[List[str]]): Paths to simulation input files.
        k_factors (Optional[List[float]]): Dust concentration multipliers per file.
        dust_type (Optional[List[str]]): Dust measurement types (e.g., 'TSP', 'PM10').
        verbose (bool): Whether to display progress messages.
    """
    files: Optional[List[str]] = field(default=None)
    k_factors: Optional[List[float]] = field(default=None)
    dust_type: Optional[List[str]] = field(default=None,metadata={'description':"Dust measurement type (TSP, PMX, PMX.Y)"})
    verbose: bool = field(default=True)

    dt: Dict[int, float] = field(
        init=False,
        default_factory=dict,
        metadata={'description': 'simulation time step', 'units': 'seconds'}
    )
    time: Dict[int, pd.Series] = field(
        init=False,
        default_factory=dict,
        metadata={'description': 'absolute time (taken from first entry)', 'units': 'n/a'}
    )
    time_diff: Dict[int, np.ndarray] = field(
        init=False,
        default_factory=dict,
        metadata={'description': 'delta_time since start date', 'units': 'days'}
    )
    start_datetime: Dict[int, np.datetime64] = field(
        init=False,
        default_factory=dict,
        metadata={'description': 'start datetime of simulation', 'units': 'datetime64'}
    )
    end_datetime: Dict[int, np.datetime64] = field(
        init=False,
        default_factory=dict,
        metadata={'description': 'end datetime of simulation', 'units': 'datetime64'}
    )
    air_temp: Dict[int, np.ndarray] = field(
        init=False,
        default_factory=dict,
        metadata={'description': 'air temperature', 'units': 'degC'}
    )
    wind_speed: Dict[int, np.ndarray] = field(
        init=False,
        default_factory=dict,
        metadata={'description': 'wind speed', 'units': 'm/s'}
    )
    wind_speed_mov_avg: Dict[int, np.ndarray] = field(
        init=False,
        default_factory=dict,
        metadata={'description': 'wind speed hourly moving average', 'units': 'm/s'}
    )
    wind_direction: Dict[int, np.ndarray] = field(
        init=False,
        default_factory=dict,
        metadata={'description': 'wind direction', 'units': 'degrees'}
    )
    dust_concentration: Dict[int, np.ndarray] = field(
        init=False,
        default_factory=dict,
        metadata={'description': 'PM10 or TSP concentration in air', 'units': 'µg/m³'}
    )
    dust_conc_mov_avg: Dict[int, np.ndarray] = field(
        init=False,
        default_factory=dict,
        metadata={'description': 'hourly moving average of dust concentration', 'units': 'µg/m³'}
    )
    rain_intensity: Dict[int, np.ndarray] = field(
        init=False,
        default_factory=dict,
        metadata={'description': 'rain intensity', 'units': 'mm/hr'}
    )
    dni: Dict[int, np.ndarray] = field(
        init=False,
        default_factory=dict,
        metadata={'description': 'Direct Normal Irradiance', 'units': 'W/m^2'}
    )
    relative_humidity: Dict[int, np.ndarray] = field(
        init=False,
        default_factory=dict,
        metadata={'description': 'relative humidity', 'units': '%'}
    )
    source_normalized_intensity: Dict[int, Optional[np.ndarray]] = field(
        init=False,
        default_factory=dict,
        metadata={'description': 'Source intensity (normalized to integrate to 1)', 'units': '1/m^2/nm'}
    )
    source_wavelength: Dict[int, Optional[np.ndarray]] = field(
        init=False,
        default_factory=dict,
        metadata={'description': 'source wavelengths corresponding to intensity', 'units': 'nm'}
    )
    dust: 'Dust' = field(
        init=False,
        metadata={'description': 'Dust properties per experiment', 'units': 'n/a'}
    )
    weather_variables: List[str] = field(
        init=False,
        default_factory=list,
        metadata={'description': 'list of imported weather variables', 'units': 'n/a'}
    )
    N_simulations: int = field(
        init=False,
        default=0,
        metadata={'description': 'number of simulations', 'units': 'count'}
    )
    k_factors_dict: Dict[int, float] = field(
        init=False,
        default_factory=dict,
        metadata={'description': 'k-factors per experiment', 'units': 'dimensionless'}
    )

    smallest_windspeed: float = field(default=1e-6, metadata={'description': 'smallest wind speed to set zero values', 'units': 'm/s'})

    def __post_init__(self) -> None:
        if self.files is not None:
            self.files = _ensure_list(self.files)
            self.dust_type = _import_option_helper(self.files, self.dust_type)
            self.N_simulations = len(self.files)

            # Prepare k_factors list
            if self.k_factors is None:
                k_list = [1.0] * self.N_simulations
            elif self.k_factors == "import":
                k_list = [
                    pd.read_excel(f, sheet_name="Dust", index_col="Parameter")
                      .loc['k_factor'].values[0]
                    for f in self.files
                ]
            else:
                k_list = _import_option_helper(self.files, self.k_factors)
                if len(k_list) != self.N_simulations:
                    raise ValueError("Please specify a k-factor for each weather file")

            self.k_factors_dict = {ii: k_list[ii] for ii in range(self.N_simulations)}

            # Import data
            self.import_weather()
            self.dust = Dust(self.files)
            self.dust.import_dust()
            self.import_source_intensity()

    def import_source_intensity(self) -> None:
        for ii, f in enumerate(self.files):
            xl = pd.ExcelFile(f)
            if "Source_Intensity" in xl.sheet_names:
                _print_if(f"Loading source (normalized) intensity from {f}", self.verbose)
                intensity = xl.parse("Source_Intensity")
                self.source_wavelength[ii] = intensity['Wavelength (nm)'].to_numpy()
                self.source_normalized_intensity[ii] = intensity['Source Intensity (W/m^2 nm)'].to_numpy()
                norm = np.trapz(y=self.source_normalized_intensity[ii], x=self.source_wavelength[ii])
                self.source_normalized_intensity[ii] /= norm
            else:
                self.source_normalized_intensity[ii] = None
            xl.close()

    def import_weather(self) -> None:
        weather_variables_map = {
            'air_temp': ['airtemp', 'temperature', 'temp', 'ambt', 't1'],
            'wind_speed': ['windspeed', 'ws', 'wind_speed'],
            'dni': ['dni', 'directnormalirradiance'],
            'rain_intensity': ['rainintensity', 'precipitation'],
            'relative_humidity': ['rh', 'relativehumidity', 'rhx'],
            'wind_direction': ['wd', 'winddirection']
        }
        dust_names = {
            'pm_tot': ['pm_tot', 'pmtot', 'pmt', 'pm20'],
            'tsp': ['tsp'],
            'pm10': ['pm10'],
            'pm2p5': ['pm2_5', 'pm2p5', 'pm2.5'],
            'pm1': ['pm1'],
            'pm4': ['pm4']
        }

        for ii, file in enumerate(self.files):
            weather = pd.read_excel(file, sheet_name="Weather")

            # Identify time column
            time_col = next(
                (col for col in weather.columns if col.lower() in
                 ['time', 'timestamp', 'date', 'datetime', 'date time']),
                None
            )
            if time_col is None:
                raise ValueError(f"No time column found in file {file}.")

            # Parse time
            weather[time_col] = pd.to_datetime(weather[time_col]).dt.round('min')
            time = pd.to_datetime(weather[time_col])
            self.start_datetime[ii] = time.iloc[0]
            self.end_datetime[ii]   = time.iloc[-1]

            _print_if(
                f"Importing site data from {file}, dust_type={self.dust_type[ii]}, length={(self.end_datetime[ii]-self.start_datetime[ii]).days} days",
                self.verbose
            )

            self.time[ii]       = time
            self.dt[ii]         = (time.iloc[1] - time.iloc[0]).total_seconds()
            self.time_diff[ii] = (self.time[ii].values - self.time[ii].values.astype('datetime64[D]')).astype('timedelta64[h]').astype('int')

            # Load weather variables
            for attr_name, column_names in weather_variables_map.items(): # Search for weather variables inside the weather file and save them to self
                for column in column_names:
                    if column in [col.lower() for col in weather.columns]:
                        setattr(self, attr_name, {}) if not hasattr(self, attr_name) else None
                        col_match = [col for col in weather.columns if col.lower() == column][0]
                        getattr(self, attr_name)[ii] = np.array(weather.loc[:, col_match])
                        _print_if(f"Importing {col_match} data as {attr_name}...", self.verbose)
                        if attr_name not in self.weather_variables:
                            self.weather_variables.append(attr_name)
                        break

            # Correct zero wind speeds
            if ii in self.wind_speed:
                idx_low = np.where(self.wind_speed[ii] == 0)[0]
                if len(idx_low) > 0:
                    self.wind_speed[ii][idx_low] = self.smallest_windspeed
                    _print_if(f"Warning: zero windspeeds set to {self.smallest_windspeed}", self.verbose)

            self.wind_speed_mov_avg[ii] = (
                pd.Series(self.wind_speed[ii])
                  .rolling(window=int(60.0/(self.dt[ii]/60)), min_periods=1)
                  .mean()
                  .to_numpy()
            )

            # Dust concentration
            self.dust_concentration[ii] = self.k_factors_dict[ii] * weather[self.dust_type[ii]].to_numpy()
            if 'dust_concentration' not in self.weather_variables:
                self.weather_variables.append('dust_concentration')

            # Load all dust measurements
            for dust_key, dust_aliases in dust_names.items(): # Load all dust concentration data inside weather file
                for alias in dust_aliases:
                    if alias in [col.lower() for col in weather.columns]:
                        col_match = [col for col in weather.columns if col.lower() == alias][0]
                        dust_value = np.array(weather.loc[:, col_match])
                        if not hasattr(self, dust_key.lower()):
                            setattr(self, dust_key.lower(), {})
                        getattr(self, dust_key.lower())[ii] = dust_value
                        _print_if(f"Importing {dust_key} data...", self.verbose)
                        if dust_key.lower() not in self.weather_variables:
                            self.weather_variables.append(dust_key.lower())
                        break

            self.dust_conc_mov_avg[ii] = (
                pd.Series(self.dust_concentration[ii])
                  .rolling(window=int(60.0/(self.dt[ii]/60)), min_periods=1)
                  .mean()
                  .to_numpy()
            )

            if self.verbose:
                days = (self.end_datetime[ii] - self.start_datetime[ii]).days
                _print_if(f"Simulation length for {file}: {days} days", self.verbose)

    def get_experiment_subset(self, idx: Union[int,List[int]]) -> 'SimulationInputs':
        copy_self = copy.deepcopy(self)
        idxs = [idx] if isinstance(idx, int) else list(idx)
        for attr in vars(copy_self):
            val = getattr(copy_self, attr)
            if isinstance(val, dict):
                for key in list(val.keys()):
                    if key not in idxs:
                        del val[key]
        return copy_self

@dataclass
class Dust:
    """
    Data class for dust properties loaded from experiment files.

    Attributes are keyed by experiment index.
    """
    files: List[str] = field(default=None)

    D: Dict[int, np.ndarray] = field(
        init=False,
        default_factory=dict,
        metadata={'units': 'µm', 'description': 'Dust particle diameters'}
    )
    rho: Dict[int, float] = field(
        init=False,
        default_factory=dict,
        metadata={'units': 'kg/m^3', 'description': 'Particle material density (assummed constant)'}
    )
    m: Dict[int, complex] = field(
        init=False,
        default_factory=dict,
        metadata={'units': '-', 'description': 'Complex refractive index'}
    )
    pdfN: Dict[int, np.ndarray] = field(
        init=False,
        default_factory=dict,
        metadata={'units': '[1/m³]/log10([µm])', 'description': 'Number distribution dN/d(log10(D))'}
    )
    pdfM: Dict[int, np.ndarray] = field(
        init=False,
        default_factory=dict,
        metadata={'units': '[µg/m³]/dLog10(D[µm])', 'description': 'Mass distribution dm/dLog10(D)'}
    )
    pdfA: Dict[int, np.ndarray] = field(
        init=False,
        default_factory=dict,
        metadata={'units': '[m2/m³]/dLog10([µm])', 'description': 'Area distribution dA/dLog10(D)'}
    )
    hamaker: Dict[int, float] = field(
        init=False,
        default_factory=dict,
        metadata={'units': 'J', 'description': 'Hamaker constant of dust'}
    )
    poisson: Dict[int, float] = field(
        init=False,
        default_factory=dict,
        metadata={'units': '-', 'description': "Poisson's ratio of dust"}
    )
    youngs_modulus: Dict[int, float] = field(
        init=False,
        default_factory=dict,
        metadata={'units': 'Pa', 'description': "Young's modulus of dust"}
    )
    PM10: Dict[int, float] = field(
        init=False,
        default_factory=dict,
        metadata={'units': 'µg/m³', 'description': 'PM10 concentration'}
    )
    TSP: Dict[int, float] = field(
        init=False,
        default_factory=dict,
        metadata={'units': 'µg/m³', 'description': 'TSP concentration'}
    )
    PMT: Dict[int, float] = field(
        init=False,
        default_factory=dict,
        metadata={'units': 'µg/m³', 'description': 'PMT concentration'}
    )
    Nd: Dict[int, np.ndarray] = field(
        init=False,
        default_factory=dict,
        metadata={'units': '1/cm³', 'description': 'Number concentration components'}
    )
    log10_mu: Dict[int, np.ndarray] = field(
        init=False,
        default_factory=dict,
        metadata={'units': 'log10(µm)', 'description': 'Log10 of mean diameters'}
    )
    log10_sig: Dict[int, np.ndarray] = field(
        init=False,
        default_factory=dict,
        metadata={'units': 'log10(µm)', 'description': 'Log10 of distribution widths'}
    )

    def import_dust(self,verbose=True,dust_measurement_type=None):
        
        _print_if("Importing dust properties for each experiment",verbose)
        experiment_files = self.files
        dust_measurement_type = _import_option_helper(experiment_files,dust_measurement_type)
        
        for ii,f in enumerate(experiment_files):
            table = pd.read_excel(f,sheet_name="Dust",index_col="Parameter")
            rhoii = float(table.loc['rho'].Value)
            self.rho[ii] = rhoii
            self.m[ii] = table.loc['refractive_index_real_part'].Value - \
                            table.loc['refractive_index_imaginary_part'].Value*1j

            # definition of parameters to compute the dust size distribution
            diameter_grid_info = np.array(table.loc['D'].Value.split(';')) # [µm]
            diameter_end_points = np.log10(diameter_grid_info[0:2].astype('float'))
            spacing = diameter_grid_info[2].astype('int')
            Dii = np.logspace(diameter_end_points[0],diameter_end_points[1],num=spacing)
            self.D[ii] = Dii
            
            if isinstance(table.loc['Nd'].Value,str): # if this is imported as a string, we need to split it.
                self.Nd[ii] = np.array(table.loc['Nd'].Value.split(';'),dtype=float)
                self.log10_mu[ii] = np.log10(np.array(table.loc['mu'].Value.split(';'),dtype=float))
                self.log10_sig[ii] = np.log10(np.array(table.loc['sigma'].Value.split(';'),dtype=float))
            elif isinstance(table.loc['Nd'].Value,float): # handle single-component case
                self.Nd[ii] = np.array([table.loc['Nd'].Value])
                self.log10_mu[ii] = np.log10([np.array(table.loc['mu'].Value)])
                self.log10_sig[ii] = np.log10([np.array(table.loc['sigma'].Value)])
            else:
                raise ValueError("Format of dust distribution components is not recognized in file {0:s}".format(f))
                
            # computation of the dust size distribution
            N_components = len(self.Nd[ii])
            nNd = np.zeros((len(Dii),N_components))
            for jj in range(N_components):
                Ndjj = self.Nd[ii][jj]
                lsjj = self.log10_sig[ii][jj]
                lmjj = self.log10_mu[ii][jj]
                nNd[:,jj] = Ndjj/(np.sqrt(2*np.pi)*lsjj)*np.exp(-(np.log10(Dii)-lmjj)**2/(2*lsjj**2))

            pdfNii = np.sum(nNd,axis=1)*1e6 # pdfN (number) distribution dN[m^-3]/dLog10(D[µm]), 1e6 factor from { V(cm^3->m^3) 1e6 }
            self.pdfN[ii] = pdfNii
            self.pdfA[ii] = pdfNii*(np.pi/4*Dii**2)*1e-12 # pdfA (area) dA[m^2/m^3]/dLog10(D[µm]), 1e-12 factor from { D^2(µm^2->m^2) 1e-12}
            self.pdfM[ii] = pdfNii*(rhoii*np.pi/6*Dii**3)*1e-9 # pdfm (mass) dm[µg/m^3]/dLog10(D[µm]), 1e-9 factor from { D^3(µm^3->m^3) 1e-18 , m(kg->µg) 1e9}
            self.TSP[ii] = np.trapz(self.pdfM[ii],np.log10(Dii)) 
            self.PMT[ii] = self.TSP[ii]
            self.PM10[ii] = np.trapz(self.pdfM[ii][Dii<=10],np.log10(Dii[Dii<=10]))  # PM10 = np.trapz(self.pdfM[self.D<=10],dx=np.log10(self.D[self.D<=10]))

            self.hamaker[ii] = float(table.loc['hamaker_dust'].Value)
            self.poisson[ii] = float(table.loc['poisson_dust'].Value)
            self.youngs_modulus[ii] = float(table.loc['youngs_modulus_dust'].Value)

        # add dust measurements if they are PMX
        for dt in dust_measurement_type:
            if dt not in [None,"TSP","PMT"]: # another concentration is of interest (possibly because we have PMX measurements)
                X = dt[2::]
                if len(X) in [1,2]: # integer, e.g. PM20
                    X = int(X)
                    att = "PM{0:d}".format(X)
                elif len(X)==3: # decimal, e.g. PM2.5
                    att = "PM"+"_".join(X.split('.'))
                    X = float(X)
            
                new_meas = {f: None for f,_ in enumerate(experiment_files)}
                for ii,_ in enumerate(experiment_files):
                    new_meas[ii] = np.trapz(self.pdfM[ii][Dii<=X],np.log10(Dii[Dii<=X]))
            
                setattr(self,att,new_meas)
                _print_if("Added "+att+" attribute to dust class to all experiment dust classes",verbose)

    def plot_distributions(
        self,
        figsize: Tuple[float, float] = (5, 5)
    ) -> Tuple[plt.Figure, Any, List[Any]]:
        """
        Plot number and mass PDFs on a shared log-scale diameter axis.

        Args:
            figsize: Tuple of figure width and height in inches.

        Returns:
            fig: Figure containing the subplots.
            axes1: Array of primary axes (number PDFs).
            axes2: List of secondary axes (mass PDFs).
        """
        N = len(self.D)
        fig, axes1 = plt.subplots(nrows=N, sharex=True, squeeze=False, figsize=figsize)
        axes2: List[Any] = []

        for i in range(N):
            d = self.D[i]
            n_pdf = self.pdfN[i]
            m_pdf = self.pdfM[i]

            ax1 = axes1[i, 0]
            ax1.set_xscale('log')
            ax1.set_xlabel(r"Diameter $D$ [$\mu$m]")
            ax1.set_ylabel(r"dN/dlog$D$ [# m$^{-3}$]", color='tab:red')
            ax1.plot(d, n_pdf, color='tab:red')
            ax1.tick_params(axis='y', labelcolor='tab:red')
            ax1.grid(True)

            ax2 = ax1.twinx()
            ax2.set_ylabel(r"dm/dlog$D$ [µg m$^{-3}$]", color='tab:blue')
            ax2.plot(d, m_pdf, color='tab:blue')
            ax2.tick_params(axis='y', labelcolor='tab:blue')
            axes2.append(ax2)

        plt.tight_layout()
        fig.suptitle("Number and Mass PDFs", y=1.02)
        return fig, axes1, axes2

    def plot_area_distribution(
        self,
        figsize: Tuple[float, float] = (5, 5)
    ) -> List[Any]:
        """
        Plot area PDF on a log-scale diameter axis.

        Args:
            figsize: Tuple of figure width and height in inches.

        Returns:
            axes: List of axes objects for each experiment.
        """
        N = len(self.D)
        fig, axes = plt.subplots(nrows=N, sharex=True, squeeze=False, figsize=figsize)

        for i in range(N):
            d = self.D[i]
            a_pdf = self.pdfA[i]
            ax = axes[i, 0]
            ax.set_xscale('log')
            ax.set_xlabel(r"Diameter $D$ [$\mu$m]")
            ax.set_ylabel(r"dA/dlog$D$ [m$^2$ m$^{-3}$]", color='black')
            ax.plot(d, a_pdf, color='black')
            ax.tick_params(axis='y', labelcolor='black')
            ax.set_title("Area PDF")
            ax.grid(True)

        plt.tight_layout()
        return [axes[i, 0] for i in range(N)]

@dataclass
class TruckParameters:
    """Default parameters for cleaning truck configuration."""
    # Cost parameters
    cost_water: float = field(default=0.87,
        metadata={'units': '$/kL',
                 'description': 'Cost of water'})
    usage_water: float = field(default=0.4,
        metadata={'units': 'L/m²',
                 'description': 'Water usage per square meter cleaned'})
    cost_fuel: float = field(default=2.0,
        metadata={'units': '$/L',
                 'description': 'Cost of fuel'})
    usage_fuel: float = field(default=25.0,
        metadata={'units': 'L/hour',
                 'description': 'Fuel consumption rate'})
    salary_operator: float = field(default=80e3,
        metadata={'units': '$/year',
                'description': 'Operator salary'})
    cost_purchase: float = field(default=150e3,
        metadata={'units': '$/truck',
                'description': 'Cost of truck'})
    cost_maintenance: float = field(default=15e3,
        metadata= {'units': '$/year',
            'description': 'Annual maintenance cost'})
    useful_life: float = field(default=10.0,
        metadata={'units': 'years',
                'description': 'Useful life of truck'})
    # Velocities 
    velocity_cleaning: float = field(default=2.0,
        metadata={'units': 'km/h',
                 'description': 'Truck velocity during cleaning'})
    velocity_travel: float = field(default=20.0,
        metadata={'units': 'km/h',
                 'description': 'Truck velocity during travel'})
    # Times
    time_setup: float = field(default=30.0,
        metadata={'units': 'seconds/heliostat',
                 'description': 'Setup time per heliostat'})
    time_shift: float = field(default=8.0,
        metadata={'units': 'hours',
                 'description': 'Duration of cleaning shift'})
    # Distances and volumes
    distance_reload_station: float = field(default=750.0,
        metadata={'units': 'm',
                 'description': 'Distance to reload station'})
    truck_water_volume: float = field(default=15000.0,
        metadata={'units': 'L',
                 'description': 'Water tank capacity'})
    # Heliostat dimensions
    heliostat_width: float = field(default=None,
        metadata={'units': 'm',
                 'description': 'Width of heliostat'})
    heliostat_height: float = field(default=None,
        metadata={'units': 'm',
                 'description': 'Height of heliostat'})

class Truck:
    """Truck class with parameter management system that will automatically update cleaning sectors and cleaning rate with each update."""
    def __init__(self, config_path: Path = None):
        self._params = TruckParameters()
        self._solar_field = None # Solarfield ID and positions with respect to receiver (m) [ID, x-x, y-y]
        self._cleaning_rate = None # Number of heliostats cleaned per truck per shift
        self._sectors = None # Number of cleaning sectors to create in the field
        self._n_sectors_per_truck = None # Number of sectors cleaned per truck per shift
        self._consumable_costs = {
            'water': None,
            'fuel': None,
            'total': None
        }
        if config_path:
            self.load_config(Path(config_path))
            
    @property
    def consumable_costs(self) -> dict:
        """Get current cleaning costs per sector."""
        if self._consumable_costs['water'] is None or self._consumable_costs['fuel'] is None:
            self._calculate_costs()
        return self._consumable_costs

    def _calculate_costs(self) -> None:
        """Calculate water and fuel costs per cleaning sector."""
        if not all([hasattr(self._params, attr) for attr in ['heliostat_width', 'heliostat_height']]):
            raise ValueError("Must set heliostat dimensions before calculating costs")

        p = self._params

        # Calculate area per cleaning sector
        area_heliostat_cleaning_sector = (
            p.heliostat_width * # [m]
            p.heliostat_height * # [m]
            self.cleaning_rate / # [heliostats/shift]
            self.n_sectors_per_truck # [sectors/shift]
        )  # [m²/sector]

        # Calculate water cost per sector
        self._consumable_costs['water'] = (
            p.usage_water * # [L/m²]
            p.cost_water /1e3 * # [$/L]
            area_heliostat_cleaning_sector # [m²/sector]
        )  # [$/cleaning sector]

        # Calculate fuel cost per sector
        self._consumable_costs['fuel'] = (
            p.usage_fuel * # [L/hour]
            p.cost_fuel *  # [$/L]
            p.time_shift /  # [hours/shift]
            self.n_sectors_per_truck  # [sectors/shift]
        )  # [$/cleaning sector]

        # Calculate total cost
        self._consumable_costs['total'] = self._consumable_costs['water'] + self._consumable_costs['fuel']
        
    @property
    def cleaning_rate(self) -> float:
        """Get current cleaning rate."""
        if self._cleaning_rate is None:
            raise ValueError("Must call calculate_cleaning_rate first")
        return self._cleaning_rate
    
    @cleaning_rate.setter
    def cleaning_rate(self, rate: float):
        """Set cleaning rate."""
        self._cleaning_rate = rate
        self._params.cleaning_rate = rate
        print(f"Updated cleaning rate to {rate:.1f} heliostats/shift")

    @property
    def sectors(self) -> tuple:
        """Get current sector configuration."""
        if self._sectors is None:
            raise ValueError("Must call calculate_cleaning_rate first")
        return self._sectors
    
    @sectors.setter
    def sectors(self, new_sectors: tuple):
        """Set sector configuration (n_rad, n_az)."""
        self._sectors = new_sectors
        print(f"Updated sectors to {new_sectors[0]} x {new_sectors[1]} = {new_sectors[0] * new_sectors[1]} total sectors")

    @property
    def n_sectors_per_truck(self) -> int:
        """Get number of sectors cleaned per truck."""
        if self._n_sectors_per_truck is None:
            raise ValueError("Must call calculate_cleaning_rate first")
        return self._n_sectors_per_truck
    
    @n_sectors_per_truck.setter
    def n_sectors_per_truck(self, n: int):
        """Set number of sectors cleaned per truck."""
        self._n_sectors_per_truck = n
        self._params.n_sectors_cleaned_per_truck = n
        print(f"Updated sectors per truck to {n}")
            
    def update_parameters(self, **kwargs):
        """Update truck parameters with validation and recalculate cleaning rate.
        
        Args:
            **kwargs: Parameter names and values to update
        """
        old_rate = self.cleaning_rate if self._solar_field is not None else None
        
        for param_name, value in kwargs.items():
            if hasattr(self._params, param_name):
                setattr(self._params, param_name, value)
                print(f"Updated {param_name} to {value}")
            else:
                print(f"Warning: {param_name} is not a valid parameter")
        
        # Show cleaning rate change if field properties are set
        if self._solar_field is not None:
            new_rate = self.cleaning_rate
            print(f"Cleaning rate changed from {old_rate:.1f} to {new_rate:.1f} heliostats per shift")
            print(f"Updated costs per sector:")
            print(f"  Total: {self._costs['total']:.2f} $/cleaning sector")

    def load_config(self, config_path: Path) -> None:
        """Load parameters from CSV file, using defaults for missing values."""
        if not config_path.exists():
            raise FileNotFoundError(f"Config file not found: {config_path}")
            
        try:
            df = pd.read_excel(config_path, index_col="Parameter")
            
            # Update only parameters that exist in config file
            for param, value in df["Value"].items():
                if hasattr(self._params, param):
                    setattr(self._params, param, value)
                
        except Exception as e:
            print(f"Error loading truck properties: {e}")
            print("Using default parameters")
        
    def calculate_cleaning_rate(self, solar_field, cleaning_rate:float=None, tolerance:float=0.05) -> tuple:
        """Calculate cleaning rate based on truck parameters or use provided rate.
        
        Args:
            solar_field (np.ndarray): Array containing heliostat positions
            cleaning_rate (float, optional): Manual override for cleaning rate
            tolerance (float, optional): Maximum allowed difference between calculated and discretized rates
            
        Returns:
            tuple: (cleaning_rate, (n_rad, n_az), n_sectors_per_truck)
        """
        # Calculate or use provided cleaning rate
        if cleaning_rate is None and self._sectors is None:
            hour_per_reload = self._hour_per_reload_consumables()
            spacing = self._heliostat_spacing(solar_field[:,1], solar_field[:,2])
            hour_per_clean = self._hour_per_heliostat_cleaning(heliostat_spacing=spacing,
                truck_velocity=self._params.velocity_travel,
                truck_cleaning_velocity=self._params.velocity_cleaning,
                cleaning_setup_seconds=self._params.time_setup
            )
            target_rate = self._heliostats_cleaned_shift(
                shift_hours=self._params.time_shift,
                hour_per_heliostat_clean=hour_per_clean,
                hour_reloading_per_heliostat=hour_per_reload
            )
            print(f'Calculated cleaning rate: {target_rate:.1f} heliostats/shift')
        elif cleaning_rate is not None:
            target_rate = cleaning_rate
            print(f'Using config specified cleaning rate: {target_rate:.1f} heliostats/shift')
        else:
            raise ValueError("Must provide either:\n1. Manual cleaning rate: cleaning_rate only,\n2. Auto cleaning rate calculation: no num_sectors and no cleaning_rate.\n3. Manual sector configuration: num_sectors")
        
        if target_rate > len(solar_field):
            target_rate = len(solar_field)
            cleaning_rate = len(solar_field)
            print(f'Warning: Target rate {target_rate} exceeds number of heliostats {len(solar_field)}. Setting to {len(solar_field)}')
        # Calculate sectors based on target rate
        self._optimize_sectors(solar_field, target_rate, tolerance)
        
        # Update consumable costs
        self._calculate_costs()

    def _optimize_sectors(self, solar_field, target_rate: float, tolerance: float) -> tuple:
        """Calculate optimal sector configuration for given cleaning rate."""
        n_sectors_per_truck = 1
        best_error = float('inf')
        best_sectors = None
        
        if target_rate >= len(solar_field): # Increase field resoltuion if we are cleaning full field in one truck
            best_n_sectors = int(np.ceil(len(solar_field) / 50 ))
            best_sectors = (int(np.floor(np.sqrt(best_n_sectors))), int(np.ceil(np.sqrt(best_n_sectors))))
            best_rate = len(solar_field) / (best_sectors[0] * best_sectors[1]/best_n_sectors)
            best_error = abs(best_rate - target_rate) / target_rate
            if best_rate < target_rate:
                raise ValueError("Target rate exceeds number of heliostats in field")
        else:
            while n_sectors_per_truck <= 10:
                n_sectors = len(solar_field) / target_rate
                n_sectors_scaled = n_sectors * n_sectors_per_truck
                
                n_rad = max(1, int(np.sqrt(n_sectors_scaled)))
                n_az = int(np.ceil(n_sectors_scaled/n_rad))
                
                while n_rad * n_az < n_sectors_scaled:
                    n_rad += 1
                    n_az = int(np.ceil(n_sectors_scaled/n_rad))
                
                actual_rate = len(solar_field) / (n_rad * n_az / n_sectors_per_truck)
                error = abs(actual_rate - target_rate) / target_rate
                
                if error < best_error:
                    best_error = error
                    best_sectors = (n_rad, n_az)
                    best_rate = actual_rate
                    best_n_sectors = n_sectors_per_truck
                    
                if error <= tolerance:
                    break
                    
                n_sectors_per_truck += 1
        
        # Store results
        self._cleaning_rate = best_rate
        self._sectors = best_sectors
        self._n_sectors_per_truck = best_n_sectors
        
        print(f'Grid size: {best_sectors[0]} x {best_sectors[1]} = {best_sectors[0] * best_sectors[1]} sectors')
        print(f'Sectors per truck: {best_n_sectors}')
        print(f'Effective cleaning rate: {best_rate:.1f} heliostats/shift')
        print(f'Error from target: {best_error*100:.1f}%')
        
    def _heliostats_cleaned_shift(self, shift_hours=None, 
                               hour_per_heliostat_clean=None, 
                               hour_reloading_per_heliostat=None) -> float:
        """Calculate heliostats cleaned per shift."""
        
        return shift_hours / (hour_per_heliostat_clean + hour_reloading_per_heliostat)

    def _hour_per_heliostat_cleaning(self, heliostat_spacing:float, truck_velocity: float=10.0, truck_cleaning_velocity: float=2.0, cleaning_setup_seconds: float=30.0):
        """Calculates the time it takes to move to a heliostat and clean it."""
        return heliostat_spacing / (truck_velocity*1e3) + self._params.heliostat_width / (truck_cleaning_velocity*1e3) + (cleaning_setup_seconds/3600)# [hours] time it takes to move to a heliostat and clean it

    def _heliostat_spacing(self, positions_x: np.ndarray, positions_y: np.ndarray) -> float:
        """Calculate average spacing between heliostats."""
        n_heliostats = len(positions_x)
        min_distances = np.zeros(n_heliostats)
        for i in range(n_heliostats):
            distances = np.sqrt((positions_x - positions_x[i])**2 + (positions_y - positions_y[i])**2)
            distances[distances == 0] = np.inf
            min_distances[i] = np.min(distances)
        return np.mean(min_distances) - self._params.heliostat_width

    def _hour_per_reload_consumables(self) -> float:
        """Calculate time required for consumable reloading."""
        p = self._params
        
        heliostat_area = p.heliostat_width * p.heliostat_height # [m^2] area of heliostat
        cleaning_capacity_area = p.truck_water_volume / p.usage_water # [m^2] cleaning capacity of water
        reload_occurence_rate = heliostat_area / cleaning_capacity_area # []
        
        hour_travel_reload = 2 * p.distance_reload_station / (p.velocity_travel * 1e3) # [hours] travel time to reload station
        
        return reload_occurence_rate * (hour_travel_reload + p.time_shift)  # [hours]

@dataclass
class Sun:
    """
    Manage solar geometry and clearsky direct normal irradiance data.

    Stores solar irradiation, angles, and clearsky DNI per time index.
    """
    irradiation: Dict[int, np.ndarray] = field(
        init=False,
        default_factory=dict,
        metadata={
            'units': 'W/m^2',
            'description': 'Extraterrestrial nominal solar irradiation'
        }
    )
    elevation: Dict[int, np.ndarray] = field(
        init=False,
        default_factory=dict,
        metadata={
            'units': 'degrees',
            'description': 'Solar elevation angles'
        }
    )
    declination: Dict[int, np.ndarray] = field(
        init=False,
        default_factory=dict,
        metadata={
            'units': 'degrees',
            'description': 'Solar declination angles'
        }
    )
    azimuth: Dict[int, np.ndarray] = field(
        init=False,
        default_factory=dict,
        metadata={
            'units': 'degrees',
            'description': 'Solar azimuth angles'
        }
    )
    zenith: Dict[int, np.ndarray] = field(
        init=False,
        default_factory=dict,
        metadata={
            'units': 'degrees',
            'description': 'Solar zenith angles'
        }
    )
    hourly: Dict[int, Any] = field(
        init=False,
        default_factory=dict,
        metadata={
            'description': 'Hourly solar parameters'
        }
    )
    time: Dict[int, np.ndarray] = field(
        init=False,
        default_factory=dict,
        metadata={
            'units': 'datetime',
            'description': 'Time vector for solar angles'
        }
    )
    DNI: Dict[int, np.ndarray] = field(
        init=False,
        default_factory=dict,
        metadata={
            'units': 'W/m^2',
            'description': 'Direct normal irradiance at ground'
        }
    )
    stow_angle: float = field(
        init=False,
        metadata={
            'units': 'degrees',
            'description': 'Minimum sun elevation angle where heliostat field operates'
        }
    )

    def import_sun(self, file_params: str) -> None:
        """
        Load stow angle from an Excel parameter file.

        Args:
            file_params (str): Path to the Excel file containing 'stowangle'.
        """
        table = pd.read_excel(file_params, index_col="Parameter")
        self.stow_angle = float(table.loc['stowangle'].Value)

    def angles_and_clearsky_dni(
        self,
        lat: float,
        lon: float,
        time_grid: pd.Series,
        tz_offset: float = 0.0
    ) -> None:
        """
        Compute solar angles and clearsky direct normal irradiance.

        Calculates azimuth, elevation, and clearsky DNI using pysolar for each
        datetime in the provided time grid, storing them keyed by the next index.

        Args:
            lat (float): Latitude in degrees.
            lon (float): Longitude in degrees.
            time_grid (pd.Series): Series of datetimes for solar calculations.
            tz_offset (float, optional): UTC offset in hours. Defaults to 0.0.
        """
        timezone = pytz.FixedOffset(int(tz_offset * 60))
        tg = np.array(time_grid.dt.to_pydatetime())
        time_utc = [t.replace(tzinfo=timezone)for t in tg]

        solar_angles = np.array([
            solar.get_position(lat, lon, t) for t in time_utc
        ])
        az = solar_angles[:, 0]
        el = solar_angles[:, 1]
        dni_vals = np.array([
            radiation.get_radiation_direct(time, elevation)
            if elevation > 0 else 0.0
            for time, elevation in zip(time_utc, el)
        ])

        idx = len(self.azimuth)
        self.azimuth[idx] = az
        self.elevation[idx] = el
        self.DNI[idx] = dni_vals
class Heliostats:
    def __init__(self):
        
        # Properties of heliostat (scalars, assumes identical heliostats)
        self.hamaker = []          # [J] hamaker constant of heliostat glass
        self.poisson = []          # [-] poisson ratio of heliostat glass
        self.youngs_modulus = []   # [Pa] young's modulus of glass
        self.nominal_reflectance = [] #[-] as clean reflectance of the heliostat
        self.height = []
        self.width = []
        self.num_radial_sectors = []
        self.num_theta_sectors = []
        
        # Properties of individual heliostats (1D array indexed by heliostat_index)
        self.x = []                         # [m] x (east-west) position of representative heliostats
        self.y = []                         # [m] y (north-south) position of representative heliostats
        self.rho = []                       # [m] radius for polar coordinates of representative heliostats
        self.theta = []                     # [deg] angle (from north) for polar coordinates of representative heliostats
        self.dist = []                      # planar distance to tower
        self.elevation_angle_to_tower = []  # elevation angle from heliostats to tower
        self.sector_area = []               # [m**2] sector area
        self.full_field = { 'rho':[],
                            'theta':[],
                            'x':[],
                            'y':[],
                            'z':[],
                            'sector_id':[]
                        }                   # populated if representative heliostats are from a sectorization of a field
        
        self.acceptance_angles = {}          # acceptance angle for receiver

        # Mie extinction weighting (dict of 2D arrays indexed by heliostat index, dust diameter)
        self.extinction_weighting = {}       
        
        # Movement properties (dicts of 2D arrays indexed by [heliostat_index, time] with weather file name keys )
        self.tilt = {}                      # [deg] tilt angle of the heliostat
        self.azimuth = {}                   # [deg] azimuth angle of the heliostat
        self.incidence_angle = {}           # [deg] incidence angle of solar rays
        self.elevation = {}                 # [deg] elevation angle of the heliostat
        self.inc_ref_factor = {}            # [ - ] incidence factor for reflectance computation (1st or second surface)
        self.stow_tilt = {}                 # [deg] tilt at which heliostats are stowed at night
        self.optical_efficiency = {}        # [ - ] average total optical efficiency of the sector represented by the heliostat
        
        # Properties of dust on heliostat (dicts of 3D arrays, indexed by [heliostat_index, time, diameter] with experiment numbers as keys)
        self.delta_soiled_area = {}         # [m^2/m^2] "pdf" of projected area of dust deposited on mirror for each time interval & each diameter
        self.mom_removal = {}
        self.mom_adhesion = {}
        self.soiling_factor = {}
        self.D = {}                         # [µm] diameter discretization
        self.velocity = {}                  # [m/s] velocity of falling dust for each diameter
        self.pdfqN = {}                     # dq[particles/(s*m^2)]/dLog_{10}(D[µm]) "pdf" of dust flux 1 m2 of mirror (constant for each time interval) at each diameter
        self.delta_soiled_area_variance = {}
        self.soiling_factor_prediction_variance = {}

    def import_helios(self,file_params,file_solar_field=None,cleaning_rate:float=None,verbose=True):
        
        table = pd.read_excel(file_params,index_col="Parameter")
        # self.h_tower = float(table.loc['h_tower'].Value)
        self.hamaker = float(table.loc['hamaker_glass'].Value)
        self.poisson = float(table.loc['poisson_glass'].Value)
        self.youngs_modulus = float(table.loc['youngs_modulus_glass'].Value)
        self.nominal_reflectance = float(table.loc['nominal_reflectance'].Value)
        self.height = float(table.loc['heliostat_height'].Value)
        self.width = float(table.loc['heliostat_width'].Value)
        self.stow_tilt = float(table.loc['stow_tilt'].Value)
        solar_field = self.read_solarfield(file_solar_field)
        
        self.truck = Truck(config_path=file_params)
        self.truck.calculate_cleaning_rate(solar_field=solar_field, cleaning_rate=cleaning_rate)
            
        if isinstance(self.truck.sectors,str) and self.truck.sectors.lower() == 'manual': # Manual importing of solar field respresentatives
            self.x = solar_field[:,1] # x cartesian coordinate of each heliostat (E>0)
            self.y = solar_field[:,2] # y cartesian coordinate of each heliostat (N>0)
            self.rho = np.sqrt(self.x**2+self.y**2) # angular polar coordinate of each heliostat (E=0, positive counterclockwise)
            self.theta = np.arctan2(self.y,self.x) # radial polar coordinate of each heliostat
            self.num_radial_sectors = None
            self.num_theta_sectors = None    
        elif isinstance(self.truck.sectors,tuple) and isinstance(self.truck.sectors[0],int) and table.loc['receiver_type'].Value == 'External cylindrical'\
            and isinstance(self.truck.sectors[1],int):                 # import and sectorize
            n_rho,n_theta = self.truck.sectors
            _print_if("Sectorizing with {0:d} angular and {1:d} radial sectors".format(n_theta,n_rho),verbose)
            self.num_radial_sectors,self.num_theta_sectors = self.truck.sectors
            self.sectorize_radial(solar_field,n_rho,n_theta)
        elif table.loc['receiver_type'].Value == 'Flat plate':
            n_hor,n_vert = self.truck.sectors
            _print_if("Sectorizing with {0:d} horizontal and {1:d} vertical sectors".format(n_hor,n_vert),verbose)
            self.num_radial_sectors,self.num_theta_sectors = self.truck.sectors
            self.sectorize_kmeans_clusters(solar_field, self.truck.sectors[0] * self.truck.sectors[1])
            # self.sectorize_corn_cleaningrows(solar_field,n_hor,n_vert)
        else:
            raise ValueError("num_sectors must be None or an a 2-tuple of intergers")  
    
    def sectorize_radial(self,solar_field,n_rho,n_theta,verbose=True):
        x = solar_field[:,1] # x cartesian coordinate of each heliostat (E>0)
        y = solar_field[:,2] # y cartesian coordinate of each heliostat (N>0)
        # n_sec = n_rho*n_theta
        n_tot = len(x)
        extra_hel_th = np.mod(n_tot,n_theta)
    
        rho = np.sqrt(x**2+y**2)                    # radius - polar coordinates of each heliostat
        theta = np.arctan2(y,x)                     # angle - polar coordinates of each heliostat
       
        val_t1 = np.sort(theta)                     # sorts the heliostats by ascendent thetas
        idx_t = np.argsort(theta)                   # store the indexes of the ascendent thetas
        val_r1 = rho[idx_t]                         # find the corresponding values of the radii
        
        val_r = np.concatenate((val_r1[val_t1>=-np.pi/2], val_r1[val_t1<-np.pi/2]))          # "rotates" to have -pi/2 as the first theta value
        val_t = np.concatenate((val_t1[val_t1>=-np.pi/2], val_t1[val_t1<-np.pi/2]+2*np.pi))  # "rotates" to have -pi/2 as the first theta value
        
        self.full_field['rho'] = val_r
        self.full_field['theta'] = val_t
        self.full_field['x'] = val_r*np.cos(val_t)
        self.full_field['y'] = val_r*np.sin(val_t)
        self.full_field['id'] = np.arange(n_tot,dtype=np.int64)
        self.full_field['sector_id'] = np.nan*np.ones(len(x))

        # compute the coordinates of the angular sector-delimiting heliostats
        n_th_hel = np.floor(n_tot/n_theta).astype('int')                 # rounded-down number of heliostats per angular sector
        if extra_hel_th==0:
            idx_th_sec = np.arange(0,len(val_r1),n_th_hel)
        else:
            # compute the angular-sector delimiting heliostats to have sectors with same (or as close as possible) number of heliostats
            id_at = np.array([0])
            id_bt = np.arange(1,extra_hel_th+1,1)
            id_ct = extra_hel_th*np.ones(n_theta-extra_hel_th-1).astype('int')
            id_dt = np.array([extra_hel_th-1])
            idx_th_sec = np.arange(0,len(val_r),n_th_hel)+np.concatenate((id_at,id_bt,id_ct,id_dt))

        theta_th_sec = val_t[idx_th_sec]
        rho_th_sec = val_r[idx_th_sec]

        rho_r_sec = np.zeros((n_rho,n_theta))
        theta_r_sec = np.zeros((n_rho,n_theta))
        hel_sec = []
        hel_rep = np.zeros((n_rho*n_theta,4))
        self.sector_area = np.zeros(n_rho*n_theta)
        kk = 0
        for ii in range(n_theta):
            if ii!=n_theta-1:
                in_theta_slice = (val_t>=theta_th_sec[ii]) & (val_t<theta_th_sec[ii+1])
                thetas = val_t[in_theta_slice] # selects the heliostats whose angular coordinate is within the ii-th angular sector
                rhos = val_r[in_theta_slice]   # selects the correspondent values of radius
            else:
                in_theta_slice = (val_t>=theta_th_sec[ii])
                thetas = val_t[in_theta_slice]                              # same as above for the last sector
                rhos = val_r[in_theta_slice]                             # same as above for the last sector
                
            AR = np.sort(rhos)                              # sort the heliostats belonging to each sector by radius
            AR_idx = np.argsort(rhos)                       # store the indexes
            AT = thetas[AR_idx]                             # find the corresponding thetas
            
            # compute the angular-sector delimiting heliostats to have sectors with same (or as close as possible) number of heliostats
            id_ar = np.array([0])
            id_br = (np.floor(len(AR)/n_rho)*np.ones(n_rho)).astype('int')
            id_cr = np.ones(np.mod(len(AR),n_rho)).astype('int')
            id_dr = np.zeros((n_rho-np.mod(len(AR),n_rho))).astype('int')
            idx_r_sec = np.cumsum(np.concatenate((id_ar,id_br+np.concatenate((id_cr,id_dr)))))
            AR_sec = AR[idx_r_sec[0:n_rho]]
            AT_sec = AT[idx_r_sec[0:n_rho]]
            rho_r_sec[:,ii] = AR_sec[0:len(rho_r_sec[:,ii])]        # finds the radial sector-delimiting heliostats for each angular sector
            theta_r_sec[:,ii] = AT_sec[0:len(rho_r_sec[:,ii])]      # finds the corresponding angles of the radial sector-delimiting heliostats for each angular sector
            
            # select the heliostats whose radial coordinate is within the jj-th radial sector of the ii-th angular sector
            for jj in range(n_rho):
                if jj!=n_rho-1:
                    and_in_radius_slice = (rhos>=rho_r_sec[jj,ii]) & (rhos<rho_r_sec[jj+1,ii])
                    rhos_jj = rhos[and_in_radius_slice] 
                    thetas_jj = thetas[and_in_radius_slice]
                else:
                    and_in_radius_slice = (rhos>=rho_r_sec[jj,ii])
                    rhos_jj = rhos[and_in_radius_slice]         # same as above for the last sector
                    thetas_jj = thetas[and_in_radius_slice]       # same as above for the last sector
                # hel_sec.append((rhos_jj,thetas_jj))   # store all the heliostats belonging to each sector
                rho_sec = np.mean(rhos_jj)         # compute the mean radius for the sector
                theta_sec = np.mean(thetas_jj)     # compute the mean angle for the sector

                idx = np.where(in_theta_slice)[0][and_in_radius_slice]
                self.full_field['sector_id'][idx] = kk
                self.sector_area[kk] = len(idx)*self.height*self.width # sector area
                
                # define the representative heliostats for each sector
                hel_rep[kk,0] = rho_sec
                hel_rep[kk,1] = theta_sec
                kk += 1

        hel_rep[:,2] = hel_rep[:,0]*np.cos(hel_rep[:,1])
        hel_rep[:,3] = hel_rep[:,0]*np.sin(hel_rep[:,1])

        self.x = hel_rep[:,2]
        self.y = hel_rep[:,3]
        self.theta = hel_rep[:,1]
        self.rho = hel_rep[:,0]
        self.heliostats_in_sector = hel_sec

    def sectorize_kmeans_clusters(self, solar_field, num_sectors):
        """Cluster heliostats based on distance and set representative heliostats."""
        print("Clustering heliostats...")
        weighted_positions = solar_field[:,1:]  # Get x,y coordinates
        kmeans = KMeans(n_clusters=num_sectors, random_state=42)
        labels = kmeans.fit_predict(weighted_positions)
        cluster_centers = kmeans.cluster_centers_
        
        # Initialize arrays to store information
        self.x = np.zeros(num_sectors)
        self.y = np.zeros(num_sectors)
        heliostats_in_sector = np.zeros(num_sectors, dtype=int)
        self.sector_area = np.zeros(num_sectors)
        
        # Store full field information
        self.full_field['x'] = solar_field[:,1]
        self.full_field['y'] = solar_field[:,2]
        self.full_field['id'] = solar_field[:,0]
        self.full_field['sector_id'] = labels
        
        # For each cluster, find closest heliostat to center and calculate sector information
        for i in range(num_sectors):
            # Find heliostats in this cluster
            mask = labels == i
            positions_in_cluster = weighted_positions[mask]
            
            # Count heliostats in this sector
            heliostats_in_sector[i] = np.sum(mask)
            
            # Calculate cluster area
            self.sector_area[i] = heliostats_in_sector[i] * self.height * self.width
            
            # Find closest heliostat to cluster center
            if np.sum(mask) > 0:  # Make sure cluster isn't empty
                distances = np.linalg.norm(weighted_positions - cluster_centers[i], axis=1)
                closest_idx = np.argmin(distances)
                
                # Set representative heliostat coordinates
                self.x[i] = solar_field[closest_idx, 1]
                self.y[i] = solar_field[closest_idx, 2]
        
        # Store the number of heliostats per sector
        self.heliostats_in_sector = heliostats_in_sector
    
    def sectorize_corn_cleaningrows(self,solar_field,n_hor,n_vert,verbose=True):
        """
        Sectorize the solar field by dividing it into a grid of horizontal and vertical sectors.
        
        This function reads the solar field coordinates from a CSV or XLSX file, generates a grid around 
        the solar field, and assigns each heliostat to the closest grid point. The function then computes 
        the representative heliostat for each sector and stores the sector information in the object's 
        attributes.
        
        Parameters:
            whole_field_file (str): The file path to the CSV or XLSX file containing the solar field coordinates.
            n_hor (int): The number of horizontal sectors to divide the solar field into.
            n_vert (int): The number of vertical sectors to divide the solar field into.
            verbose (bool, optional): Whether to print progress messages. Defaults to True.
        
        Returns:
            None
        """
        def generate_grid(num_hor,num_vert,x,y): # Generate a grid around solarfield
            x_points = np.linspace(min(x),max(x),num_hor)
            y_points = np.linspace(min(y),max(y),num_vert)
            grid = np.array([(x,y) for x in x_points for y in y_points])
            return grid
        
        def find_closest_point(position,grid): 
            distances = cdist([position[1:3]], grid) # Find distance between heliostats and grid coordinates
            closest_idx = np.argmin(distances) 
            return distances[0][closest_idx], closest_idx
            
        grid = generate_grid(n_hor,n_vert,solar_field[:,1],solar_field[:,2])
        
        closest_grid = [] # Create a dictionary to store 
        # [heliostat ID, x position, y position, distance to closest grid, closest grid point]
        for i in range(len(solar_field)):
            distance_grid, closest_idx = find_closest_point(solar_field[i,:],grid) 
            if i == 0:
                closest_grid = np.hstack([solar_field[i,:],distance_grid,closest_idx])
            else:
                closest_grid = np.vstack([closest_grid,np.hstack([solar_field[i,:],distance_grid,closest_idx])])
        
        
        # Store Heliostat Field information
        self.full_field['x'] = (closest_grid[:,1])
        self.full_field['y'] = (closest_grid[:,2])
        self.full_field['id'] = np.array(closest_grid[:,0],dtype=np.int64)
        self.full_field['sector_id'] = np.array(closest_grid[:,4],dtype=np.int64)
        
        for i in np.unique(self.full_field['sector_id']):
            sector_field = closest_grid[closest_grid[:,4] == i,:]
            sector_size = len(sector_field)
            representative_info = sector_field[np.argmin(sector_field[:,3])]
            if i == 0:
                representative_helio = np.hstack([representative_info,sector_size])
            else:
                representative_helio = np.vstack([representative_helio,np.hstack([representative_info,sector_size])])
                
        ##
        self.x = (representative_helio[:,1])
        self.y = (representative_helio[:,2])
        self.heliostats_in_sector = np.array(representative_helio[:,-1],dtype=np.int64)
        self.sector_area = self.heliostats_in_sector * self.height * self.width
        
    @staticmethod
    def read_solarfield(field_filepath): # Load CSV containing solarfield coordintes
        positions = []
        if field_filepath.split('.')[-1] == 'csv':
            whole_SF = pd.read_csv(field_filepath,skiprows=[1])
        elif field_filepath.split('.')[-1] == 'xlsx':
            whole_SF = pd.read_excel(field_filepath,skiprows=[1])
        else:
            raise ValueError("Solar field file must be csv or xlsx")
        
        x_field = np.array(whole_SF.loc[:,'Loc. X'])                    # x cartesian coordinate of each heliostat (E>0)
        y_field = np.array(whole_SF.loc[:,'Loc. Y'])
        helioID = np.arange(len(x_field),dtype=np.int64)
        positions = np.column_stack((helioID, x_field, y_field))
        return positions
    
    def sector_plot(self, show_id=False, cmap_name='turbo_r', figsize=(12, 10)):
        """
        Plot the heliostat field with sectors colored distinctly.
        
        Parameters:
            show_id (bool, optional): Whether to show sector IDs. Default is False.
            cmap (str, optional): Matplotlib colormap to use. Default is 'tab20' which supports up to 20 distinct colors.
                                Other good options: 'tab10', 'viridis', 'plasma', 'Set1', 'Set2', 'Set3'.
            figsize (tuple, optional): Figure size (width, height) in inches.
            
        Returns:
            tuple: (fig, ax) The figure and axis objects for further customization.
        """
        Ns = self.x.shape[0]  # Number of sectors
        sid = self.full_field['sector_id']
        
        # Create figure
        fig, ax = plt.subplots(figsize=figsize)
        
        # Create a custom colormap where adjacent sectors have contrasting colors
        base_map = np.linspace(0.0, 1.0, len(np.unique(sid)))
        c_map = base_map
        for ii in range(1, len(np.unique(sid))):
            c_map = np.vstack((c_map, np.roll(base_map, 3*ii)))
        c_map = c_map.flatten()
        color_map = plt.cm.get_cmap(cmap_name)(c_map)
        
        # Plot each sector
        for ii in range(Ns):
            mask = sid == ii
            ax.scatter(
                self.full_field['x'][mask], 
                self.full_field['y'][mask], 
                color=color_map[ii % len(color_map)] if isinstance(color_map, np.ndarray) else color_map(ii / max(1, Ns-1)),
                alpha=0.7,
                s=30,
                label=f"Sector {ii}" if ii < 10 else None  # Limit legend entries
            )
            
            if show_id:
                # Add sector ID label with larger font
                center_x = np.mean(self.full_field['x'][mask])
                center_y = np.mean(self.full_field['y'][mask])
                ax.text(center_x, center_y, str(ii), 
                        alpha=1.0, ha='center', va='center', fontsize=12,
                        bbox=dict(facecolor='white', alpha=0.7, boxstyle='round,pad=0.3'))
        
        # Plot representative heliostats if not showing IDs
        if not show_id:
            ax.scatter(self.x, self.y, color='black', marker='X', s=100, 
                    label='Representative heliostats', zorder=10)
        
        # Add plot styling
        ax.set_xlabel('Distance from receiver - X [m]')
        ax.set_ylabel('Distance from receiver - Y [m]')
        ax.set_title('Solar Field Sectors')
        ax.grid(True, linestyle='--', alpha=0.7)
        
        # Set aspect ratio to equal to ensure correct spatial representation
        ax.set_aspect('equal')
        
        plt.tight_layout()
        return fig, ax


    def compute_extinction_weights(self,simulation_data,loss_model=None,lookup_tables=True,verbose=True,show_plots=False,options={}):
        """
        Computes the extinction weights for the heliostat field based on the specified loss model.
        
        Parameters:
            simulation_data (object): An object containing simulation data, including dust properties and source information.
            loss_model (str, optional): The loss model to use for computing the extinction weights. Can be either 'mie' or 'geometry'. Defaults to None.
            verbose (bool, optional): Whether to print progress messages. Defaults to True.
            options (dict, optional): Additional options to pass to the extinction function.
        
        Returns:
            None
        """
        sim_dat = simulation_data
        dust = sim_dat.dust
        files = range(len(sim_dat.files))
        num_diameters = [len(dust.D[f]) for f in files]
        num_heliostats = [len(self.tilt[f]) for f in files]
        phia = self.acceptance_angles

        self.extinction_weighting = {f:np.zeros((num_heliostats[f],num_diameters[f])) for f in files}
        if loss_model == 'mie':
            assert ( (phia is not None) and all( [len(phia[f])==num_heliostats[f] for f in files] ) ),\
                 "When loss_model == ""mie"", please set helios.acceptance_angles as a list with a value for each heliostat"
            _print_if("Loss Model is ""mie"". Computing extinction coefficients ... ",verbose)

            if lookup_tables:
                print("Reading values from lookup tables...")
                for f in files:
                    dia = sim_dat.dust.D[f]
                    angles = phia[f]
                    df = pd.read_csv(f'extinction_weights_lookup_table_{f}.csv', index_col=0)
                    diameters = df.columns.astype(float)  # asse colonne
                    acc_angles = df.index.astype(float)    # asse righe
                    ew = df.values                 # matrice dei valori
                    
                    interpolator = RegularGridInterpolator((acc_angles, diameters), ew)

                    # Crea mesh di tutti i punti da interpolare (shape: len(angles) * len(dia), 2)
                    grid_angles, grid_dia = np.meshgrid(angles, dia, indexing='ij')  # shape (M,N)
                    points = np.stack([grid_angles.ravel(), grid_dia.ravel()], axis=1)

                    # Interpolazione in blocco
                    interpolated_values = interpolator(points).reshape(len(angles), len(dia))

                    # Salva direttamente nella struttura dati
                    self.extinction_weighting[f][:, :] = interpolated_values
            else:
                same_ext = _same_ext_coeff(self,sim_dat)
                computed = []
                for f in files:
                    dia = sim_dat.dust.D[f]
                    refractive_index = sim_dat.dust.m[f]
                    lam = sim_dat.source_wavelength[f]
                    intensities = sim_dat.source_normalized_intensity[f]
                    h=0
                    for h in tqdm(range(num_heliostats[f]), 
                                desc=f"File {f}", 
                                postfix=f"acceptance angle {phia[f][h]*1e3:.2f} mrad"):
                        already_computed = [e in computed for _,e in enumerate(same_ext[f][h])]
                        if any(already_computed):
                            idx = already_computed.index(True)
                            fe,he = same_ext[f][h][idx]                        
                            self.extinction_weighting[f][h,:] = self.extinction_weighting[fe][he,:]
                        else:
                            ext_weight = _extinction_function(dia,lam,intensities,phia[f][h],
                                                            refractive_index,verbose=verbose,
                                                            **options)
                            self.extinction_weighting[f][h,:] = ext_weight
                            computed.append((f,h))
                    
                    if show_plots:
                        fig,ax = plt.subplots()
                        ax.semilogx(sim_dat.dust.D[f],self.extinction_weighting[f][h,:])
                        ax.set_title(f'Heliostat {h}, acceptance angle {phia[f][h]*1e3:.2f} mrad')
                        plt.show()

            _print_if("... Done!",verbose)

        else: #self.loss_model == 'geometry'
            _print_if(f"Loss Model is ""geometry"". Setting extinction coefficients to unity for all heliostats in all files.",verbose)
            for f in files:
                num_diameters = len(dust.D[f])
                self.extinction_weighting[f] = np.ones((num_heliostats[f],num_diameters))

    def compute_extinction_weights_lookup_table(self,simulation_data,acceptance_angles_range=None,verbose=True,save=True,options={}):
        """
        Computes the extinction weights for the heliostat field based on the specified loss model.
        
        Parameters:
            simulation_data (object): An object containing simulation data, including dust properties and source information.
            verbose (bool, optional): Whether to print progress messages. Defaults to True.
            options (dict, optional): Additional options to pass to the extinction function.
        
        Returns:
            None
        """
        sim_dat = simulation_data
        dust = sim_dat.dust
        files = list(sim_dat.file_name.keys())
        num_diameters = [len(dust.D[f]) for f in files]
        phia = acceptance_angles_range

        extinction_weighting = {f:np.zeros((len(acceptance_angles_range[f]),num_diameters[f])) for f in files}
        assert (phia is not None),\
                "When computing the lookup table, please set acceptance_angles_range as a list of values"
        _print_if("Loss Model is ""mie"". Computing extinction coefficients ... ",verbose)

        computed = []
        for f in files:
            dia = sim_dat.dust.D[f]
            refractive_index = sim_dat.dust.m[f]
            lam = sim_dat.source_wavelength[f]
            intensities = sim_dat.source_normalized_intensity[f]
            h=0
            for h in tqdm(range(len(acceptance_angles_range[f])), 
                desc=f"File {f}", 
                postfix=f"acceptance angle {phia[f][h]*1e3:.2f} mrad"):
                
                ext_weight = _extinction_function(dia,lam,intensities,phia[f][h],
                                                    refractive_index,verbose=verbose,
                                                    **options)
                extinction_weighting[f][h,:] = ext_weight

            if save:
                df = pd.DataFrame(extinction_weighting[f], index=acceptance_angles_range[f], columns=dia)
                df.index.name = 'Acceptance angles'
                df.to_csv(f'extinction_weights_lookup_table_{f}.csv')
                
        _print_if("... Done!",verbose)


    def plot_extinction_weights(self,simulation_data,fig_kwargs={},plot_kwargs={}):
        """
        Plot the extinction weights for each heliostat and file in the simulation data.
        
        Parameters:
            simulation_data (object): The simulation data object containing the dust and other simulation parameters.
            fig_kwargs (dict, optional): Additional keyword arguments to pass to the `plt.figure()` function.
            plot_kwargs (dict, optional): Additional keyword arguments to pass to the `ax.semilogx()` function.
        
        Returns:
            fig (matplotlib.figure.Figure): The figure object containing the plots.
            ax (list of matplotlib.axes.Axes): The list of axes objects for each plot.
        """
                
        files = list(self.extinction_weighting.keys())
        Nhelios = [len(self.tilt[f]) for f in files]
        phia = [self.acceptance_angles[f] for f in files]
        nrows = len(files)
        ncols = max(Nhelios)
        # fig,ax = plt.subplots(nrows=len(files),sharex=True,**fig_kwargs)
        fig = plt.figure(**fig_kwargs)
        ax = []
        for ii,f in enumerate(files):
            num_heliostats = Nhelios[f]
            D = simulation_data.dust.D[f]
            idx = ii*ncols+1
            for jj in range(num_heliostats):
                if jj > 0:
                    ax1 = fig.add_subplot(nrows,ncols,idx,sharex=ax[ii-1],sharey=ax[ii-1])
                else:
                    ax1 = fig.add_subplot(nrows,ncols,idx)

                ax.append(ax1)
                ax1.semilogx(D,self.extinction_weighting[f][jj,:],**plot_kwargs)
                ax1.set_xlabel(r"Diameter ($\mu$m)")
                ax1.set_ylabel(r"Extinction area multiplier (-)")
                ax1.set_title(f"File {f}, Mirror {jj}, Acceptance Angle {phia[f][jj]:.2e} rad")
                ax1.grid(True)
                idx += 1
        plt.tight_layout()
        
        return fig,ax
<<<<<<< HEAD
        
@dataclass
class Constants:
=======

class constants:
    def __init__(self):
        self.air_rho = []
        self.air_mu = []
        self.air_nu = []
        self.air_lambda_p = []
        self.irradiation = []
        self.g = []
        self.A_slip = []
        self.k_Boltzman = []
        self.k_von_Karman = []
        self.N_iter = []
        self.tol = []
        self.Re_Limit =[]
        self.alpha_EIM = []
        self.beta_EIM = []
        self.eps0 = []
        self.D0 = []
        
    def import_constants(self,file_params,verbose=True):
        _print_if("\nImporting constants",verbose)
        table = pd.read_excel(file_params,index_col="Parameter")
        self.air_rho = float(table.loc['air_density'].Value)            # [kg/m3] air density at T=293K and p=1 atm
        self.air_mu = float(table.loc['air_dynamic_viscosity'].Value)   # [Pa*s] air dynamic viscosity at T=293K and p=1 atm
        self.air_nu = self.air_mu/self.air_rho                          # [m^2/s] air kinematic viscosity  at T=293K and p=1 atm
        self.air_lambda_p = float(table.loc['mean_free_path_air'].Value)# [m] mean free path in air at T=293K and p=1 atm
        self.irradiation = float(table.loc['I_solar'].Value)            # [W/m2] solar extraterrestrial constant
        self.g = 9.81                                                   # [m/s^2] gravitational constant
        self.A_slip = np.array(table.loc['A1_A2_A3'].Value.split(';')).astype('float')  # coefficients for slip correction factor
        self.k_Boltzman = float(table.loc['k_boltzman'].Value)          # [J/K] Boltzman constant 
        self.k_von_Karman = float(table.loc['k_von_karman'].Value)      # Von Karman constant
        self.N_iter = int(table.loc['N_iter'].Value)                    # max interations to compute the gravitational settling velocity
        self.tol = float(table.loc['tol'].Value)                        # tolerance to reach convergence in the gravitational settling velocity computation
        self.Re_Limit = np.array(table.loc['Re_Limit'].Value.split(';')).astype('float') # Reynolds limit values to choose among correlations for the drag coefficient
        self.alpha_EIM = float(table.loc['alpha_EIM'].Value)            # factor for impaction factor computation
        self.beta_EIM = float(table.loc['beta_EIM'].Value)              # factor for impaction factor computation
        self.eps0 = float(table.loc['eps0'].Value)                      # empirical factor for boundary layer resistance computation
        self.D0 = float(table.loc['D0'].Value)                          # [m] common value of separation distance (Ahmadi)

class reflectance_measurements:
>>>>>>> eefc74fa
    """
    Holds physical and empirical constants, loaded from an Excel sheet.
    """
    air_rho: float = field(
        init=False,
        metadata={
            'units': 'kg/m³',
            'description': 'air density at T=293K and p=1 atm'
        }
    )
    air_mu: float = field(
        init=False,
        metadata={
            'units': 'Pa*s',
            'description': 'air dynamic viscosity at T=293K and p=1 atm'
        }
    )
    air_nu: float = field(
        init=False,
        metadata={
            'units': 'm^2/s',
            'description': 'air kinematic viscosity at T=293K and p=1 atm'
        }
    )
    air_lambda_p: float = field(
        init=False,
        metadata={
            'units': 'm',
            'description': 'mean free path in air at T=293K and p=1 atm'
        }
    )
    irradiation: float = field(
        init=False,
        metadata={
            'units': 'W/m2',
            'description': 'solar extraterrestrial constant'
        }
    )
    g: float = field(
        default=9.81,
        metadata={
            'units': 'm/s^2',
            'description': 'gravitational constant'
        }
    )
    A_slip: np.ndarray = field(
        init=False,
        metadata={
            'units': 'dimensionless array',
            'description': 'coefficients for slip correction factor'
        }
    )
    k_Boltzman: float = field(
        init=False,
        metadata={
            'units': 'J/K',
            'description': 'Boltzman constant'
        }
    )
    k_von_Karman: float = field(
        init=False,
        metadata={
            'units': 'dimensionless',
            'description': 'Von Karman constant'
        }
    )
    N_iter: int = field(
        init=False,
        metadata={
            'units': 'count',
            'description': 'max iterations to compute gravitational settling velocity'
        }
    )
    tol: float = field(
        init=False,
        metadata={
            'units': 'dimensionless',
            'description': 'tolerance for convergence in settling velocity computation'
        }
    )
    Re_Limit: np.ndarray = field(
        init=False,
        metadata={
            'units': 'dimensionless array',
            'description': 'Reynolds limit values for drag coefficient correlations'
        }
    )
    alpha_EIM: float = field(
        init=False,
        metadata={
            'units': 'dimensionless',
            'description': 'factor for impaction efficiency computation'
        }
    )
    beta_EIM: float = field(
        init=False,
        metadata={
            'units': 'dimensionless',
            'description': 'factor for impaction efficiency computation'
        }
    )
    eps0: float = field(
        init=False,
        metadata={
            'units': 'dimensionless',
            'description': 'empirical factor for boundary layer resistance'
        }
    )
    D0: float = field(
        init=False,
        metadata={
            'units': 'm',
            'description': 'common separation distance (Ahmadi)'
        }
    )

    def import_constants(self, file_params: str, verbose: bool = True):
        """
        Reads constants from an Excel file (indexed by 'Parameter') and populates this dataclass.
        """
        _print_if("\nImporting constants", verbose)

        table = pd.read_excel(file_params, index_col="Parameter")

        self.air_rho = float(table.loc['air_density'].Value)
        self.air_mu = float(table.loc['air_dynamic_viscosity'].Value)
        self.air_nu = self.air_mu / self.air_rho
        self.air_lambda_p = float(table.loc['mean_free_path_air'].Value)

        self.irradiation = float(table.loc['I_solar'].Value)
        # g remains default

        self.A_slip = np.array(
            table.loc['A1_A2_A3'].Value.split(';')
        ).astype(float)

        self.k_Boltzman = float(table.loc['k_boltzman'].Value)
        self.k_von_Karman = float(table.loc['k_von_karman'].Value)

        self.N_iter = int(table.loc['N_iter'].Value)
        self.tol = float(table.loc['tol'].Value)

        self.Re_Limit = np.array(
            table.loc['Re_Limit'].Value.split(';')
        ).astype(float)

        self.alpha_EIM = float(table.loc['alpha_EIM'].Value)
        self.beta_EIM = float(table.loc['beta_EIM'].Value)
        self.eps0 = float(table.loc['eps0'].Value)
        self.D0 = float(table.loc['D0'].Value)
@dataclass
class ReflectanceMeasurements:
    """
    Data class for managing reflectance measurement data.
    """
    files: List[str] = field(default_factory=list, 
                                    metadata={"description": "Files from which reflectance data was imported."})
    time_grids: List[Any] = field(default_factory=list, 
                                  metadata={"description": "A fine grid of times where reflectance measurements are desired (e.g. at times where simulations are available)."})
    number_of_measurements: Optional[List[float]] = field(default_factory=list, 
                                                          metadata={"description": "Number of measurements for each file. This should be a float for later operations."})
    reflectometer_incidence_angle: Optional[List[float]] = field(default_factory=list, 
                                                                 metadata={"description": "Incidence angle of the reflectometer for each file.",
                                                                            "units": "degrees"})
    reflectometer_acceptance_angle: Optional[List[float]] = field(default_factory=list, 
                                                                  metadata={"description": "Half-angle describing the (conical) acceptance solid angle of the reflectometer ",
                                                                            "units": "radians"})
    import_tilts: bool = False
    imported_column_names: Optional[List[str]] = field(default_factory=list,
                                                        metadata={"description": "List of column names to import from the reflectance data files."})
    verbose: bool = True

    # Internal dictionaries populated in __post_init__
    times: Dict[int, np.ndarray]                  = field(init=False, default_factory=dict)
    average: Dict[int, np.ndarray]                = field(init=False, default_factory=dict)
    soiling_rate: Dict[int, Any]                  = field(init=False, default_factory=dict)
    delta_ref: Dict[int, Any]                     = field(init=False, default_factory=dict)
    sigma: Dict[int, np.ndarray]                  = field(init=False, default_factory=dict)
    sigma_of_the_mean: Dict[int, np.ndarray]      = field(init=False, default_factory=dict)
    prediction_indices: Dict[int, Any]            = field(init=False, default_factory=dict)
    prediction_times: Dict[int, Any]              = field(init=False, default_factory=dict)
    rho0: Dict[int, Any]                          = field(init=False, default_factory=dict)
    mirror_names: Dict[int, List[str]]            = field(init=False, default_factory=dict)
    tilts: Dict[int, np.ndarray]                  = field(init=False, default_factory=dict)

    def __post_init__(self):
        # Ensure file list
        source_files = _ensure_list(self.files)
        n = len(source_files)

        # Set up defaults or import lists
        if self.number_of_measurements is None:
            self.number_of_measurements = [1.0] * n
        else:
            self.number_of_measurements = _import_option_helper(source_files, self.number_of_measurements)

        if self.reflectometer_incidence_angle is None:
            self.reflectometer_incidence_angle = [0.0] * n
        else:
            self.reflectometer_incidence_angle = _import_option_helper(
                source_files, self.reflectometer_incidence_angle)

        if self.reflectometer_acceptance_angle is None:
            self.reflectometer_acceptance_angle = [0.0] * n
        else:
            self.reflectometer_acceptance_angle = _import_option_helper(
                source_files, self.reflectometer_acceptance_angle)

        # Finally, import the data
        self.import_reflectance_data(
            source_files,
            self.time_grids,
            self.reflectometer_incidence_angle,
            self.reflectometer_acceptance_angle,
            import_tilts=self.import_tilts,
            column_names_to_import=self.imported_column_names
        )

    def import_reflectance_data(
        self,
        source_files: List[str],
        time_grids: List[Any],
        incidence_angles: List[float],
        acceptance_angles: List[float],
        import_tilts: bool = False,
        column_names_to_import: Optional[List[str]] = None
    ):
        """
        Imports reflectance data from Excel source_files into the object's dictionaries.
        """
        for ii, fpath in enumerate(source_files):
            self.files[ii] = source_files[ii]
            reflectance_data = {
                "Average": pd.read_excel(source_files[ii], sheet_name="Reflectance_Average"),
                "Sigma": pd.read_excel(source_files[ii], sheet_name="Reflectance_Sigma")
            }

            # Extract timestamps
            time_column = next((col for col in reflectance_data['Average'].columns 
                            if col.lower() in ['time', 'timestamp', 'tmsmp', 'date time']), None)
            if time_column is not None:
                self.times[ii] = reflectance_data['Average'][time_column].values
            else:
                raise ValueError(f"No 'Time' or 'Timestamp' column found in file {source_files[ii]}")
            
            # Import data and ensure proper dimensions, Reflectance assumed to be in % based hence / 100
            if column_names_to_import is not None:
                # Extract selected columns
                avg_data = reflectance_data['Average'][column_names_to_import].values / 100.0
                sig_data = reflectance_data['Sigma'][column_names_to_import].values / 100.0
                self.mirror_names[ii] = column_names_to_import
            else:
                # Extract all columns except the first (time) column
                avg_data = reflectance_data['Average'].iloc[:, 1:].values / 100.0
                sig_data = reflectance_data['Sigma'].iloc[:, 1:].values / 100.0
                self.mirror_names[ii] = list(reflectance_data['Average'].keys())[1:]
            
            # Ensure 2D arrays for both single and multiple columns
            if avg_data.ndim == 1:
                self.average[ii] = avg_data.reshape(-1, 1)
                self.sigma[ii] = sig_data.reshape(-1, 1)
            else:
                self.average[ii] = avg_data
                self.sigma[ii] = sig_data
                
            # Calculate delta_ref with proper dimensions
            self.delta_ref[ii] = np.vstack((
                np.zeros((1, self.average[ii].shape[1])),
                -np.diff(self.average[ii], axis=0)
            ))
            
            # Set up prediction indices and times
            self.prediction_indices[ii] = []
            self.prediction_times[ii] = []
            for m in self.times[ii]:
                self.prediction_indices[ii].append(np.argmin(np.abs(m - time_grids[ii])))
            self.prediction_times[ii].append(time_grids[ii][self.prediction_indices[ii]])
            
            # Calculate initial reflectance (rho0), handling NaN values
            self.rho0[ii] = np.nanmax(self.average[ii], axis=0)
            
            # Set reflectometer parameters
            self.reflectometer_incidence_angle[ii] = incidence_angles[ii]
            self.reflectometer_acceptance_angle[ii] = acceptance_angles[ii]
            self.sigma_of_the_mean[ii] = self.sigma[ii] / np.sqrt(self.number_of_measurements[ii])

            # Import tilts if requested
            if import_tilts:
                tilt_data = pd.read_excel(source_files[ii], sheet_name="Tilts")[self.mirror_names[ii]].values
                if tilt_data.ndim == 1:
                    self.tilts[ii] = tilt_data.reshape(1, -1)  # Single row becomes (1, n_times)
                else:
                    self.tilts[ii] = tilt_data.transpose()  # Shape becomes (n_heliostats, n_times)
                    
    def get_experiment_subset(self,idx):
        attributes = [a for a in dir(self) if not a.startswith("__")] # filters out python standard attributes
        self_out = copy.deepcopy(self)
        for a in attributes:
            attr = self_out.__getattribute__(a)
            if isinstance(attr,dict):
                for k in list(attr.keys()):
                    if k not in idx:
                        attr.pop(k)
        return self_out

    def plot(self):
        files = list(self.average.keys())
        N_mirrors = self.average[0].shape[1]
        N_experiments = len(files)
        fig,ax = plt.subplots(N_mirrors,N_experiments,sharex="col",sharey=True)
        fig.suptitle("Reflectance Data Plot", fontsize=16)
        miny = 1.0
        for ii in range(N_experiments):
            f = files[ii]
            for jj in range(N_mirrors):

                # axis handle
                if N_experiments == 1:
                    a = ax[jj] # experiment ii, mirror jj plot
                else:
                    a = ax[jj,ii]

                tilt = self.tilts[f][jj]
                if jj == 0:
                    tilt_str = r"Experiment "+str(ii+1)+ r", tilt = ${0:.0f}^{{\circ}}$"
                else:
                    tilt_str = r"tilt = ${0:.0f}^{{\circ}}$"
                
                if all(tilt==tilt[0]):
                    a.set_title(tilt_str.format(tilt[0]))
                else:
                    a.set_title(tilt_str.format(tilt.mean())+" (average)")

                a.grid('on')
                m = self.average[f][:,jj]
                s = self.sigma_of_the_mean[f][:,jj]
                miny = min((m-6*s).min(),miny)
                error_two_sigma = 1.96*s
                a.errorbar(self.times[f],m,yerr=error_two_sigma,label="Measurement mean",marker=".")
            
            a.set_ylabel(r"Reflectance at ${0:.1f}^{{\circ}}$".format(self.reflectometer_incidence_angle[ii]))
        a.set_ylim((miny,1))
        a.set_xlabel("Date")
    <|MERGE_RESOLUTION|>--- conflicted
+++ resolved
@@ -17,15 +17,12 @@
 from scipy.spatial.distance import cdist
 import copy
 from tqdm.notebook import tqdm
-<<<<<<< HEAD
 import pytz
 from pysolar import solar, radiation
-=======
 import shutil
 import os
 from scipy.interpolate import RegularGridInterpolator
 
->>>>>>> eefc74fa
 
 tol = np.finfo(float).eps # machine floating point precision
 
@@ -1959,7 +1956,7 @@
         """
         sim_dat = simulation_data
         dust = sim_dat.dust
-        files = list(sim_dat.file_name.keys())
+        files = range(len(sim_dat.files))
         num_diameters = [len(dust.D[f]) for f in files]
         phia = acceptance_angles_range
 
@@ -1977,7 +1974,7 @@
             h=0
             for h in tqdm(range(len(acceptance_angles_range[f])), 
                 desc=f"File {f}", 
-                postfix=f"acceptance angle {phia[f][h]*1e3:.2f} mrad"):
+                postfix=f"Acceptance angle between {phia[f][0]*1e3:.0f} and {phia[f][-1]*1e3:.0f} mrad"):
                 
                 ext_weight = _extinction_function(dia,lam,intensities,phia[f][h],
                                                     refractive_index,verbose=verbose,
@@ -1990,7 +1987,6 @@
                 df.to_csv(f'extinction_weights_lookup_table_{f}.csv')
                 
         _print_if("... Done!",verbose)
-
 
     def plot_extinction_weights(self,simulation_data,fig_kwargs={},plot_kwargs={}):
         """
@@ -2034,53 +2030,9 @@
         plt.tight_layout()
         
         return fig,ax
-<<<<<<< HEAD
         
 @dataclass
 class Constants:
-=======
-
-class constants:
-    def __init__(self):
-        self.air_rho = []
-        self.air_mu = []
-        self.air_nu = []
-        self.air_lambda_p = []
-        self.irradiation = []
-        self.g = []
-        self.A_slip = []
-        self.k_Boltzman = []
-        self.k_von_Karman = []
-        self.N_iter = []
-        self.tol = []
-        self.Re_Limit =[]
-        self.alpha_EIM = []
-        self.beta_EIM = []
-        self.eps0 = []
-        self.D0 = []
-        
-    def import_constants(self,file_params,verbose=True):
-        _print_if("\nImporting constants",verbose)
-        table = pd.read_excel(file_params,index_col="Parameter")
-        self.air_rho = float(table.loc['air_density'].Value)            # [kg/m3] air density at T=293K and p=1 atm
-        self.air_mu = float(table.loc['air_dynamic_viscosity'].Value)   # [Pa*s] air dynamic viscosity at T=293K and p=1 atm
-        self.air_nu = self.air_mu/self.air_rho                          # [m^2/s] air kinematic viscosity  at T=293K and p=1 atm
-        self.air_lambda_p = float(table.loc['mean_free_path_air'].Value)# [m] mean free path in air at T=293K and p=1 atm
-        self.irradiation = float(table.loc['I_solar'].Value)            # [W/m2] solar extraterrestrial constant
-        self.g = 9.81                                                   # [m/s^2] gravitational constant
-        self.A_slip = np.array(table.loc['A1_A2_A3'].Value.split(';')).astype('float')  # coefficients for slip correction factor
-        self.k_Boltzman = float(table.loc['k_boltzman'].Value)          # [J/K] Boltzman constant 
-        self.k_von_Karman = float(table.loc['k_von_karman'].Value)      # Von Karman constant
-        self.N_iter = int(table.loc['N_iter'].Value)                    # max interations to compute the gravitational settling velocity
-        self.tol = float(table.loc['tol'].Value)                        # tolerance to reach convergence in the gravitational settling velocity computation
-        self.Re_Limit = np.array(table.loc['Re_Limit'].Value.split(';')).astype('float') # Reynolds limit values to choose among correlations for the drag coefficient
-        self.alpha_EIM = float(table.loc['alpha_EIM'].Value)            # factor for impaction factor computation
-        self.beta_EIM = float(table.loc['beta_EIM'].Value)              # factor for impaction factor computation
-        self.eps0 = float(table.loc['eps0'].Value)                      # empirical factor for boundary layer resistance computation
-        self.D0 = float(table.loc['D0'].Value)                          # [m] common value of separation distance (Ahmadi)
-
-class reflectance_measurements:
->>>>>>> eefc74fa
     """
     Holds physical and empirical constants, loaded from an Excel sheet.
     """

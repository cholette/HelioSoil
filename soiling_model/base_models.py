import numpy as np
from numpy import matlib
from numpy import radians as rad
import pandas as pd
import matplotlib.pyplot as plt
from matplotlib.cm import turbo
from warnings import warn
import copy
from scipy.interpolate import interp2d
from soiling_model.utilities import _print_if,_ensure_list,\
                                    _extinction_function,_same_ext_coeff,\
                                    _import_option_helper,_parse_dust_str
from textwrap import dedent
from scipy.integrate import cumulative_trapezoid
from scipy.spatial.distance import cdist
import copy
from tqdm import tqdm

tol = np.finfo(float).eps # machine floating point precision

<<<<<<< HEAD
class soiling_base:
    def __init__(self):
        self.latitude = None                  # latitude in degrees of site
        self.longitude = None                 # longitude in degrees of site
        self.timezone_offset = None           # [hrs from GMT] timezone of site
        self.constants = constants()          # a subclass for constant
        self.helios = helios()                # a subclass containing information about the heliostats
        self.sigma_dep = None                 # standard deviation for deposition velocity
        self.loss_model = None                # either "geometry" or "mie"

    def import_site_data_and_constants(self,file_params,verbose=True):
        
        _print_if(f"\nLoading data from {file_params} ... ",verbose)
=======
class base_model:
    """
        Initializes the base model class with parameters from a file.
        
        Args:
            file_params (str): Path to the Excel file containing the model parameters.
        
        Attributes:
            latitude (float): Latitude of the site in degrees.
            longitude (float): Longitude of the site in degrees.
            timezone_offset (float): Timezone offset from GMT in hours.
            hrz0 (float): Site roughness height ratio.
            loss_model (str): Either "geometry" or "mie" to specify the loss model.
            constants (constants): An instance of the constants class.
            helios (helios): An instance of the helios class.
            sigma_dep (float): Standard deviation of the deposition velocity.
            Ra (float): Aerodynamic resistance.
    """
    def __init__(self,file_params):
>>>>>>> bab426c3
        table = pd.read_excel(file_params,index_col="Parameter")

        # optional parameter imports
        try:
            self.latitude = float(table.loc['latitude'].Value)                  # latitude in degrees of site
            self.longitude = float(table.loc['longitude'].Value)                # longitude in degrees of site
            self.timezone_offset = float(table.loc['timezone_offset'].Value)    # [hrs from GMT] timezone of site
        except:
            _print_if(dedent(f"""\
            You are missing at least one of (lat,lon,timezone_offset) in:
            {file_params}
            Field performance cannot be simulated until all of these are defined. """),verbose)
            self.latitude = None
            self.longitude = None
            self.timezone_offset = None

        self.constants.import_constants(file_params,verbose=verbose)

class physical_base(soiling_base):
    def __init__(self):
        super().__init__()
        self.hrz0 =None                       # [-] site roughness height ratio

    def import_site_data_and_constants(self,file_params,verbose=True):
        super().import_site_data_and_constants(file_params)                               
        table = pd.read_excel(file_params,index_col="Parameter")

        try:
            self.loss_model = table.loc['loss_model'].Value     # either "geometry" or "mie"
        except:
            _print_if(f"No loss model defined in {file_params}. You will need to define this before simulating",verbose)

        try:
            self.hrz0 =float(table.loc['hr_z0'].Value)          # [-] site roughness height ratio
        except:
            _print_if(f"No hrz0 model defined in {file_params}. You will need to define this before simulating",verbose)

    def deposition_velocity(self,dust,wind_speed=None,air_temp=None,hrz0=None,verbose=True,Ra=True):
        dust = dust
        constants = self.constants
        if hrz0 == None: # hrz0 from constants file
            hrz0 = self.hrz0
            _print_if("No value for hrz0 supplied. Using value in self.hrz0 = "+str(self.hrz0)+".",verbose)
        else:
            _print_if("Value for hrz0 = "+str(hrz0)+" supplied. Value in self.hrz0 ignored.",verbose)

        # N_sims = sim_in.N_simulations
        # _print_if("Calculating deposition velocity for each of the "+str(N_sims)+" simulations",verbose)

        
        D_meters = dust.D[0]*1e-6  # µm --> m
        Ntimes = len(wind_speed) #.shape[0]

        Cc = 1+2*(constants.air_lambda_p/D_meters)* \
                (constants.A_slip[0]+constants.A_slip[1]*\
                    np.exp(-constants.A_slip[2]*D_meters/constants.air_lambda_p)) # slip correction factor
                
        # computation of the gravitational settling velocity
        vg = (constants.g*(D_meters**2)*Cc*(dust.rho[0]))/(18*constants.air_mu);    # terminal velocity [m/s] if Re<0.1 
        Re = constants.air_rho*vg*D_meters/constants.air_mu                      # Reynolds number for vg(Re<0.1)
        for ii in range(constants.N_iter):
            Cd_g = 24/Re
            Cd_g[Re>constants.Re_Limit[0]] = 24/Re[Re>constants.Re_Limit[0]] * \
                (1 + 3/16*Re[Re>constants.Re_Limit[0]] + 9/160*(Re[Re>constants.Re_Limit[0]]**2)*\
                    np.log(2*Re[Re>constants.Re_Limit[0]]))
            Cd_g[Re>constants.Re_Limit[1]] = 24/Re[Re>constants.Re_Limit[1]] * (1 + 0.15*Re[Re>constants.Re_Limit[1]]**0.687)      
            Cd_g[Re>constants.Re_Limit[2]] = 0.44;      
            vnew = np.sqrt(4*constants.g*D_meters*Cc*dust.rho[0]/(3*Cd_g*constants.air_rho))
            if max(abs(vnew-vg)/vnew)<constants.tol:
                vg = vnew
                break
            vg = vnew
            Re = constants.air_rho*vg*D_meters/constants.air_mu
        if ii == constants.N_iter:
            _print_if('Max iter reached in Reynolds calculation for gravitational settling velocity',verbose)
            
        # computation of the settling velocity due to inertia and diffusion
        u_friction = constants.k_von_Karman*wind_speed/np.log(hrz0)                                           # [m/s] friction velocity
        diffusivity = constants.k_Boltzman/(3*np.pi*constants.air_mu)* \
            np.transpose(matlib.repmat(air_temp+273.15,len(D_meters),1))* \
                matlib.repmat(Cc/D_meters,Ntimes,1)                                                      # [m^2/s] brownian diffusivity (Stokes-Einstein expression)
        Schmidt_number = constants.air_nu/diffusivity                                                               # Schmidt number
        Stokes_number = np.transpose(matlib.repmat((u_friction**2),len(D_meters),1))* \
            vg/constants.air_nu/constants.g                                                                         # Stokes number
        Cd_momentum = constants.k_von_Karman**2/((np.log(hrz0))**2)                                                # drag coefficient for momentum
        E_brownian = Schmidt_number**(-2/3)                                                                         # Brownian factor
        E_impaction = (Stokes_number**constants.beta_EIM)/(constants.alpha_EIM+Stokes_number**constants.beta_EIM)   # Impaction factor (Giorgi, 1986)
        E_interception = 0                                                                                          # Interception factor (=0 in this model)
        R1 = np.exp(-np.sqrt(Stokes_number))                                                                        # 'stick' factor for boundary layer resistance computation
        R1[R1<=tol]=tol                                                                                             # to avoid division by 0
        if Ra:
            aerodynamic_resistance = 1/(Cd_momentum*wind_speed) 
            _print_if('Aerodynamic resistance is considered',verbose)                                                   # [s/m] 
        elif not Ra:
            aerodynamic_resistance = 0
            _print_if('Aerodynamic resistance is neglected',verbose)
        else:
            _print_if('Choose whether or not considering the aerodynamic resistance',verbose)
        
        boundary_layer_resistance = 1/(constants.eps0*\
            np.transpose(matlib.repmat((u_friction),len(D_meters),1))*R1*\
                (E_brownian+E_impaction+E_interception)) # [s/m]
        
        # Rt = np.transpose(matlib.repmat(aerodynamic_resistance,len(D_meters),1))+boundary_layer_resistance
        
        vt = 1/(np.transpose(matlib.repmat(aerodynamic_resistance,len(D_meters),1))\
            +boundary_layer_resistance)   # [m/s]

        vz = (vg + vt).transpose() # [m/s]

        return(aerodynamic_resistance,boundary_layer_resistance,vg,vt,vz)

    def deposition_flux(self,simulation_inputs,hrz0=None,verbose=True,Ra=True):
        sim_in = simulation_inputs
        helios = self.helios
        dust = sim_in.dust
        constants = self.constants
        if hrz0 == None: # hrz0 from constants file
            hrz0 = self.hrz0
            _print_if("No value for hrz0 supplied. Using value in self.hrz0 = "+str(self.hrz0)+".",verbose)
        else:
            _print_if("Value for hrz0 = "+str(hrz0)+" supplied. Value in self.hrz0 ignored.",verbose)

        N_sims = sim_in.N_simulations
        _print_if("Calculating deposition velocity for each of the "+str(N_sims)+" simulations",verbose)

        files = list(sim_in.wind_speed.keys())
        for f in list(files):
            D_meters = dust.D[f]*1e-6  # µm --> m
            Ntimes = len(sim_in.wind_speed[f]) #.shape[0]
            Nhelios = helios.tilt[f].shape[0] 
            Nd = D_meters.shape[0]

            Cc = 1+2*(constants.air_lambda_p/D_meters)* \
                    (constants.A_slip[0]+constants.A_slip[1]*\
                        np.exp(-constants.A_slip[2]*D_meters/constants.air_lambda_p)) # slip correction factor
                    
            # computation of the gravitational settling velocity
            vg = (constants.g*(D_meters**2)*Cc*(dust.rho[f]))/(18*constants.air_mu);    # terminal velocity [m/s] if Re<0.1 
            Re = constants.air_rho*vg*D_meters/constants.air_mu                      # Reynolds number for vg(Re<0.1)
            for ii in range(constants.N_iter):
                Cd_g = 24/Re
                Cd_g[Re>constants.Re_Limit[0]] = 24/Re[Re>constants.Re_Limit[0]] * \
                    (1 + 3/16*Re[Re>constants.Re_Limit[0]] + 9/160*(Re[Re>constants.Re_Limit[0]]**2)*\
                        np.log(2*Re[Re>constants.Re_Limit[0]]))
                Cd_g[Re>constants.Re_Limit[1]] = 24/Re[Re>constants.Re_Limit[1]] * (1 + 0.15*Re[Re>constants.Re_Limit[1]]**0.687)      
                Cd_g[Re>constants.Re_Limit[2]] = 0.44;      
                vnew = np.sqrt(4*constants.g*D_meters*Cc*dust.rho[f]/(3*Cd_g*constants.air_rho))
                if max(abs(vnew-vg)/vnew)<constants.tol:
                    vg = vnew
                    break
                vg = vnew
                Re = constants.air_rho*vg*D_meters/constants.air_mu
            if ii == constants.N_iter:
                _print_if('Max iter reached in Reynolds calculation for gravitational settling velocity',verbose)
                
            # computation of the settling velocity due to inertia and diffusion
            u_friction = constants.k_von_Karman*sim_in.wind_speed[f]/np.log(hrz0)                                           # [m/s] friction velocity
            diffusivity = constants.k_Boltzman/(3*np.pi*constants.air_mu)* \
                np.transpose(matlib.repmat(sim_in.air_temp[f]+273.15,len(D_meters),1))* \
                    matlib.repmat(Cc/D_meters,Ntimes,1)                                                      # [m^2/s] brownian diffusivity (Stokes-Einstein expression)
            Schmidt_number = constants.air_nu/diffusivity                                                               # Schmidt number
            Stokes_number = np.transpose(matlib.repmat((u_friction**2),len(D_meters),1))* \
                vg/constants.air_nu/constants.g                                                                         # Stokes number
            Cd_momentum = constants.k_von_Karman**2/((np.log(hrz0))**2)                                                # drag coefficient for momentum
            E_brownian = Schmidt_number**(-2/3)                                                                         # Brownian factor
            E_impaction = (Stokes_number**constants.beta_EIM)/(constants.alpha_EIM+Stokes_number**constants.beta_EIM)   # Impaction factor (Giorgi, 1986)
            E_interception = 0                                                                                          # Interception factor (=0 in this model)
            R1 = np.exp(-np.sqrt(Stokes_number))                                                                        # 'stick' factor for boundary layer resistance computation
            R1[R1<=tol]=tol                                                                                             # to avoid division by 0
            if Ra:
                aerodynamic_resistance = 1/(Cd_momentum*sim_in.wind_speed[f]) 
                _print_if('Aerodynamic resistance is considered',verbose)                                                   # [s/m] 
            elif not Ra:
                aerodynamic_resistance = 0
                _print_if('Aerodynamic resistance is neglected',verbose)
            else:
                _print_if('Choose whether or not considering the aerodynamic resistance',verbose)
            
            boundary_layer_resistance = 1/(constants.eps0*\
                np.transpose(matlib.repmat((u_friction),len(D_meters),1))*R1*\
                    (E_brownian+E_impaction+E_interception)) # [s/m]
            
            # Rt = np.transpose(matlib.repmat(aerodynamic_resistance,len(D_meters),1))+boundary_layer_resistance
            
            vt = 1/(np.transpose(matlib.repmat(aerodynamic_resistance,len(D_meters),1))\
                +boundary_layer_resistance)   # [m/s]
            
            # computation of vertical deposition velocity
            vz = (vg + vt).transpose() # [m/s]
            
            helios.pdfqN[f] = np.empty((Nhelios,Ntimes,Nd))
            for idx in range(helios.tilt[f].shape[0]):
                Fd = np.cos(rad(helios.tilt[f][idx,:]))*vz   # Flux per unit concentration at each time, for each heliostat [m/s] (Eq. 28 in [1] without Cd)
                if Fd.min() < 0:
                    warn("Deposition velocity is negative (min value: "+str(Fd.min())+"). Setting negative components to zero.")
                    Fd[Fd<0]=0
                helios.pdfqN[f][idx,:,:] = Fd.transpose()*dust.pdfN[f]*1e6  # Dust flux pdf, i.e. [dq[particles/(s*m^2)]/dLog_{10}(D[µm]) ] deposited on 1m2. 1e6 for cm^3->m^3 
            
        self.helios = helios
        
    def adhesion_removal(self,simulation_inputs,verbose=True):
        _print_if("Calculating adhesion/removal balance",verbose)
        helios = self.helios
        dust = simulation_inputs.dust
        dt = simulation_inputs.dt
        constants = self.constants
        files = list(simulation_inputs.time.keys())
        
        for f in files:
            D_meters = dust.D[f]*1e-6  # Change to µm
            youngs_modulus_composite = 4/3*((1-dust.poisson[f]**2)/dust.youngs_modulus[f] + \
                (1-helios.poisson**2)/helios.youngs_modulus)**(-1);                             # [N/m2] composite Young modulus 
            hamaker_system = np.sqrt(dust.hamaker[f]*helios.hamaker)                            # [J] system Hamaker constant (Israelachvili)
            work_adh = hamaker_system/(12*np.pi*constants.D0**2)                                # [J/m^2] work of adhesion
            radius_sep = ((3*np.pi*work_adh*D_meters**2)/(8*youngs_modulus_composite))**(1/3)   # [m] contact radius at separation (JKR model)
            F_adhesion = 3/4*np.pi*work_adh*D_meters                                            # [N] van der Waals adhesion force (JKR model)
            F_gravity = dust.rho[f]*np.pi/6*constants.g*D_meters**3                             # [N] weight force   

            if helios.stow_tilt == None: # No common stow angle supplied. Need to use raw tilts to compute removal moments
                _print_if("  No common stow_tilt. Use values in helios.tilt to compute removal moments. This might take some time.",verbose)
                Nhelios = helios.tilt[f].shape[0]
                Ntimes = helios.tilt[f].shape[1]
                helios.pdfqN[f] = cumulative_trapezoid(y=helios.pdfqN[f],dx=dt[f],axis=1,initial=0) # Accumulate in time so that we ensure we remove all dust present on mirror if removal condition is satisfied at a particular time
                for h in range(Nhelios):
                    for k in range(Ntimes):
                        mom_removal = np.sin(rad(helios.tilt[f][h,k]))* F_gravity*np.sqrt((D_meters**2)/4-radius_sep**2) # [Nm] removal moment exerted by gravity at each tilt for each diameter
                        mom_adhesion =  (F_adhesion+F_gravity*np.cos(rad(helios.tilt[f][h,k])))*radius_sep             # [Nm] adhesion moment  
                        helios.pdfqN[f][h,k::,mom_adhesion<mom_removal] = 0 # ALL dust desposited at this diameter up to this point falls off
                
                helios.pdfqN[f] = np.gradient(helios.pdfqN[f],dt[f],axis=1) # Take derivative so that pdfqN is the rate at wich dust is deposited at each diameter

            else: # common stow angle at night for all heliostats. Assumes tilt at night is close to vertical at night.
                # Since the heliostats are stowed at a large tilt angle at night, we assume that any dust that falls off at this stow
                # is never deposited. This introduces a small error since the dust deposited during the day never affects the reflectance, but faster computation.
                _print_if("  Using common stow_tilt. Assumes all heliostats are stored at helios.stow_tilt at night.",verbose)
                mom_removal = np.sin(rad(helios.stow_tilt))* F_gravity*np.sqrt((D_meters**2)/4-radius_sep**2) # [Nm] removal moment exerted by gravity
                mom_adhesion =  (F_adhesion+F_gravity*np.cos(rad(helios.stow_tilt)))*radius_sep             # [Nm] adhesion moment
                helios.pdfqN[f][:,:,mom_adhesion<mom_removal] = 0 # Remove this diameter from consideration
        
        self.helios = helios
    
    def calculate_delta_soiled_area(self,simulation_inputs,sigma_dep=None,verbose=True): 
        
        # info and error checking
        _print_if("Calculating soil deposited in a timestep [m^2/m^2]",verbose)
        
        sim_in = simulation_inputs
        helios = self.helios
        dust = sim_in.dust
        extinction_weighting = helios.extinction_weighting
        
        files = list(sim_in.wind_speed.keys())
        for f in files:
            D_meters = dust.D[f]*1e-6
            helios.delta_soiled_area[f] = np.empty((helios.tilt[f].shape[0],helios.tilt[f].shape[1]))
            
            if sigma_dep is not None or self.sigma_dep is not None:
                helios.delta_soiled_area_variance[f] = np.empty((helios.tilt[f].shape[0],helios.tilt[f].shape[1]))

            # compute alpha
            try:
                attr = _parse_dust_str(sim_in.dust_type[f])
                den = getattr(dust,attr) # dust.(sim_in.dust_type[f])
            except:
                raise ValueError("Dust measurement = "+sim_in.dust_type[f]+\
                    " not present in dust class. Use dust_type="+sim_in.dust_type[f]+\
                        " option when loading the simulation data.")
            alpha = sim_in.dust_concentration[f]/den[f]

            # Compute the area coverage by dust at each time step
            N_helios = helios.tilt[f].shape[0]
            N_times = helios.tilt[f].shape[1]
            for ii in range(N_helios):
                for jj in range(N_times):

                    # if loss_model == 'geometry':
                    #     # The below two integrals are equivalent, but the version with the log10(D)
                    #     # as the independent variable is used due to the log spacing of the diameter grid
                    #     #
                    #     # helios.delta_soiled_area[f][ii,jj] = alpha[jj] * np.trapz(helios.pdfqN[f][ii,jj,:]*\
                    #     #     (np.pi/4*D_meters**2)*sim_in.dt[f]/dust.D[f]/np.log(10),dust.D[f])
                        
                    #     helios.delta_soiled_area[f][ii,jj] = alpha[jj] * np.pi/4 *np.trapz(helios.pdfqN[f][ii,jj,:]*\
                    #         (D_meters**2)*sim_in.dt[f],np.log10(dust.D[f]))
                    # else: # loss_model == "mie"
                    helios.delta_soiled_area[f][ii,jj] = alpha[jj] * np.pi/4 * np.trapz(helios.pdfqN[f][ii,jj,:]*\
                        (D_meters**2)*sim_in.dt[f]*extinction_weighting[f][ii,:],np.log10(dust.D[f])) # pdfqN includes cos(tilt)

            # variance of noise for each measurement
            if sigma_dep is not None:
                theta = np.radians(self.helios.tilt[f])
                helios.delta_soiled_area_variance[f] = sigma_dep**2 * (alpha**2*np.cos(theta)**2)
                # sigma_dep**2*helios.inc_ref_factor[f]*np.cumsum(alpha**2*np.cos(theta)**2,axis=1)
            elif self.sigma_dep is not None:
                theta = np.radians(self.helios.tilt[f])
                helios.delta_soiled_area_variance[f] = self.sigma_dep**2 * (alpha**2*np.cos(theta)**2)

        self.helios = helios
    
    def plot_area_flux(self,sim_data,exp_idx,hel_id,air_temp,wind_speed,
                        tilt=0.0,hrz0=None,constants=None,
                        ax=None,Ra=True,verbose=True):
        
        dummy_sim = simulation_inputs()

        for att_name in sim_data.dust.__dict__.keys():
            val = {0:getattr(sim_data.dust,att_name)[exp_idx]}
            setattr(dummy_sim.dust,att_name,val)
        
        # dummy_sim.dust.import_dust(dust_file,verbose=False,dust_measurement_types="PM10")
        dummy_sim.air_temp = {0:np.array([air_temp])}
        dummy_sim.wind_speed = {0:np.array([wind_speed])}
        dummy_sim.dt = {0:1.0}
        dummy_sim.dust_type = {0:"PM10"}                    # this doesn't matter for this function
        dummy_sim.dust_concentration = {0:np.array([dummy_sim.dust.PM10[0]])}   # makes alpha = 1
        dummy_sim.N_simulations = 1

        if self.loss_model == "mie":
            dummy_sim.source_normalized_intensity = {0:sim_data.source_normalized_intensity[exp_idx]}
            dummy_sim.source_wavelength = {0:sim_data.source_wavelength[exp_idx]}
            acceptance_angle = self.helios.acceptance_angles[exp_idx][hel_id]
            _print_if("Loss model is ""mie"" ",verbose)
        else:
            _print_if("Loss model is ""geometry"". Extinction weights are unity for all diameters.",verbose)
            acceptance_angle = np.nan

        dummy_model = copy.deepcopy(self)
        dummy_model.helios = helios()
        dummy_model.helios.tilt = {0:np.array([[tilt]])}
        dummy_model.sigma_dep = None
        dummy_model.loss_model = self.loss_model
        # dummy_model.helios.acceptance_angles = [acceptance_angle]
        # dummy_model.helios.extinction_weighting = {0:np.atleast_2d(self.helios.extinction_weighting[exp_idx][0,:])}
        dummy_model.helios.extinction_weighting = {0:np.atleast_2d(self.helios.extinction_weighting[exp_idx][hel_id,:])}
        
        fmt = "Setting constants.{0:s} to {1:s} (was {2:s})"
        if constants is not None:
            for kk in constants.keys():
                temp = str(getattr(dummy_model.constants,kk))
                print(fmt.format(str(kk), str(constants[kk]),temp))
                setattr(dummy_model.constants,kk,constants[kk])

        if hrz0 is None:
            hrz0 = dummy_model.hrz0        
            dummy_model.deposition_flux(dummy_sim,Ra=Ra)
        else:
            dummy_model.deposition_flux(dummy_sim,hrz0=hrz0,Ra=Ra)

        dummy_model.calculate_delta_soiled_area(dummy_sim)

        if ax is None:
            _,ax1 = plt.subplots()
        else:
            ax1 = ax

        title = f''' 
                        Area loss rate for given dust distribution at acceptance angle {acceptance_angle*1e3:.2f} mrad,
                        wind_speed= {wind_speed:.1f} m/s, air_temperature={air_temp:.1f} C
                        (total area loss is {dummy_model.helios.delta_soiled_area[0][0,0]:.2e} $m^2$/($s\cdot m^2$))
                '''
        area_loss_rate = (dummy_model.helios.pdfqN[0][0,0,:]*np.pi/4*dummy_sim.dust.D[0]**2*1e-12*dummy_model.helios.extinction_weighting[0][0,:])
        ax1.plot(dummy_sim.dust.D[0],area_loss_rate)
        ax1.set_title(title.format(wind_speed,air_temp,))
        ax1.set_xlabel(r"D [$\mu$m]")
        ax1.set_ylabel(r'$\frac{dA [m^2/m^2/s] }{dLog(D \;[\mu m])}$', color='black',size=20)
        plt.xscale('log')   
        ax1.set_xticks([0.001,0.01,0.1,1,2.5,4,10,20,100])

class constant_mean_base(soiling_base):
    def __init__(self):
        super().__init__()
        self.mu_tilde = None
    
    def import_site_data_and_constants(self,file_params,verbose=True):
        super().import_site_data_and_constants(file_params)                               
        table = pd.read_excel(file_params,index_col="Parameter")
        try:
            self.mu_tilde =float(table.loc['mu_tilde'].Value)          # [-] constant average deposition
        except:
            _print_if(f"No mu_tilde model defined in {file_params}. You will need to define this before simulating",verbose)

    def calculate_delta_soiled_area(self,simulation_inputs,mu_tilde=None,sigma_dep=None,verbose=True):

        _print_if("Calculating soil deposited in a timestep [m^2/m^2]",verbose)
        
        sim_in = simulation_inputs
        helios = self.helios
        dust = sim_in.dust

        if mu_tilde == None: # use value in self
            mu_tilde = self.mu_tilde
        else:
            mu_tilde = mu_tilde
            _print_if("Using supplied value for mu_tilde = "+str(mu_tilde),verbose)

        if sigma_dep is not None or self.sigma_dep is not None:
            if sigma_dep == None: # use value in self
                sigma_dep = self.sigma_dep
            else:
                sigma_dep = sigma_dep
                _print_if("Using supplied value for sigma_dep = "+str(sigma_dep),verbose)
        
        files = list(sim_in.time.keys())
        for f in files:
            helios.delta_soiled_area[f] = np.empty((helios.tilt[f].shape[0],helios.tilt[f].shape[1]))

            # compute alpha
            try:
                attr = _parse_dust_str(sim_in.dust_type[f])
                den = getattr(dust,attr) # dust.(sim_in.dust_type[f])
            except:
                raise ValueError("Dust measurement = "+sim_in.dust_type[f]+\
                    " not present in dust class. Use dust_type="+sim_in.dust_type[f]+\
                        " option when initializing the model")

            alpha = sim_in.dust_concentration[f]/den[f]

            # Compute the area coverage by dust at each time step
            N_helios = helios.tilt[f].shape[0]
            N_times = helios.tilt[f].shape[1]
            for ii in range(N_helios):
                for jj in range(N_times):
                    helios.delta_soiled_area[f][ii,jj] = \
                        alpha[jj] * np.cos(rad(helios.tilt[f][ii,jj]))*mu_tilde

            # Predict confidence interval if sigma_dep is defined. Fixed tilt assumed in this class. 
            if sigma_dep is not None:
                theta = np.radians(self.helios.tilt[f])
                inc_factor = self.helios.inc_ref_factor[f]
                dsav = sigma_dep**2* (alpha**2*np.cos(theta)**2)
                
                helios.delta_soiled_area_variance[f] = dsav
                self.helios.soiling_factor_prediction_variance[f] = \
                    np.cumsum( inc_factor**2 * dsav,axis=1 )

        self.helios = helios

class simulation_inputs:
    """
    Defines a `simulation_inputs` class that manages the input data for a soiling model simulation.
    
    The class provides methods to import weather and dust data from Excel files, and stores the data in dictionaries
    with the file number as the key. The class also includes a `dust` attribute that stores the dust properties
    for each experiment.
    
    The `import_weather` method reads weather data such as air temperature, wind speed, dust concentration, etc.
    from the Excel files and stores them in the corresponding dictionaries.
    
    The `import_source_intensity` method reads the source intensity data from the Excel files and stores it in
    the `source_wavelength` and `source_normalized_intensity` dictionaries.
    
    The `get_experiment_subset` method creates a copy of the `simulation_inputs` object with only the specified
    experiments included.
    """
    def __init__(self,experiment_files=None,k_factors=None,dust_type=None,verbose=True):

        # the below will be dictionaries of 1D arrays with file numbers as keys 
        self.file_name = {}                     # name of the input file
        self.dt = {}                            # [seconds] simulation time step
        self.time = {}                          # absolute time (taken from 1st Jan)
        self.time_diff = {}                     # [days] delta_time since start date
        self.start_datetime = {}                # datetime64 for start 
        self.end_datetime = {}                  # datetime64 for end
        self.air_temp = {}                      # [C] air temperature
        self.wind_speed = {}                    # [m/s] wind speed
        self.wind_direction = {}                # [degrees] wind direction
        self.dust_concentration = {}            # [µg/m3] PM10 or TSP concentration in air
        self.rain_intensity = {}                # [mm/hr] rain intensity
        self.dust_type = {}                     # Usually either "TSP" or "PM10", but coule be any PMX or PMX.X
        self.dni = {}                           # [W/m^2] Direct Normal Irradiance
        self.relative_humidity = {}             # [%] relative humidity
        self.source_normalized_intensity = {}   # [1/m^2/nm] normalized source intensity
        self.source_wavelength = {}             # [nm] source wavelengths corersponding to source_intensity 

        self.dust = dust()                      # dust properties will be per experiment

        # if experiment files are supplied, import
        if experiment_files is not None:
            experiment_files = _ensure_list(experiment_files)
            self.N_simulations = len(experiment_files)

            if k_factors == None: 
                k_factors = [1.0]*len(experiment_files)
            elif k_factors == "import": # import k-factors from parameter file
                k_factors = []
                for f in experiment_files:
                    k_factors.append(pd.read_excel(f,sheet_name="Dust",index_col="Parameter").loc['k_factor'].values[0])
            else:
                k_factors = _import_option_helper(experiment_files,k_factors)
                if len(k_factors) != len(experiment_files):
                    raise ValueError("Please specify a k-factor for each weather file")

            self.k_factors = {ii:k_factors[ii] for ii in range(self.N_simulations)} 
            self.import_weather(experiment_files,dust_type,verbose=verbose)
            self.dust.import_dust(experiment_files,verbose=verbose,dust_measurement_type=dust_type)

            # will import source intensity if the sheet exists
            self.import_source_intensity(experiment_files,verbose=verbose)

    def import_source_intensity(self,files,verbose=True):
        for ii,f in enumerate(files):
            xl = pd.ExcelFile(f)
            if "Source_Intensity" in xl.sheet_names:
                _print_if(f"Loading source (normalized) intensity from {f}",verbose)
                intensity = xl.parse("Source_Intensity")
                self.source_wavelength[ii] = intensity['Wavelength (nm)'].to_numpy()
                self.source_normalized_intensity[ii] = intensity['Source Intensity (W/m^2 nm)'].to_numpy()
                norm = np.trapz(y=self.source_normalized_intensity[ii],x=self.source_wavelength[ii])
                self.source_normalized_intensity[ii] = self.source_normalized_intensity[ii]/norm # make sure intensity is normalized for later computations
            else:
                self.source_normalized_intensity[ii] = None
            xl.close()

    def import_weather(self,files,dust_type,verbose=True,smallest_windspeed=1e-6):
        
        files = _ensure_list(files)
        dust_type = _import_option_helper(files,dust_type)
        for ii in range(len(files)):

            self.file_name[ii] = files[ii]
            weather = pd.read_excel(files[ii],sheet_name="Weather")

            # Set time vector. Get from the weather file
            time = pd.to_datetime(weather['Time']) #weather['Time'].to_numpy(dtype = 'datetime64[s]')
            self.start_datetime[ii] = time.iloc[0] # pd.to_datetime(weather['Time'].iloc[0]).to_numpy()
            self.end_datetime[ii] = time.iloc[-1] # pd.to_datetime(weather['Time'].iloc[-1]).to_numpy()
            # time =  pd.date_range(self.start_datetime[ii],self.end_datetime[ii],freq='1H').to_numpy(dtype = 'datetime64[s]')  # allow for flexible frequency later
                    
            _print_if("Importing site data (weather,time). Using dust_type = "+dust_type[ii]+", test_length = "+\
                str( (self.end_datetime[ii]-self.start_datetime[ii]).days )+" days",verbose)
            
            self.time[ii] = time

            if verbose:
                T = ( (time.iloc[-1]-time.iloc[0]).days)
                _print_if("Length of simulation for file "+files[ii]+": "+str(T)+" days",verbose)

            self.dt[ii] = (self.time[ii][1]-self.time[ii][0]).total_seconds() #np.diff(self.time[ii])[0].astype(float) # [s] assumed constant. Make float for later computations
            self.time_diff[ii] = (self.time[ii].values-self.time[ii].values.astype('datetime64[D]')).astype('timedelta64[h]').astype('int')  # time difference from midnight in integer hours
            self.air_temp[ii] = np.array(weather.loc[:,'AirTemp'])
            
            # import windspeed and set a minimum value
            self.wind_speed[ii] = np.array(weather.loc[:,'WindSpeed'])
            idx_too_low, = np.where(self.wind_speed[ii]==0)
            if len(idx_too_low) > 0:
                self.wind_speed[ii][idx_too_low] = smallest_windspeed
                _print_if(f"Warning: some windspeeds were <= 0 and were set to {smallest_windspeed}",verbose)

            if 'DNI' in weather.columns: # only import DNI if it exists
                self.dni[ii] = np.array(weather.loc[:,'DNI']) 
            else:
                _print_if("No DNI data to import. Skipping.",verbose)
                
            # import dust measurements
            self.dust_concentration[ii] = self.k_factors[ii]*np.array(weather.loc[:,dust_type[ii]])
            self.dust_type[ii] = dust_type[ii]

            if "RainIntensity" in weather:
                _print_if("Importing rain intensity data...",verbose)
                self.rain_intensity[ii] = np.array(weather.loc[:,'RainIntensity'])
            else:
                _print_if("No rain intensity data to import.",verbose)

            if "RH" in weather:
                _print_if("Importing relative humidity data...",verbose)
                self.relative_humidity[ii] = np.array(weather.loc[:,'RH'])
            else:
                _print_if("No relative humidity data to import.",verbose)

            if "WD" in weather:
                _print_if("Importing wind direction data ...",verbose)
                self.wind_direction[ii] = np.array(weather.loc[:,'WD'])
            else:
                _print_if("No wind direction data to import.",verbose)

    def get_experiment_subset(self,idx):
        attributes = [a for a in dir(self) if not a.startswith("__")] # filters out python standard attributes
        self_out = copy.deepcopy(self)
        for a in attributes:
            attr = self_out.__getattribute__(a)
            if isinstance(attr,dict):
                for k in list(attr.keys()):
                    if k not in idx:
                        attr.pop(k)
        return self_out

class dust:
    def __init__(self):
        self.D     = {}          # [µm] dust particles diameter 
        self.rho   = {}          # [kg/m^3] particle material density
        self.m     = {}          # [-] complex refractive index
        self.pdfN  = {}          # "pdf" of dust number d(N [1/cm3])/d(log10(D[µm]))
        self.pdfM  = {}          # "pdf" of dust mass dm[µg/m3]/dLog10(D[µm])
        self.pdfA  = {}          # "pdf" of dust mass dm[µg/m3]/dLog10(D[µm])
        self.hamaker = {}        # [J] hamaker constant of dust  
        self.poisson = {}        # [-] poisson ratio of dust
        self.youngs_modulus = {} # [Pa] young's modulus of dust
        self.PM10 = {}           # [µg/m^3] PM10 concentration computed with the given dust size distribution
        self.TSP = {}            # [µg/m^3] TSP concentration computed with the given dust size distribution
        self.Nd = {}
        self.log10_mu = {}
        self.log10_sig = {}
    
    def import_dust(self,experiment_files,verbose=True,dust_measurement_type=None):
        
        _print_if("Importing dust properties for each experiment",verbose)
        experiment_files = _ensure_list(experiment_files)
        dust_measurement_type = _import_option_helper(experiment_files,dust_measurement_type)
        
        for ii,f in enumerate(experiment_files):
            table = pd.read_excel(f,sheet_name="Dust",index_col="Parameter")
            rhoii = float(table.loc['rho'].Value)
            self.rho[ii] = rhoii
            self.m[ii] = table.loc['refractive_index_real_part'].Value - \
                            table.loc['refractive_index_imaginary_part'].Value*1j

            # definition of parameters to compute the dust size distribution
            diameter_grid_info = np.array(table.loc['D'].Value.split(';')) # [µm]
            diameter_end_points = np.log10(diameter_grid_info[0:2].astype('float'))
            spacing = diameter_grid_info[2].astype('int')
            Dii = np.logspace(diameter_end_points[0],diameter_end_points[1],num=spacing)
            self.D[ii] = Dii
            
            if isinstance(table.loc['Nd'].Value,str): # if this is imported as a string, we need to split it.
                self.Nd[ii] = np.array(table.loc['Nd'].Value.split(';'),dtype=float)
                self.log10_mu[ii] = np.log10(np.array(table.loc['mu'].Value.split(';'),dtype=float))
                self.log10_sig[ii] = np.log10(np.array(table.loc['sigma'].Value.split(';'),dtype=float))
            elif isinstance(table.loc['Nd'].Value,float): # handle single-component case
                self.Nd[ii] = np.array([table.loc['Nd'].Value])
                self.log10_mu[ii] = np.log10([np.array(table.loc['mu'].Value)])
                self.log10_sig[ii] = np.log10([np.array(table.loc['sigma'].Value)])
            else:
                raise ValueError("Format of dust distribution components is not recognized in file {0:s}".format(f))
                
            # computation of the dust size distribution
            N_components = len(self.Nd[ii])
            nNd = np.zeros((len(Dii),N_components))
            for jj in range(N_components):
                Ndjj = self.Nd[ii][jj]
                lsjj = self.log10_sig[ii][jj]
                lmjj = self.log10_mu[ii][jj]
                nNd[:,jj] = Ndjj/(np.sqrt(2*np.pi)*lsjj)*np.exp(-(np.log10(Dii)-lmjj)**2/(2*lsjj**2))

            pdfNii = np.sum(nNd,axis=1) # pdfN (number) distribution dN[cm^-3]/dLog10(D[µm])
            self.pdfN[ii] = pdfNii
            self.pdfA[ii] = pdfNii*(np.pi/4*Dii**2)*1e-6 # pdfA (area) dA[m^2/m^3]/dLog10(D[µm]), 1e-6 factor from { D^2(µm^2->m^2) 1e-12 , V(cm^3->m^3) 1e6 }
            self.pdfM[ii] = pdfNii*(rhoii*np.pi/6*Dii**3)*1e-3 # pdfm (mass) dm[µg/m^3]/dLog10(D[µm]), 1e-3 factor from { D^3(µm^3->m^3) 1e-18 , m(kg->µg) 1e9 , V(cm^3->m^3) 1e6 }
            self.TSP[ii] = np.trapz(self.pdfM[ii],np.log10(Dii)) 
            self.PM10[ii] = np.trapz(self.pdfM[ii][Dii<=10],np.log10(Dii[Dii<=10]))  # PM10 = np.trapz(self.pdfM[self.D<=10],dx=np.log10(self.D[self.D<=10]))

            self.hamaker[ii] = float(table.loc['hamaker_dust'].Value)
            self.poisson[ii] = float(table.loc['poisson_dust'].Value)
            self.youngs_modulus[ii] = float(table.loc['youngs_modulus_dust'].Value)

        # add dust measurements if they are PMX
        for dt in dust_measurement_type:
            if dt not in [None,"TSP"]: # another concentration is of interest (possibly because we have PMX measurements)
                X = dt[2::]
                if len(X) in [1,2]: # integer, e.g. PM20
                    X = int(X)
                    att = "PM{0:d}".format(X)
                elif len(X)==3: # decimal, e.g. PM2.5
                    att = "PM"+"_".join(X.split('.'))
                    X = float(X)
            
                new_meas = {f: None for f,_ in enumerate(experiment_files)}
                for ii,_ in enumerate(experiment_files):
                    new_meas[ii] = np.trapz(self.pdfM[ii][Dii<=X],np.log10(Dii[Dii<=X]))
            
                setattr(self,att,new_meas)
                _print_if("Added "+att+" attribute to dust class to all experiment dust classes",verbose)

    def plot_distributions(self,figsize=(5,5)):
        N_files = len(self.D)
        fig,ax1 = plt.subplots(nrows=N_files,sharex=True,squeeze=False,figsize=figsize)

        ax2 = []
        for ff in range(N_files):
            D_dust = self.D[ff]
            pdfN = self.pdfN[ff]
            pdfM = self.pdfM[ff]

            color = 'tab:red'
            ax1[ff,0].set_xlabel("D [$\mu$m]")
            ax1[ff,0].set_ylabel(r'$\frac{dN [cm^{{-3}} ] }{dLog(D \;[\mu m])}$', color=color,size=20)
            ax1[ff,0].plot(D_dust,pdfN, color=color)
            ax1[ff,0].tick_params(axis='y', labelcolor=color)
            ax1[ff,0].grid('on')

            ax2.append(ax1[ff,0].twinx())  # instantiate a second axes that shares the same x-axis
            color = 'tab:blue'
            ax2[ff].set_ylabel(r'$\frac{dm \; [\mu g \, m^{{-3}} ] }{dLog(D \; [\mu m])}$', color=color,size=20)  # we already handled the x-label with ax1
            ax2[ff].plot(D_dust,pdfM, color=color)
            ax2[ff].tick_params(axis='y', labelcolor=color)
            ax2[ff].grid('on')
        
        plt.xscale('log')
        ax2[-1].set_xticks(10.0**np.arange(np.log10(D_dust[0]),np.log10(D_dust[-1]),1))
        plt.tight_layout()
        fig.suptitle("Number and Mass PDFs")

        return fig,ax1,ax2

    def plot_area_distribution(self,figsize=(5,5)):
        N_files = len(self.D)
        _,ax1 = plt.subplots(nrows=N_files,sharex=True,squeeze=False,figsize=figsize)
        
        for ii in range(N_files):
            D_dust = self.D[ii]
            pdfA = self.pdfA[ii]

            color = 'black'
            ax1[ii,0].set_xlabel("D [$\mu$m]")
            ax1[ii,0].set_ylabel(r'$\frac{dA [m^2/m^3] }{dLog(D \;[\mu m])}$', color=color,size=20)
            ax1[ii,0].plot(D_dust,pdfA, color=color)
            ax1[ii,0].tick_params(axis='y', labelcolor=color)
            plt.xscale('log')
            ax1[ii,0].set_title("Area PDF")
            ax1[ii,0].set_xticks(10.0**np.arange(np.log10(D_dust[0]),np.log10(D_dust[-1]),1))

        return ax1

class sun:
    def __init__(self):
        self.irradiation = {}   # [W/m^2] Extraterrestrial nominal solar irradiation
        self.elevation = {}     # [degrees]
        self.declination = {}   # [degrees]
        self.azimuth = {}       # [degrees]
        self.zenith = {}        # [degrees]
        self.hourly = {}        
        self.time = {}          # time vector for solar angles (datetime)
        self.DNI = {}           # [W/m^2] direct normal irradiance at ground
        self.stow_angle = {}    # [deg] minimum sun elevation angle where heliostat field operates
        
    def import_sun(self,file_params):
        table = pd.read_excel(file_params,index_col="Parameter")
        self.stow_angle = float(table.loc['stowangle'].Value)
        
class helios:
    def __init__(self):
        
        # Properties of heliostat (scalars, assumes identical heliostats)
        self.hamaker = []          # [J] hamaker constant of heliostat glass
        self.poisson = []          # [-] poisson ratio of heliostat glass
        self.youngs_modulus = []   # [Pa] young's modulus of glass
        self.nominal_reflectance = [] #[-] as clean reflectance of the heliostat
        self.height = []
        self.width = []
        self.num_radial_sectors = []
        self.num_theta_sectors = []
        
        # Properties of individual heliostats (1D array indexed by heliostat_index)
        self.x = []                         # [m] x (east-west) position of representative heliostats
        self.y = []                         # [m] y (north-south) position of representative heliostats
        self.rho = []                       # [m] radius for polar coordinates of representative heliostats
        self.theta = []                     # [deg] angle (from north) for polar coordinates of representative heliostats
        self.dist = []                      # planar distance to tower
        self.elevation_angle_to_tower = []  # elevation angle from heliostats to tower
        self.sector_area = []               # [m**2] sector area
        self.full_field = { 'rho':[],
                            'theta':[],
                            'x':[],
                            'y':[],
                            'z':[],
                            'sector_id':[]
                        }                   # populated if representative heliostats are from a sectorization of a field
        
        self.acceptance_angles = {}          # acceptance angle for receiver

        # Mie extinction weighting (dict of 2D arrays indexed by heliostat index, dust diameter)
        self.extinction_weighting = {}       
        
        # Movement properties (dicts of 2D arrays indexed by [heliostat_index, time] with weather file name keys )
        self.tilt = {}                      # [deg] tilt angle of the heliostat
        self.azimuth = {}                   # [deg] azimuth angle of the heliostat
        self.incidence_angle = {}           # [deg] incidence angle of solar rays
        self.elevation = {}                 # [deg] elevation angle of the heliostat
        self.inc_ref_factor = {}            # [ - ] incidence factor for reflectance computation (1st surface for now)
        self.stow_tilt = {}                 # [deg] tilt at which heliostats are stowed at night
        self.optical_efficiency = {}        # [ - ] average total optical efficiency of the sector represented by the heliostat
        
        # Properties of dust on heliostat (dicts of 3D arrays, indexed by [heliostat_index, time, diameter] with experiment numbers as keys)
        self.delta_soiled_area = {}         # [m^2/m^2] "pdf" of projected area of dust deposited on mirror for each time interval & each diameter
        self.mom_removal = {}
        self.mom_adhesion = {}
        self.soiling_factor = {}
        self.D = {}                         # [µm] diameter discretization
        self.velocity = {}                  # [m/s] velocity of falling dust for each diameter
        self.pdfqN = {}                     # dq[particles/(s*m^2)]/dLog_{10}(D[µm]) "pdf" of dust flux 1 m2 of mirror (constant for each time interval) at each diameter
        self.delta_soiled_area_variance = {}
        self.soiling_factor_prediction_variance = {}

    def import_helios(self,file_params,file_solar_field=None,num_sectors=None,verbose=True):
        
        table = pd.read_excel(file_params,index_col="Parameter")
        # self.h_tower = float(table.loc['h_tower'].Value)
        self.hamaker = float(table.loc['hamaker_glass'].Value)
        self.poisson = float(table.loc['poisson_glass'].Value)
        self.youngs_modulus = float(table.loc['youngs_modulus_glass'].Value)
        self.nominal_reflectance = float(table.loc['nominal_reflectance'].Value)
        self.height = float(table.loc['heliostat_height'].Value)
        self.width = float(table.loc['heliostat_width'].Value)
        self.stow_tilt = float(table.loc['stow_tilt'].Value)

        if file_solar_field==None:
            _print_if("Warning: solar field not defined. You will need to define it manually.",verbose)
        elif num_sectors == None:                                 # Import all heliostats
            _print_if("Importing representative heliostat directly. You will need to define the sector areas manually.",verbose)
            if file_solar_field.split('.')[-1] == 'csv':
                SF = pd.read_csv(file_solar_field,skiprows=[1])
            elif file_solar_field.split('.')[-1] == 'xlsx':
                SF = pd.read_excel(file_solar_field,skiprows=[1])
            else:
                raise ValueError("Solar field file must be csv or xlsx")

            self.x = np.array(SF.loc[:,'Loc. X'])               # x cartesian coordinate of each heliostat (E>0)
            self.y = np.array(SF.loc[:,'Loc. Y'])               # y cartesian coordinate of each heliostat (N>0)
            self.rho = np.sqrt(self.x**2+self.y**2)             # angular polar coordinate of each heliostat (E=0, positive counterclockwise)
            self.theta = np.arctan2(self.y,self.x)              # radial polar coordinate of each heliostat
            self.num_radial_sectors = None
            self.num_theta_sectors = None
        elif isinstance(num_sectors,tuple) and isinstance(num_sectors[0],int) and table.loc['receiver_type'].Value == 'External cylindrical'\
            and isinstance(num_sectors[1],int):                 # import and sectorize
            n_rho,n_theta = num_sectors
            _print_if("Importing full solar field and sectorizing with {0:d} angular and {1:d} radial sectors".format(n_theta,n_rho),verbose)
            self.num_radial_sectors,self.num_theta_sectors = num_sectors
            self.sectorize_radial(file_solar_field,n_rho,n_theta)
        elif table.loc['receiver_type'].Value == 'Flat plate':
            n_hor,n_vert = num_sectors
            _print_if("Importing full solar field and sectorizing with {0:d} horizontal and {1:d} vertical sectors".format(n_hor,n_vert),verbose)
            self.num_radial_sectors,self.num_theta_sectors = num_sectors
            self.sectorize_corn(file_solar_field,n_hor,n_vert)
        else:
            raise ValueError("num_sectors must be None or an a 2-tuple of intergers")  

    def sectorize_radial(self,whole_field_file,n_rho,n_theta,verbose=True):
        
        if whole_field_file.split('.')[-1] == 'csv':
            whole_SF = pd.read_csv(whole_field_file,skiprows=[1])
        elif whole_field_file.split('.')[-1] == 'xlsx':
            whole_SF = pd.read_excel(whole_field_file,skiprows=[1])
        else:
            raise ValueError("Solar field file must be csv or xlsx")

        x = np.array(whole_SF.loc[:,'Loc. X'])                         # x cartesian coordinate of each heliostat (E>0)
        y = np.array(whole_SF.loc[:,'Loc. Y'])                         # y cartesian coordinate of each heliostat (N>0)
        # n_sec = n_rho*n_theta
        n_tot = len(x)
        extra_hel_th = np.mod(n_tot,n_theta)
    
        rho = np.sqrt(x**2+y**2)                    # radius - polar coordinates of each heliostat
        theta = np.arctan2(y,x)                     # angle - polar coordinates of each heliostat
       
        val_t1 = np.sort(theta)                     # sorts the heliostats by ascendent thetas
        idx_t = np.argsort(theta)                   # store the indexes of the ascendent thetas
        val_r1 = rho[idx_t]                         # find the corresponding values of the radii
        
        val_r = np.concatenate((val_r1[val_t1>=-np.pi/2], val_r1[val_t1<-np.pi/2]))          # "rotates" to have -pi/2 as the first theta value
        val_t = np.concatenate((val_t1[val_t1>=-np.pi/2], val_t1[val_t1<-np.pi/2]+2*np.pi))  # "rotates" to have -pi/2 as the first theta value
        
        self.full_field['rho'] = val_r
        self.full_field['theta'] = val_t
        self.full_field['x'] = val_r*np.cos(val_t)
        self.full_field['y'] = val_r*np.sin(val_t)
        self.full_field['id'] = np.arange(n_tot,dtype=np.int64)
        self.full_field['sector_id'] = np.nan*np.ones(len(x))

        # compute the coordinates of the angular sector-delimiting heliostats
        n_th_hel = np.floor(n_tot/n_theta).astype('int')                 # rounded-down number of heliostats per angular sector
        if extra_hel_th==0:
            idx_th_sec = np.arange(0,len(val_r1),n_th_hel)
        else:
            # compute the angular-sector delimiting heliostats to have sectors with same (or as close as possible) number of heliostats
            id_at = np.array([0])
            id_bt = np.arange(1,extra_hel_th+1,1)
            id_ct = extra_hel_th*np.ones(n_theta-extra_hel_th-1).astype('int')
            id_dt = np.array([extra_hel_th-1])
            idx_th_sec = np.arange(0,len(val_r),n_th_hel)+np.concatenate((id_at,id_bt,id_ct,id_dt))

        theta_th_sec = val_t[idx_th_sec]
        rho_th_sec = val_r[idx_th_sec]

        rho_r_sec = np.zeros((n_rho,n_theta))
        theta_r_sec = np.zeros((n_rho,n_theta))
        hel_sec = []
        hel_rep = np.zeros((n_rho*n_theta,4))
        self.sector_area = np.zeros(n_rho*n_theta)
        kk = 0
        for ii in range(n_theta):
            if ii!=n_theta-1:
                in_theta_slice = (val_t>=theta_th_sec[ii]) & (val_t<theta_th_sec[ii+1])
                thetas = val_t[in_theta_slice] # selects the heliostats whose angular coordinate is within the ii-th angular sector
                rhos = val_r[in_theta_slice]   # selects the correspondent values of radius
            else:
                in_theta_slice = (val_t>=theta_th_sec[ii])
                thetas = val_t[in_theta_slice]                              # same as above for the last sector
                rhos = val_r[in_theta_slice]                             # same as above for the last sector
                
            AR = np.sort(rhos)                              # sort the heliostats belonging to each sector by radius
            AR_idx = np.argsort(rhos)                       # store the indexes
            AT = thetas[AR_idx]                             # find the corresponding thetas
            
            # compute the angular-sector delimiting heliostats to have sectors with same (or as close as possible) number of heliostats
            id_ar = np.array([0])
            id_br = (np.floor(len(AR)/n_rho)*np.ones(n_rho)).astype('int')
            id_cr = np.ones(np.mod(len(AR),n_rho)).astype('int')
            id_dr = np.zeros((n_rho-np.mod(len(AR),n_rho))).astype('int')
            idx_r_sec = np.cumsum(np.concatenate((id_ar,id_br+np.concatenate((id_cr,id_dr)))))
            AR_sec = AR[idx_r_sec[0:n_rho]]
            AT_sec = AT[idx_r_sec[0:n_rho]]
            rho_r_sec[:,ii] = AR_sec[0:len(rho_r_sec[:,ii])]        # finds the radial sector-delimiting heliostats for each angular sector
            theta_r_sec[:,ii] = AT_sec[0:len(rho_r_sec[:,ii])]      # finds the corresponding angles of the radial sector-delimiting heliostats for each angular sector
            
            # select the heliostats whose radial coordinate is within the jj-th radial sector of the ii-th angular sector
            for jj in range(n_rho):
                if jj!=n_rho-1:
                    and_in_radius_slice = (rhos>=rho_r_sec[jj,ii]) & (rhos<rho_r_sec[jj+1,ii])
                    rhos_jj = rhos[and_in_radius_slice] 
                    thetas_jj = thetas[and_in_radius_slice]
                else:
                    and_in_radius_slice = (rhos>=rho_r_sec[jj,ii])
                    rhos_jj = rhos[and_in_radius_slice]         # same as above for the last sector
                    thetas_jj = thetas[and_in_radius_slice]       # same as above for the last sector
                # hel_sec.append((rhos_jj,thetas_jj))   # store all the heliostats belonging to each sector
                rho_sec = np.mean(rhos_jj)         # compute the mean radius for the sector
                theta_sec = np.mean(thetas_jj)     # compute the mean angle for the sector

                idx = np.where(in_theta_slice)[0][and_in_radius_slice]
                self.full_field['sector_id'][idx] = kk
                self.sector_area[kk] = len(idx)*self.height*self.width # sector area
                
                # define the representative heliostats for each sector
                hel_rep[kk,0] = rho_sec
                hel_rep[kk,1] = theta_sec
                kk += 1

        hel_rep[:,2] = hel_rep[:,0]*np.cos(hel_rep[:,1])
        hel_rep[:,3] = hel_rep[:,0]*np.sin(hel_rep[:,1])

        self.x = hel_rep[:,2]
        self.y = hel_rep[:,3]
        self.theta = hel_rep[:,1]
        self.rho = hel_rep[:,0]
        self.heliostats_in_sector = hel_sec

    def sectorize_corn(self,whole_field_file,n_hor,n_vert,verbose=True):
        """
        Sectorize the solar field by dividing it into a grid of horizontal and vertical sectors.
        
        This function reads the solar field coordinates from a CSV or XLSX file, generates a grid around 
        the solar field, and assigns each heliostat to the closest grid point. The function then computes 
        the representative heliostat for each sector and stores the sector information in the object's 
        attributes.
        
        Parameters:
            whole_field_file (str): The file path to the CSV or XLSX file containing the solar field coordinates.
            n_hor (int): The number of horizontal sectors to divide the solar field into.
            n_vert (int): The number of vertical sectors to divide the solar field into.
            verbose (bool, optional): Whether to print progress messages. Defaults to True.
        
        Returns:
            None
        """
                
            
        def read_solarfield(field_filepath): # Load CSV containing solarfield coordintes
            positions = []
            if field_filepath.split('.')[-1] == 'csv':
                whole_SF = pd.read_csv(field_filepath,skiprows=[1])
            elif field_filepath.split('.')[-1] == 'xlsx':
                whole_SF = pd.read_excel(field_filepath,skiprows=[1])
            else:
                raise ValueError("Solar field file must be csv or xlsx")
            x_field = np.array(whole_SF.loc[:,'Loc. X'])                    # x cartesian coordinate of each heliostat (E>0)
            y_field = np.array(whole_SF.loc[:,'Loc. Y'])
            helioID = np.arange(len(x_field),dtype=np.int64)
            positions = np.column_stack((helioID, x_field, y_field))
            return positions

        def generate_grid(num_hor,num_vert,x,y): # Generate a grid around solarfield
            x_points = np.linspace(min(x),max(x),num_hor)
            y_points = np.linspace(min(y),max(y),num_vert)
            grid = np.array([(x,y) for x in x_points for y in y_points])
            return grid
        
        def find_closest_point(position,grid): 
            distances = cdist([position[1:3]], grid) # Find distance between heliostats and grid coordinates
            closest_idx = np.argmin(distances) 
            return distances[0][closest_idx], closest_idx
            
        positions = read_solarfield(whole_field_file)
        grid = generate_grid(n_hor,n_vert,positions[:,1],positions[:,2])
        
        closest_grid = [] # Create a dictionary to store 
        # [heliostat ID, x position, y position, distance to closest grid, closest grid point]
        for i in range(len(positions)):
            distance_grid, closest_idx = find_closest_point(positions[i,:],grid) 
            if i == 0:
                closest_grid = np.hstack([positions[i,:],distance_grid,closest_idx])
            else:
                closest_grid = np.vstack([closest_grid,np.hstack([positions[i,:],distance_grid,closest_idx])])
        
        
        # Store Heliostat Field information
        self.full_field['x'] = (closest_grid[:,1])
        self.full_field['y'] = (closest_grid[:,2])
        self.full_field['id'] = np.array(closest_grid[:,0],dtype=np.int64)
        self.full_field['sector_id'] = np.array(closest_grid[:,4],dtype=np.int64)
        
        for i in np.unique(self.full_field['sector_id']):
            sector_field = closest_grid[closest_grid[:,4] == i,:]
            sector_size = len(sector_field)
            representative_info = sector_field[np.argmin(sector_field[:,3])]
            if i == 0:
                representative_helio = np.hstack([representative_info,sector_size])
            else:
                representative_helio = np.vstack([representative_helio,np.hstack([representative_info,sector_size])])
                
        ##
        self.x = (representative_helio[:,1])
        self.y = (representative_helio[:,2])
        self.heliostats_in_sector = np.array(representative_helio[:,-1],dtype=np.int64)
        self.sector_area = self.heliostats_in_sector * self.height * self.width
    
    def sector_plot(self):
        Ns = self.x.shape[0]
        n_theta = self.num_theta_sectors
        n_radius = self.num_radial_sectors

        if n_theta == None:
            print("No sectorization defined")
        
        else:
            # set up colormap to make sure adjacent sectors have a different color
            base_map = np.linspace(0.0,1.0,n_radius)
            c_map = base_map
            for ii in range(1,n_theta):
                c_map = np.vstack( (c_map,np.roll(base_map,3*ii)) )
            c_map = c_map.flatten()
            c_map = turbo(c_map)

            sid = self.full_field['sector_id']
            fig,ax = plt.subplots()
            for ii in range(Ns):
                ax.scatter(self.full_field['x'][sid==ii],self.full_field['y'][sid==ii],color=c_map[ii])
            ax.scatter(self.x,self.y,color='black',marker='o',label='representative heliostats')
            plt.legend()
            plt.xlabel('distance from receiver - x [m]')
            plt.ylabel('distance from receiver -y [m]')
            plt.title('Solar Field Sectors')
            plt.show()

<<<<<<< HEAD
    def compute_extinction_weights(self,simulation_data,loss_model=None,verbose=True,show_plots=False,options={}):
=======
    def compute_extinction_weights(self,simulation_data,loss_model=None,verbose=True,options={}):
        """
        Computes the extinction weights for the heliostat field based on the specified loss model.
        
        Parameters:
            simulation_data (object): An object containing simulation data, including dust properties and source information.
            loss_model (str, optional): The loss model to use for computing the extinction weights. Can be either 'mie' or 'geometry'. Defaults to None.
            verbose (bool, optional): Whether to print progress messages. Defaults to True.
            options (dict, optional): Additional options to pass to the extinction function.
        
        Returns:
            None
        """
>>>>>>> bab426c3
        sim_dat = simulation_data
        dust = sim_dat.dust
        files = list(sim_dat.file_name.keys())
        num_diameters = [len(dust.D[f]) for f in files]
        num_heliostats = [len(self.tilt[f]) for f in files]
        phia = self.acceptance_angles

        self.extinction_weighting = {f:np.zeros((num_heliostats[f],num_diameters[f])) for f in files}
        if loss_model == 'mie':
            assert ( (phia is not None) and all( [len(phia[f])==num_heliostats[f] for f in files] ) ),\
                 "When loss_model == ""mie"", please set helios.acceptance_angles as a list with a value for each heliostat"
            _print_if("Loss Model is ""mie"". Computing extinction coefficients ... ",verbose)

            same_ext = _same_ext_coeff(self,sim_dat)
            computed = []
            for f in files:
                dia = sim_dat.dust.D[f]
                refractive_index = sim_dat.dust.m[f]
                lam = sim_dat.source_wavelength[f]
                intensities = sim_dat.source_normalized_intensity[f]
                for h in tqdm(range(num_heliostats[f]),desc=f"File {f}"):
                    already_computed = [e in computed for _,e in enumerate(same_ext[f][h])]
                    if any(already_computed):
                        idx = already_computed.index(True)
                        fe,he = same_ext[f][h][idx]                        
                        _print_if(f"\t Using weights from file {fe}, mirror {he} for file {f}, mirror {h}...",verbose)
                        self.extinction_weighting[f][h,:] = self.extinction_weighting[fe][he,:]
                    else:
                        _print_if(f"\t Computing weights for file {f}, heliostat {h}...",verbose)
                        ext_weight = _extinction_function(  dia,lam,intensities,phia[f][h],
                                                            refractive_index,verbose=verbose,
                                                            **options)
                        self.extinction_weighting[f][h,:] = ext_weight
                        computed.append((f,h))
                    
                    if show_plots:
                        fig,ax = plt.subplots()
                        ax.semilogx(sim_dat.dust.D[f],self.extinction_weighting[f][h,:])
                        ax.set_title(f'Heliostat {h}, acceptance angle {phia[f][h]*1e3:.2f} mrad')
                        plt.show()

            _print_if("... Done!",verbose)

        else: #self.loss_model == 'geometry'
            _print_if(f"Loss Model is ""geometry"". Setting extinction coefficients to unity for all heliostats in all files.",verbose)
            for f in files:
                num_diameters = len(dust.D[f])
                self.extinction_weighting[f] = np.ones((num_heliostats[f],num_diameters))

    def plot_extinction_weights(self,simulation_data,fig_kwargs={},plot_kwargs={}):
        """
        Plot the extinction weights for each heliostat and file in the simulation data.
        
        Parameters:
            simulation_data (object): The simulation data object containing the dust and other simulation parameters.
            fig_kwargs (dict, optional): Additional keyword arguments to pass to the `plt.figure()` function.
            plot_kwargs (dict, optional): Additional keyword arguments to pass to the `ax.semilogx()` function.
        
        Returns:
            fig (matplotlib.figure.Figure): The figure object containing the plots.
            ax (list of matplotlib.axes.Axes): The list of axes objects for each plot.
        """
                
        files = list(self.extinction_weighting.keys())
        Nhelios = [len(self.tilt[f]) for f in files]
        phia = [self.acceptance_angles[f] for f in files]
        nrows = len(files)
        ncols = max(Nhelios)
        # fig,ax = plt.subplots(nrows=len(files),sharex=True,**fig_kwargs)
        fig = plt.figure(**fig_kwargs)
        ax = []
        for ii,f in enumerate(files):
            num_heliostats = Nhelios[f]
            D = simulation_data.dust.D[f]
            idx = ii*ncols+1
            for jj in range(num_heliostats):
                if jj > 0:
                    ax1 = fig.add_subplot(nrows,ncols,idx,sharex=ax[ii-1],sharey=ax[ii-1])
                else:
                    ax1 = fig.add_subplot(nrows,ncols,idx)

                ax.append(ax1)
                ax1.semilogx(D,self.extinction_weighting[f][jj,:],**plot_kwargs)
                ax1.set_xlabel(r"Diameter ($\mu$m)")
                ax1.set_ylabel(r"Extinction area multiplier (-)")
                ax1.set_title(f"File {f}, Mirror {jj}, Acceptance Angle {phia[f][jj]:.2e} rad")
                ax1.grid(True)
                idx += 1
        plt.tight_layout()
        
        return fig,ax
        
class constants:
    def __init__(self):
        self.air_rho = []
        self.air_mu = []
        self.air_nu = []
        self.air_lambda_p = []
        self.irradiation = []
        self.g = []
        self.A_slip = []
        self.k_Boltzman = []
        self.k_von_Karman = []
        self.N_iter = []
        self.tol = []
        self.Re_Limit =[]
        self.alpha_EIM = []
        self.beta_EIM = []
        self.eps0 = []
        self.D0 = []
        
    def import_constants(self,file_params,verbose=True):
        _print_if("\nImporting constants",verbose)
        table = pd.read_excel(file_params,index_col="Parameter")
        self.air_rho = float(table.loc['air_density'].Value)            # [kg/m3] air density at T=293K and p=1 atm
        self.air_mu = float(table.loc['air_dynamic_viscosity'].Value)   # [Pa*s] air dynamic viscosity at T=293K and p=1 atm
        self.air_nu = self.air_mu/self.air_rho                          # [m^2/s] air kinematic viscosity  at T=293K and p=1 atm
        self.air_lambda_p = float(table.loc['mean_free_path_air'].Value)# [m] mean free path in air at T=293K and p=1 atm
        self.irradiation = float(table.loc['I_solar'].Value)            # [W/m2] solar extraterrestrial constant
        self.g = 9.81                                                   # [m/s^2] gravitational constant
        self.A_slip = np.array(table.loc['A1_A2_A3'].Value.split(';')).astype('float')  # coefficients for slip correction factor
        self.k_Boltzman = float(table.loc['k_boltzman'].Value)          # [J/K] Boltzman constant 
        self.k_von_Karman = float(table.loc['k_von_karman'].Value)      # Von Karman constant
        self.N_iter = int(table.loc['N_iter'].Value)                    # max interations to compute the gravitational settling velocity
        self.tol = float(table.loc['tol'].Value)                        # tolerance to reach convergence in the gravitational settling velocity computation
        self.Re_Limit = np.array(table.loc['Re_Limit'].Value.split(';')).astype('float') # Reynolds limit values to choose among correlations for the drag coefficient
        self.alpha_EIM = float(table.loc['alpha_EIM'].Value)            # factor for impaction factor computation
        self.beta_EIM = float(table.loc['beta_EIM'].Value)              # factor for impaction factor computation
        self.eps0 = float(table.loc['eps0'].Value)                      # empirical factor for boundary layer resistance computation
        self.D0 = float(table.loc['D0'].Value)                          # [m] common value of separation distance (Ahmadi)

class reflectance_measurements:
    """
    Represents a class for managing reflectance measurement data.
    
    The `reflectance_measurements` class is used to import and manage reflectance data from multiple experiments. It can handle multiple files, each containing 
    average and standard deviation of reflectance measurements, as well as optional tilt information. The class provides methods to access the imported data and generate plots.
    
    Args:
        reflectance_files (str or list): Path(s) to the Excel file(s) containing the reflectance data.
        time_grids (list): List of time grids corresponding to each reflectance file.
        number_of_measurements (int or list, optional): Number of reflectance measurements for each file. If not provided, defaults to 1 for each file.
        reflectometer_incidence_angle (float or list, optional): Incidence angle of the reflectometer for each file. If not provided, defaults to 0 for each file.
        reflectometer_acceptance_angle (float or list, optional): Acceptance angle of the reflectometer for each file. If not provided, defaults to 0 for each file.
        import_tilts (bool, optional): Whether to import tilt information from the files. Defaults to False.
        column_names_to_import (list, optional): List of column names to import from the data sheets. If not provided, all columns will be imported.
        verbose (bool, optional): Whether to print progress messages. Defaults to True.
    """
    def __init__(self,reflectance_files,time_grids,number_of_measurements=None, 
                    reflectometer_incidence_angle=None,reflectometer_acceptance_angle=None,
                    import_tilts=False,column_names_to_import=None,verbose=True):
        
        reflectance_files = _ensure_list(reflectance_files)
        N_experiments = len(reflectance_files)
        if number_of_measurements == None:
            number_of_measurements = [1.0]*N_experiments
        else:
            number_of_measurements = _import_option_helper(reflectance_files,number_of_measurements)

        
        if reflectometer_incidence_angle == None:
            reflectometer_incidence_angle = [0]*N_experiments
        else:
            reflectometer_incidence_angle = _import_option_helper(reflectance_files,reflectometer_incidence_angle)
        
        if reflectometer_acceptance_angle == None:
            reflectometer_acceptance_angle = [0]*N_experiments
        else:
            reflectometer_acceptance_angle = _import_option_helper(reflectance_files,reflectometer_acceptance_angle)

        self.file_name = {}
        self.times = {}
        self.average = {}
        self.sigma = {}
        self.sigma_of_the_mean = {}
        self.prediction_indices = {}
        self.prediction_times = {}
        self.rho0 = {}
        self.reflectometer_incidence_angle = {}
        self.reflectometer_acceptance_angle = {}
        self.mirror_names = {}

        if import_tilts:
            self.tilts = {}
        self.import_reflectance_data(reflectance_files,time_grids,number_of_measurements,
                                reflectometer_incidence_angle,reflectometer_acceptance_angle,
                                import_tilts=import_tilts,column_names_to_import=column_names_to_import)
        
    def import_reflectance_data(self,reflectance_files,time_grids,number_of_measurements,
                                reflectometer_incidence_angle,reflectometer_acceptance_angle,
                                import_tilts=False,column_names_to_import=None):
        """
        Imports reflectance data from Excel files and stores the data in the object's attributes.

        Args:
            reflectance_files (str or list): Path(s) to the Excel file(s) containing the reflectance data.
            time_grids (list): List of time grids corresponding to each reflectance file.
            number_of_measurements (int or list, optional): Number of reflectance measurements for each file. If not provided, defaults to 1 for each file.
            reflectometer_incidence_angle (float or list, optional): Incidence angle of the reflectometer for each file. If not provided, defaults to 0 for each file.
            reflectometer_acceptance_angle (float or list, optional): Acceptance angle of the reflectometer for each file. If not provided, defaults to 0 for each file.
            import_tilts (bool, optional): Whether to import tilt information from the files. Defaults to False.
            column_names_to_import (list, optional): List of column names to import from the data sheets. If not provided, all columns will be imported.
        """
        for ii in range(len(reflectance_files)):
            
            self.file_name[ii] = reflectance_files[ii]
            reflectance_data = {"Average": pd.read_excel(reflectance_files[ii],sheet_name="Reflectance_Average"),\
                "Sigma": pd.read_excel(reflectance_files[ii],sheet_name="Reflectance_Sigma")}

            time_column = next((col for col in reflectance_data['Average'].columns if col.lower() in ['time', 'timestamp']), None)
            if time_column is not None:
                self.times[ii] = reflectance_data['Average'][time_column].values
            else:
                raise ValueError(f"No 'Time' or 'Timestamp' column found in file {reflectance_files[ii]}")            
            if column_names_to_import != None: # extract relevant column names of the pandas dataframe
                self.average[ii] = reflectance_data['Average'][column_names_to_import].values/100.0 # Note division by 100.0. Data in sheets are assumed to be in percentage
                self.sigma[ii] = reflectance_data['Sigma'][column_names_to_import].values/100.0 # Note division by 100.0. Data in sheets are assumed to be in percentage
                self.mirror_names[ii] = column_names_to_import
            else:
                self.average[ii] = reflectance_data['Average'].iloc[:,1::].values/100.0 # Note division by 100.0. Data in sheets are assumed to be in percentage
                self.sigma[ii] = reflectance_data['Sigma'].iloc[:,1::].values/100.0 # Note division by 100.0. Data in sheets are assumed to be in percentage
                self.mirror_names[ii] = list(reflectance_data['Average'].keys())[1::]

            self.prediction_indices[ii] = []
            self.prediction_times[ii] = []
            for m in self.times[ii]:
                self.prediction_indices[ii].append(np.argmin(np.abs(m-time_grids[ii])))        
            self.prediction_times[ii].append(time_grids[ii][self.prediction_indices[ii]])
            self.rho0[ii] = self.average[ii][0,:]

            # idx = reflectance_files.index(f) 
            self.reflectometer_incidence_angle[ii] = reflectometer_incidence_angle[ii]
            self.sigma_of_the_mean[ii] = self.sigma[ii]/np.sqrt(number_of_measurements[ii])
            self.reflectometer_acceptance_angle[ii] = reflectometer_acceptance_angle[ii]

            if import_tilts:
                self.tilts[ii] = pd.read_excel(reflectance_files[ii],sheet_name="Tilts")[self.mirror_names[ii]].values.transpose()
                    
    def get_experiment_subset(self,idx):
        attributes = [a for a in dir(self) if not a.startswith("__")] # filters out python standard attributes
        self_out = copy.deepcopy(self)
        for a in attributes:
            attr = self_out.__getattribute__(a)
            if isinstance(attr,dict):
                for k in list(attr.keys()):
                    if k not in idx:
                        attr.pop(k)
        return self_out
   
    def plot(self):
        files = list(self.average.keys())
        N_mirrors = self.average[0].shape[1]
        N_experiments = len(files)
        fig,ax = plt.subplots(N_mirrors,N_experiments,sharex="col",sharey=True)
        fig.suptitle("Reflectance Data Plot", fontsize=16)
        miny = 1.0
        for ii in range(N_experiments):
            f = files[ii]
            for jj in range(N_mirrors):

                # axis handle
                if N_experiments == 1:
                    a = ax[jj] # experiment ii, mirror jj plot
                else:
                    a = ax[jj,ii]

                tilt = self.tilts[f][jj]
                if jj == 0:
                    tilt_str = r"Experiment "+str(ii+1)+ r", tilt = ${0:.0f}^{{\circ}}$"
                else:
                    tilt_str = r"tilt = ${0:.0f}^{{\circ}}$"
                
                if all(tilt==tilt[0]):
                    a.set_title(tilt_str.format(tilt[0]))
                else:
                    a.set_title(tilt_str.format(tilt.mean())+" (average)")

                a.grid('on')
                m = self.average[f][:,jj]
                s = self.sigma_of_the_mean[f][:,jj]
                miny = min((m-6*s).min(),miny)
                error_two_sigma = 1.96*s
                a.errorbar(self.times[f],m,yerr=error_two_sigma,label="Measurement mean",marker=".")
            
            a.set_ylabel(r"Reflectance at ${0:.1f}^{{\circ}}$".format(self.reflectometer_incidence_angle[ii]))
        a.set_ylim((miny,1))
<<<<<<< HEAD
        a.set_xlabel("Date")
=======
        a.set_xlabel("Date")

class field_model(base_model):
    def __init__(self,file_params,file_SF,num_sectors=None):
        super().__init__(file_params)

        self.sun = sun()
        self.sun.import_sun(file_params)
        
        self.helios.import_helios(file_params,file_SF,num_sectors=num_sectors)
        if not(isinstance(self.helios.stow_tilt,float)) and not(isinstance(self.helios.stow_tilt,int)):
            self.helios.stow_tilt = None

    def sun_angles(self,simulation_inputs,verbose=True):
        sim_in = simulation_inputs
        sun = self.sun
        constants = self.constants
        timezone = pytz.FixedOffset(int(self.timezone_offset*60))
        
        _print_if("Calculating sun apparent movement and angles for "+str(sim_in.N_simulations)+" simulations",verbose)
        
        files = list(sim_in.time.keys())
        for f in list(files):
            time_utc = sim_in.time[f].dt.tz_localize(timezone) # Apply UTC to timeseries
            time_utc = time_utc.tolist() # Convert to list
            
            # Loop through all times and calculate azimuth and altitude/elevation
            solar_angles = np.array([solar.get_position(self.latitude,self.longitude,time.to_pydatetime()) for time in time_utc]) 
            sun.azimuth[f] = solar_angles[:,0] # solar_angles(:,[azimuth,elevation])
            sun.elevation[f] = solar_angles[:,1]
            sun.DNI[f] = np.array([radiation.get_radiation_direct(time.to_pydatetime(),elevation) for time, elevation in zip(time_utc,solar_angles[:,1])])
            
        self.sun = sun # update sun in the main model 
    
    def helios_angles(self,plant,verbose=True,second_surface=True):
        """
        Calculates the heliostat movement and angles for a given solar field and simulation inputs.
        
        Parameters:
            plant (object): The solar plant object containing information about the plant configuration.
            verbose (bool, optional): Whether to print progress messages. Defaults to True.
            second_surface (bool, optional): Whether to use the second surface model for the incidence reflection factor. Defaults to True.
        
        Returns:
            None
        """
        sun = self.sun  
        helios = self.helios

        files = list(sun.elevation.keys())
        N_sims = len(files)
        _print_if("Calculating heliostat movement and angles for "+str(N_sims)+" simulations",verbose)

        for f in files:
            stowangle = sun.stow_angle
            h_tower = plant.receiver['tower_height']
            helios.dist = np.sqrt(helios.x**2+helios.y**2)                                  # horizontal distance between mirror and tower
            helios.elevation_angle_to_tower = np.degrees(np.arctan((h_tower/helios.dist)))  # elevation angle from heliostats to tower
            
            T_m = np.array([-helios.y,-helios.x,np.ones((len(helios.x)))*h_tower])          # relative position of tower from mirror (left-handed ref.sys.)
            L_m = np.sqrt(np.sum(T_m**2,axis=0))                                            # distance mirror-tower [m]
            t_m = T_m/L_m                                                                   # unit vector in the direction of the tower (from mirror, left-handed ref.sys.)
            s_m = np.array(\
                        [np.cos(rad(sun.elevation[f]))*np.cos(rad(sun.azimuth[f])), \
                            np.cos(rad(sun.elevation[f]))*np.sin(rad(sun.azimuth[f])), \
                            np.sin(rad(sun.elevation[f]))])                                # unit vector of direction of the sun from mirror (left-handed)
            s_m = np.transpose(s_m)
            THETA_m = 0.5*np.arccos(s_m.dot(t_m))
            THETA_m = np.transpose(THETA_m)                                                 # incident angle (the angle a ray of sun makes with the normal to the surface of the mirrors) in radians
            helios.incidence_angle[f] = np.degrees(THETA_m)                                 # incident angle in degrees
            helios.incidence_angle[f][:,sun.elevation[f]<=stowangle] = np.nan               # heliostats are stored vertically at night facing north
            
            # apply the formula (Guo et al.) to obtain the components of the normal for each mirror
            A_norm = np.zeros((len(helios.x),max(s_m.shape),min(s_m.shape)))
            B_norm = np.sin(THETA_m)/np.sin(2*THETA_m)
            for ii in range(len(helios.x)):
                A_norm[ii,:,:] = s_m+t_m[:,ii]
            
            N = A_norm[:,:,0]*B_norm                                # north vector
            E = A_norm[:,:,1]*B_norm                                # east vector
            H = A_norm[:,:,2]*B_norm                                # height vector
            N[:,sun.elevation[f]<=stowangle] = 1                    # heliostats are stored at night facing north
            E[:,sun.elevation[f]<=stowangle] = 0                    # heliostats are stored at night facing north
            H[:,sun.elevation[f]<=stowangle] = 0                    # heliostats are stored at night facing north
            # Nd = np.degrees(np.arctan2(E,N))                      
            # Ed = np.degrees(np.arctan2(N,E))
            # Hd = np.degrees(np.arctan2(H,np.sqrt(E**2+N**2)))   
            
            helios.elevation[f] = np.degrees(np.arctan(H/(np.sqrt(N**2+E**2))))         # [deg] elevation angle of the heliostats
            helios.elevation[f][:,sun.elevation[f]<=stowangle] = 90 - helios.stow_tilt  # heliostats are stored at stow_tilt at night facing north
            helios.tilt[f] = 90-helios.elevation[f]                                     # [deg] tilt angle of the heliostats
            helios.azimuth[f] = np.degrees(np.arctan2(E,N))                             # [deg] azimuth angle of the heliostat

            if second_surface==False:
                helios.inc_ref_factor[f] = (1+np.sin(rad(helios.incidence_angle[f])))/np.cos(rad(helios.incidence_angle[f])) # first surface
                _print_if("First surface model",verbose)
            elif second_surface==True:
                helios.inc_ref_factor[f] = 2/np.cos(rad(helios.incidence_angle[f]))  # second surface model
                _print_if("Second surface model",verbose)
            else:
                _print_if("Choose either first or second surface model",verbose)
   
        self.helios = helios

    def reflectance_loss(self,simulation_inputs,cleans,verbose=True):
        
        sim_in = simulation_inputs
        N_sims = sim_in.N_simulations
        _print_if("Calculating reflectance losses with cleaning for "+str(N_sims)+" simulations",verbose)

        helios = self.helios
        n_helios = helios.x.shape[0]
        
        files = list(sim_in.time.keys())
        for fi in range(len(files)):
            f = files[fi]
            T_days = (sim_in.time[f].iloc[-1]-sim_in.time[f].iloc[0]).days # needs to be more than one day
            n_hours = int(helios.delta_soiled_area[f].shape[1] )
            
            # accumulate soiling between cleans
            temp_soil = np.zeros((n_helios,n_hours))
            temp_soil2 =  np.zeros((n_helios,n_hours))
            for hh in range(n_helios):
                sra = copy.deepcopy(helios.delta_soiled_area[f][hh,:])     # use copy.deepcopy otherwise when modifying sra to compute temp_soil2, also helios.delta_soiled_area is modified
                clean_idx = np.where(cleans[fi][hh,:])[0]
                clean_at_0 = True                                       # kept true if sector hh-th is cleaned on day 0
                if len(clean_idx)>0 and clean_idx[0]!=0:
                    clean_idx = np.insert(clean_idx,0,0)                # insert clean_idx = 0 to compute soiling since the beginning
                    clean_at_0 = False                                  # true only when sector hh-th is cleaned on day 0
                if len(clean_idx)==0 or clean_idx[-1]!=(sra.shape[0]):                      
                    clean_idx = np.append(clean_idx,sra.shape[0])       # append clean_idx = 8760 to compute soiling until the end
                
                clean_idx_n = np.arange(len(clean_idx))
                for cc in clean_idx_n[:-1]:  
                    temp_soil[hh,clean_idx[cc]:clean_idx[cc+1]] = \
                        np.cumsum(sra[clean_idx[cc]:clean_idx[cc+1]])  # Note: clean_idx = 8760 would be outside sra, but Python interprets it as "till the end"
                  
                # Run again with initial condition equal to final soiling to obtain an approximation of "steady-state" soiling
                # if clean_at_0:
                #     temp_soil2[hh,:] = temp_soil[hh,:]
                # else:
                sra[0] = temp_soil[hh,-1]
                for cc in clean_idx_n[:-1]:                  
                    temp_soil2[hh,clean_idx[cc]:clean_idx[cc+1]] = \
                        np.cumsum(sra[clean_idx[cc]:clean_idx[cc+1]])
                                
            helios.soiling_factor[f] = 1-temp_soil2*helios.inc_ref_factor[f]  # hourly soiling factor for each sector of the solar field
        
        self.helios = helios

    def optical_efficiency(self,plant,simulation_inputs,climate_file,verbose=True,n_az=10,n_el=10):
        helios = self.helios
        sim_in = simulation_inputs
        sun = self.sun

        # check that lat/lon and timezone correspond to the same location
        if climate_file.split('.')[-1] == "epw":
            with open(climate_file) as f:
                line = f.readline()
                line = line.split(',')
                lat = line[6]
                lon = line[7]
                tz = line[-2]
        else:
            raise ValueError("Climate file type must be .epw")

        # check that parameter file and climate file have same location and timezone
        if self.latitude != float(lat) or self.longitude != float(lon):
            raise ValueError("Location of field_model and climate file do not match")
        if self.timezone_offset != float(tz):
            raise ValueError("Timezone offset of field_model and climate file do not match")
        
        cp = CoPylot()
        r = cp.data_create()
        assert cp.data_set_string(
            r,
            "ambient.0.weather_file",
            climate_file,
        )
        
        # layout setup
        assert cp.data_set_number(r,"heliostat.0.height",helios.height)
        assert cp.data_set_number(r,"heliostat.0.width",helios.width)
        assert cp.data_set_number(r,"heliostat.0.soiling",1) # Sets cleanliness to 100%
        assert cp.data_set_number(r,"heliostat.0.reflectivity",1)
        try:
            assert cp.data_set_string(r,"receiver.0.rec_type",plant.receiver['receiver_type'])
        except:
            assert cp.data_set_string(r,"receiver.0.rec_type",'External cylindrical')
        if plant.receiver['receiver_type'] == 'External cylindrical':
            assert cp.data_set_number(r,"receiver.0.rec_diameter",plant.receiver['width_diameter'])
        elif plant.receiver['receiver_type'] == 'Flat plate':
            assert cp.data_set_number(r,"receiver.0.rec_width",plant.receiver['width_diameter'])
            try:    
                assert cp.data_set_number(r,"receiver.0.rec_elevation",plant.receiver['orientation_elevation'])
            except:
                assert cp.data_set_number(r,"receiver.0.rec_elevation",-35)
        assert cp.data_set_number(r,"receiver.0.rec_diameter",plant.receiver['width_diameter']) 
        assert cp.data_set_number(r,"receiver.0.rec_height",plant.receiver['panel_height'])
        assert cp.data_set_number(r,"receiver.0.optical_height",plant.receiver['tower_height'])

        # field setup
        ff = helios.full_field
        N_helios = ff['id'].shape[0]
        zz = [0 for ii in range(N_helios)]
        layout = [[ff['id'][ii],ff['x'][ii],ff['y'][ii],zz[ii]] for ii in range(N_helios)] #[list(id),list(ff['x']),list(ff['y']),list(zz)]
        assert cp.assign_layout(r,layout)
        field = cp.get_layout_info(r)
        
        # simulation parameters
        assert cp.data_set_number(r,"fluxsim.0.flux_time_type",0) # 1 for time simulation, 0 for solar angles
        assert cp.data_set_number(r,"fluxsim.0.flux_dni",1000.0)  # set the simulation DNI to 1000 W/m2. Only used to display indicative receiver power.
        assert cp.data_set_string(r,"fluxsim.0.aim_method",plant.aim_point_strategy)

        files = list(sim_in.time.keys())
        Ns = len(helios.x)
        helios.optical_efficiency = {f: [] for f in files}
        az_grid = np.linspace(0,360,num=n_az) 
        el_grid = np.linspace(sun.stow_angle,90,num=n_el)
        eff_grid = np.zeros((Ns,n_az,n_el))
        rec_power_grid = np.zeros((n_az,n_el))
        sec_ids = ff['sector_id'][field['id'].values.astype(int)] # CoPylot re-orders sectors
        fmt = "Getting efficiencies for az={0:.3f}, el={1:.3f}"
        
        # buliding the lookup table for grid of solar angles
        fmt_pwr = "Power absorbed by receiver at DNI=1000 W/m2: {0:.2e} kW"
        for ii in range(len(az_grid)):
            for jj in range(len(el_grid)):
                assert cp.data_set_number(r,"fluxsim.0.flux_solar_az_in",az_grid[ii])
                assert cp.data_set_number(r,"fluxsim.0.flux_solar_el_in",el_grid[jj])
                assert cp.simulate(r)
                dat = cp.detail_results(r)
                dat_summary = cp.summary_results(r)

                effs = dat['efficiency']
                _print_if(fmt.format(az_grid[ii],el_grid[jj]),verbose)
                if dat_summary['Power absorbed by the receiver'] == ' -nan(ind)':
                    raise ValueError("SolarPILOT unable to simulate with current parameter configuration")
                else:
                    _print_if(fmt_pwr.format(dat_summary['Power absorbed by the receiver']),verbose)
                    
                for kk in range(Ns):
                    idx = np.where(sec_ids==kk)[0]
                    eff_grid[kk,ii,jj] = effs[idx].mean()
        
        # Apply lookup table to simulation
        for f in files:
            T = len(sim_in.time[f])
            # Use above lookup to compute helios.optical_efficiency[f]
            _print_if("Computing optical efficiency time series for file "+str(f),verbose)
            helios.optical_efficiency[f] = np.zeros((Ns,T))
            for ll in range(Ns):
                opt_fun = interp2d(el_grid,az_grid,eff_grid[ll,:,:],fill_value=np.nan)
                helios.optical_efficiency[f][ll,:] = np.array( [opt_fun(sun.elevation[f][tt],sun.azimuth[f][tt])[0] \
                    for tt in range(T)] )
            _print_if("Done!",verbose)
        self.helios = helios
>>>>>>> bab426c3
<|MERGE_RESOLUTION|>--- conflicted
+++ resolved
@@ -18,23 +18,9 @@
 
 tol = np.finfo(float).eps # machine floating point precision
 
-<<<<<<< HEAD
 class soiling_base:
     def __init__(self):
-        self.latitude = None                  # latitude in degrees of site
-        self.longitude = None                 # longitude in degrees of site
-        self.timezone_offset = None           # [hrs from GMT] timezone of site
-        self.constants = constants()          # a subclass for constant
-        self.helios = helios()                # a subclass containing information about the heliostats
-        self.sigma_dep = None                 # standard deviation for deposition velocity
-        self.loss_model = None                # either "geometry" or "mie"
-
-    def import_site_data_and_constants(self,file_params,verbose=True):
-        
-        _print_if(f"\nLoading data from {file_params} ... ",verbose)
-=======
-class base_model:
-    """
+        """
         Initializes the base model class with parameters from a file.
         
         Args:
@@ -50,9 +36,18 @@
             helios (helios): An instance of the helios class.
             sigma_dep (float): Standard deviation of the deposition velocity.
             Ra (float): Aerodynamic resistance.
-    """
-    def __init__(self,file_params):
->>>>>>> bab426c3
+        """
+        self.latitude = None                  # latitude in degrees of site
+        self.longitude = None                 # longitude in degrees of site
+        self.timezone_offset = None           # [hrs from GMT] timezone of site
+        self.constants = constants()          # a subclass for constant
+        self.helios = helios()                # a subclass containing information about the heliostats
+        self.sigma_dep = None                 # standard deviation for deposition velocity
+        self.loss_model = None                # either "geometry" or "mie"
+
+    def import_site_data_and_constants(self,file_params,verbose=True):
+        
+        _print_if(f"\nLoading data from {file_params} ... ",verbose)
         table = pd.read_excel(file_params,index_col="Parameter")
 
         # optional parameter imports
@@ -1106,10 +1101,7 @@
             plt.title('Solar Field Sectors')
             plt.show()
 
-<<<<<<< HEAD
     def compute_extinction_weights(self,simulation_data,loss_model=None,verbose=True,show_plots=False,options={}):
-=======
-    def compute_extinction_weights(self,simulation_data,loss_model=None,verbose=True,options={}):
         """
         Computes the extinction weights for the heliostat field based on the specified loss model.
         
@@ -1122,7 +1114,6 @@
         Returns:
             None
         """
->>>>>>> bab426c3
         sim_dat = simulation_data
         dust = sim_dat.dust
         files = list(sim_dat.file_name.keys())
@@ -1409,12 +1400,9 @@
             
             a.set_ylabel(r"Reflectance at ${0:.1f}^{{\circ}}$".format(self.reflectometer_incidence_angle[ii]))
         a.set_ylim((miny,1))
-<<<<<<< HEAD
         a.set_xlabel("Date")
-=======
-        a.set_xlabel("Date")
-
-class field_model(base_model):
+
+class field_model(soiling_base):
     def __init__(self,file_params,file_SF,num_sectors=None):
         super().__init__(file_params)
 
@@ -1669,4 +1657,3 @@
                     for tt in range(T)] )
             _print_if("Done!",verbose)
         self.helios = helios
->>>>>>> bab426c3

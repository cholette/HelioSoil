import numpy as np
from numpy import matlib
from numpy import radians as rad
import pandas as pd
import matplotlib.pyplot as plt
from warnings import warn
import copy
from sklearn.cluster import KMeans
from pathlib import Path
from dataclasses import dataclass, field
from typing import List, Optional, Dict, Any, Union, Tuple
from soiling_model.utilities import _print_if,_ensure_list,\
                                    _extinction_function,_same_ext_coeff,\
                                    _import_option_helper,_parse_dust_str, _to_dict_of_lists
from textwrap import dedent
from scipy.integrate import cumulative_trapezoid
from scipy.spatial.distance import cdist
import copy
from tqdm.notebook import tqdm
import pytz
from pysolar import solar, radiation
import json
import os
from scipy.interpolate import RegularGridInterpolator


tol = np.finfo(float).eps # machine floating point precision

class SoilingBase:
    def __init__(self):
        """
        Initializes the base model class with parameters from a file.
        
        Args:
            file_params (str): Path to the Excel file containing the model parameters.
        
        Attributes:
            latitude (float): Latitude of the site in degrees.
            longitude (float): Longitude of the site in degrees.
            timezone_offset (float): Timezone offset from GMT in hours.
            hrz0 (float): Site roughness height ratio.
            loss_model (str): Either "geometry" or "mie" to specify the loss model.
            constants (constants): An instance of the constants class.
            helios (helios): An instance of the helios class.
            sigma_dep (float): Standard deviation of the deposition velocity.
            Ra (float): Aerodynamic resistance.
        """
        self.latitude = None                  # latitude in degrees of site
        self.longitude = None                 # longitude in degrees of site
        self.timezone_offset = None           # [hrs from GMT] timezone of site
        self.constants = Constants()          # a subclass for constant
        self.helios = Heliostats()            # a subclass containing information about the heliostats
        self.sigma_dep = None                 # standard deviation for deposition velocity
        self.loss_model = None                # either "geometry" or "mie"

    def import_site_data_and_constants(self,file_params,verbose=True):
        
        _print_if(f"\nLoading data from {file_params} ... ",verbose)
        table = pd.read_excel(file_params,index_col="Parameter")

        # optional parameter imports
        try:
            self.latitude = float(table.loc['latitude'].Value)                  # latitude in degrees of site
            self.longitude = float(table.loc['longitude'].Value)                # longitude in degrees of site
            self.timezone_offset = float(table.loc['timezone_offset'].Value)    # [hrs from GMT] timezone of site
        except:
            _print_if(dedent(f"""\
            You are missing at least one of (lat,lon,timezone_offset) in:
            {file_params}
            Field performance cannot be simulated until all of these are defined. """),verbose)
            self.latitude = None
            self.longitude = None
            self.timezone_offset = None

        self.constants.import_constants(file_params,verbose=verbose)

class PhysicalBase(SoilingBase):
    def __init__(self):
        super().__init__()
        self.hrz0 =None                       # [-] site roughness height ratio

    def import_site_data_and_constants(self,file_params,verbose=True):
        super().import_site_data_and_constants(file_params)                               
        table = pd.read_excel(file_params,index_col="Parameter")

        try:
            self.loss_model = table.loc['loss_model'].Value     # either "geometry" or "mie"
        except:
            _print_if(f"No loss model defined in {file_params}. You will need to define this before simulating",verbose)

        try:
            self.hrz0 =float(table.loc['hr_z0'].Value)          # [-] site roughness height ratio
        except:
            _print_if(f"No hrz0 model defined in {file_params}. You will need to define this before simulating",verbose)

    def deposition_velocity(self,dust,wind_speed=None,air_temp=None,hrz0=None,verbose=True,Ra=True):
        dust = dust

        # unpack constants
        constants = self.constants
        κ = constants.k_von_Karman
        A_slip = constants.A_slip
        λ_air_p = constants.air_lambda_p
        μ_air,ν_air = constants.air_mu, constants.air_nu
        ρ_air = constants.air_rho
        g = constants.g
        Re_Limit = constants.Re_Limit
        kB = constants.k_Boltzman
        β_EIM = constants.beta_EIM

        if hrz0 == None: # hrz0 from constants file
            hrz0 = self.hrz0
            _print_if("No value for hrz0 supplied. Using value in self.hrz0 = "+str(self.hrz0)+".",verbose)
        else:
            _print_if("Value for hrz0 = "+str(hrz0)+" supplied. Value in self.hrz0 ignored.",verbose)

        # N_sims = sim_in.N_simulations
        # _print_if("Calculating deposition velocity for each of the "+str(N_sims)+" simulations",verbose)

        
        D_meters = dust.D[0]*1e-6  # µm --> m
        Ntimes = len(wind_speed) #.shape[0]

        Cc = 1+2*(λ_air_p/D_meters)* \
                (A_slip[0]+A_slip[1]*\
                    np.exp(-A_slip[2]*D_meters/λ_air_p)) # slip correction factor
                
        # computation of the gravitational settling velocity
        vg = (g*(D_meters**2)*Cc*(dust.rho[0]))/(18*μ_air);    # terminal velocity [m/s] if Re<0.1 
        Re = ρ_air*vg*D_meters/μ_air                      # Reynolds number for vg(Re<0.1)
        for ii in range(constants.N_iter):
            vnew = vg.copy()  # initialize vnew with vg
            Cd_g = 24/Re
            Cd_g[Re>Re_Limit[0]] = 24/Re[Re>Re_Limit[0]] * \
                (1 + 3/16*Re[Re>Re_Limit[0]] + 9/160*(Re[Re>Re_Limit[0]]**2)*\
                    np.log(2*Re[Re>Re_Limit[0]]))
            Cd_g[Re>Re_Limit[1]] = 24/Re[Re>Re_Limit[1]] * (1 + 0.15*Re[Re>Re_Limit[1]]**0.687)      
            Cd_g[Re>Re_Limit[2]] = 0.44;      
            vg_high_re = np.sqrt(4*g*D_meters*Cc*dust.rho[0]/(3*Cd_g*ρ_air))
            vnew[Re_Limit[0]>=Re] = vg_high_re[Re_Limit[0]>=Re]  # replace vg with vg_high_re for Re>Re_Limit[0]
            if max(abs(vnew-vg)/vnew)<constants.tol:
                vg = vnew
                break
            vg = vnew
            Re = ρ_air*vg*D_meters/μ_air
        if ii == constants.N_iter:
            _print_if('Max iter reached in Reynolds calculation for gravitational settling velocity',verbose)
            
        # computation of the settling velocity due to inertia and diffusion
        u_friction = κ*wind_speed/np.log(hrz0)                                           # [m/s] friction velocity
        diffusivity = kB/(3*np.pi*μ_air)* \
            np.transpose(matlib.repmat(air_temp+273.15,len(D_meters),1))* \
                matlib.repmat(Cc/D_meters,Ntimes,1)                                                      # [m^2/s] brownian diffusivity (Stokes-Einstein expression)
        Schmidt_number = ν_air/diffusivity                                                               # Schmidt number
        Stokes_number = np.transpose(matlib.repmat((u_friction**2),len(D_meters),1))* \
            vg/ν_air/g                                                                         # Stokes number
        Cd_momentum = κ**2/((np.log(hrz0))**2)                                                # drag coefficient for momentum
        E_brownian = Schmidt_number**(-2/3)                                                                         # Brownian factor
        E_impaction = (Stokes_number**β_EIM)/(constants.alpha_EIM+Stokes_number**β_EIM)   # Impaction factor (Giorgi, 1986)
        E_interception = 0                                                                                          # Interception factor (=0 in this model)
        R1 = np.exp(-np.sqrt(Stokes_number))                                                                        # 'stick' factor for boundary layer resistance computation
        R1[R1<=tol]=tol                                                                                             # to avoid division by 0
        if Ra:
            aerodynamic_resistance = 1/(Cd_momentum*wind_speed) 
            _print_if('Aerodynamic resistance is considered',verbose)                                                   # [s/m] 
        elif not Ra:
            aerodynamic_resistance = 0
            _print_if('Aerodynamic resistance is neglected',verbose)
        else:
            _print_if('Choose whether or not considering the aerodynamic resistance',verbose)
        
        boundary_layer_resistance = 1/(constants.eps0*\
            np.transpose(matlib.repmat((u_friction),len(D_meters),1))*R1*\
                (E_brownian+E_impaction+E_interception)) # [s/m]
        
        # Rt = np.transpose(matlib.repmat(aerodynamic_resistance,len(D_meters),1))+boundary_layer_resistance
        
        vt = 1/(np.transpose(matlib.repmat(aerodynamic_resistance,len(D_meters),1))\
            +boundary_layer_resistance)   # [m/s]

        vz = (vg + vt).transpose() # [m/s]

        return (aerodynamic_resistance,boundary_layer_resistance,vg,vt,vz)

    def deposition_flux(self,simulation_inputs,hrz0=None,verbose=True,Ra=True):
        sim_in = simulation_inputs
        helios = self.helios
        dust = sim_in.dust
        
        # unpack constants
        constants = self.constants
        κ = constants.k_von_Karman
        A_slip = constants.A_slip
        λ_air_p = constants.air_lambda_p
        μ_air,ν_air = constants.air_mu, constants.air_nu
        ρ_air = constants.air_rho
        g = constants.g
        Re_Limit = constants.Re_Limit
        kB = constants.k_Boltzman
        β_EIM = constants.beta_EIM

        if hrz0 == None: # hrz0 from constants file
            hrz0 = self.hrz0
            _print_if("No value for hrz0 supplied. Using value in self.hrz0 = "+str(self.hrz0)+".",verbose)
        else:
            _print_if("Value for hrz0 = "+str(hrz0)+" supplied. Value in self.hrz0 ignored.",verbose)

        N_sims = sim_in.N_simulations
        _print_if("Calculating deposition velocity for each of the "+str(N_sims)+" simulations",verbose)

        files = list(sim_in.wind_speed.keys())
        for f in list(files):
            D_meters = dust.D[f]*1e-6  # µm --> m
            Ntimes = len(sim_in.wind_speed[f]) #.shape[0]
            Nhelios = helios.tilt[f].shape[0] 
            Nd = D_meters.shape[0]

            Cc = 1+2*(λ_air_p/D_meters)* \
                    (A_slip[0]+A_slip[1]*\
                        np.exp(-A_slip[2]*D_meters/λ_air_p)) # slip correction factor
                    
            # computation of the gravitational settling velocity
            vg = (g*(D_meters**2)*Cc*(dust.rho[f]))/(18*μ_air);    # terminal velocity [m/s] if Re<0.1 
            Re = ρ_air*vg*D_meters/μ_air                      # Reynolds number for vg(Re<0.1)
            for ii in range(constants.N_iter):
                vnew = vg.copy()  # initialize vnew with vg
                Cd_g = 24/Re
                Cd_g[Re>Re_Limit[0]] = 24/Re[Re>Re_Limit[0]] * \
                    (1 + 3/16*Re[Re>Re_Limit[0]] + 9/160*(Re[Re>Re_Limit[0]]**2)*\
                        np.log(2*Re[Re>Re_Limit[0]]))
                Cd_g[Re>Re_Limit[1]] = 24/Re[Re>Re_Limit[1]] * (1 + 0.15*Re[Re>Re_Limit[1]]**0.687)      
                Cd_g[Re>Re_Limit[2]] = 0.44;      
                vg_high_re = np.sqrt(4*g*D_meters*Cc*dust.rho[f]/(3*Cd_g*ρ_air))
                vnew[Re_Limit[0]>=Re] = vg_high_re[Re_Limit[0]>=Re]  # replace vg with vg_high_re for Re>Re_Limit[0]
                if max(abs(vnew-vg)/vnew)<constants.tol:
                    vg = vnew
                    break
                vg = vnew
                Re = ρ_air*vg*D_meters/μ_air
            if ii == constants.N_iter:
                _print_if('Max iter reached in Reynolds calculation for gravitational settling velocity',verbose)
                
            # computation of the settling velocity due to inertia and diffusion
            u_friction = κ*sim_in.wind_speed[f]/np.log(hrz0)                                           # [m/s] friction velocity
            diffusivity = kB/(3*np.pi*μ_air)* \
                np.transpose(matlib.repmat(sim_in.air_temp[f]+273.15,len(D_meters),1))* \
                    matlib.repmat(Cc/D_meters,Ntimes,1)                                                      # [m^2/s] brownian diffusivity (Stokes-Einstein expression)
            Schmidt_number = ν_air/diffusivity                                                               # Schmidt number
            Stokes_number = np.transpose(matlib.repmat((u_friction**2),len(D_meters),1))* \
                vg/ν_air/g                                                                         # Stokes number
            Cd_momentum = κ**2/((np.log(hrz0))**2)                                                # drag coefficient for momentum
            E_brownian = Schmidt_number**(-2/3)                                                                         # Brownian factor
            E_impaction = (Stokes_number**β_EIM)/(constants.alpha_EIM+Stokes_number**β_EIM)   # Impaction factor (Giorgi, 1986)
            E_interception = 0                                                                                          # Interception factor (=0 in this model)
            R1 = np.exp(-np.sqrt(Stokes_number))                                                                        # 'stick' factor for boundary layer resistance computation
            R1[R1<=tol]=tol                                                                                             # to avoid division by 0
            if Ra:
                aerodynamic_resistance = 1/(Cd_momentum*sim_in.wind_speed[f]) 
                _print_if('Aerodynamic resistance is considered',verbose)                                                   # [s/m] 
            elif not Ra:
                aerodynamic_resistance = 0
                _print_if('Aerodynamic resistance is neglected',verbose)
            else:
                _print_if('Choose whether or not considering the aerodynamic resistance',verbose)
            
            boundary_layer_resistance = 1/(constants.eps0*\
                np.transpose(matlib.repmat((u_friction),len(D_meters),1))*R1*\
                    (E_brownian+E_impaction+E_interception)) # [s/m]
            
            # Rt = np.transpose(matlib.repmat(aerodynamic_resistance,len(D_meters),1))+boundary_layer_resistance
            
            vt = 1/(np.transpose(matlib.repmat(aerodynamic_resistance,len(D_meters),1))\
                +boundary_layer_resistance)   # [m/s]
            
            # computation of vertical deposition velocity
            vz = (vg + vt).transpose() # [m/s]
            
            helios.pdfqN[f] = np.empty((Nhelios,Ntimes,Nd))
            for idx in range(helios.tilt[f].shape[0]):
                Fd = np.cos(rad(helios.tilt[f][idx,:]))*vz   # Flux per unit concentration at each time, for each heliostat [m/s] (Eq. 28 in [1] without Cd)
                if Fd.min() < 0:
                    warn("Deposition velocity is negative (min value: "+str(Fd.min())+"). Setting negative components to zero.")
                    Fd[Fd<0]=0
                helios.pdfqN[f][idx,:,:] = Fd.transpose()*dust.pdfN[f]  # Dust flux pdf, i.e. [dq[particles/(s*m^2)]/dLog_{10}(D[µm]) ] deposited on 1m2. 
            
        self.helios = helios
        
    def adhesion_removal(self,simulation_inputs,verbose=True):
        _print_if("Calculating adhesion/removal balance",verbose)
        helios = self.helios
        dust = simulation_inputs.dust
        dt = simulation_inputs.dt
        constants = self.constants
        g = constants.g
        files = list(simulation_inputs.time.keys())
        
        for f in files:
            D_meters = dust.D[f]*1e-6  # Change to µm
            youngs_modulus_composite = 4/3*((1-dust.poisson[f]**2)/dust.youngs_modulus[f] + \
                (1-helios.poisson**2)/helios.youngs_modulus)**(-1);                             # [N/m2] composite Young modulus 
            hamaker_system = np.sqrt(dust.hamaker[f]*helios.hamaker)                            # [J] system Hamaker constant (Israelachvili)
            work_adh = hamaker_system/(12*np.pi*constants.D0**2)                                # [J/m^2] work of adhesion
            radius_sep = ((3*np.pi*work_adh*D_meters**2)/(8*youngs_modulus_composite))**(1/3)   # [m] contact radius at separation (JKR model)
            F_adhesion = 3/4*np.pi*work_adh*D_meters                                            # [N] van der Waals adhesion force (JKR model)
            F_gravity = dust.rho[f]*np.pi/6*g*D_meters**3                             # [N] weight force   

            if helios.stow_tilt == None: # No common stow angle supplied. Need to use raw tilts to compute removal moments
                _print_if("  No common stow_tilt. Use values in helios.tilt to compute removal moments. This might take some time.",verbose)
                Nhelios = helios.tilt[f].shape[0]
                Ntimes = helios.tilt[f].shape[1]
                helios.pdfqN[f] = cumulative_trapezoid(y=helios.pdfqN[f],dx=dt[f],axis=1,initial=0) # Accumulate in time so that we ensure we remove all dust present on mirror if removal condition is satisfied at a particular time
                for h in range(Nhelios):
                    for k in range(Ntimes):
                        mom_removal = np.sin(rad(helios.tilt[f][h,k]))* F_gravity*np.sqrt((D_meters**2)/4-radius_sep**2) # [Nm] removal moment exerted by gravity at each tilt for each diameter
                        mom_adhesion =  (F_adhesion+F_gravity*np.cos(rad(helios.tilt[f][h,k])))*radius_sep             # [Nm] adhesion moment  
                        helios.pdfqN[f][h,k:,mom_adhesion<mom_removal] = 0 # ALL dust desposited at this diameter up to this point falls off
                        # if any(mom_adhesion<mom_removal):
                        #     _print_if("Some dust is removed",verbose)

                
                helios.pdfqN[f] = np.gradient(helios.pdfqN[f],dt[f],axis=1) # Take derivative so that pdfqN is the rate at wich dust is deposited at each diameter

            else: # common stow angle at night for all heliostats. Assumes tilt at night is close to vertical at night.
                # Since the heliostats are stowed at a large tilt angle at night, we assume that any dust that falls off at this stow
                # is never deposited. This introduces a small error since the dust deposited during the day never affects the reflectance, but faster computation.
                _print_if("  Using common stow_tilt. Assumes all heliostats are stored at helios.stow_tilt at night.",verbose)
                mom_removal = np.sin(rad(helios.stow_tilt))* F_gravity*np.sqrt((D_meters**2)/4-radius_sep**2) # [Nm] removal moment exerted by gravity
                mom_adhesion =  (F_adhesion+F_gravity*np.cos(rad(helios.stow_tilt)))*radius_sep             # [Nm] adhesion moment
                helios.pdfqN[f][:,:,mom_adhesion<mom_removal] = 0 # Remove this diameter from consideration
        
        self.helios = helios
    
    def calculate_delta_soiled_area(self,simulation_inputs,sigma_dep=None,verbose=True): 
        
        # info and error checking
        _print_if("Calculating soil deposited in a timestep [m^2/m^2]",verbose)
        
        sim_in = simulation_inputs
        helios = self.helios
        dust = sim_in.dust
        extinction_weighting = helios.extinction_weighting
        
        files = list(sim_in.wind_speed.keys())
        for f in files:
            D_meters = dust.D[f]*1e-6
            helios.delta_soiled_area[f] = np.empty((helios.tilt[f].shape[0],helios.tilt[f].shape[1]))
            
            if sigma_dep is not None or self.sigma_dep is not None:
                helios.delta_soiled_area_variance[f] = np.empty((helios.tilt[f].shape[0],helios.tilt[f].shape[1]))

            # compute alpha
            try:
                attr = _parse_dust_str(sim_in.dust_type[f])
                den = getattr(dust,attr) # dust.(sim_in.dust_type[f])
            except:
                raise ValueError("Dust measurement = "+sim_in.dust_type[f]+\
                    " not present in dust class. Use dust_type="+sim_in.dust_type[f]+\
                        " option when loading the simulation data.")
            alpha = sim_in.dust_concentration[f]/den[f]

            # Compute the area coverage by dust at each time step
            N_helios = helios.tilt[f].shape[0]
            N_times = helios.tilt[f].shape[1]
            for ii in range(N_helios):
                for jj in range(N_times):

                    # if loss_model == 'geometry':
                    #     # The below two integrals are equivalent, but the version with the log10(D)
                    #     # as the independent variable is used due to the log spacing of the diameter grid
                    #     #
                    #     # helios.delta_soiled_area[f][ii,jj] = alpha[jj] * np.trapz(helios.pdfqN[f][ii,jj,:]*\
                    #     #     (np.pi/4*D_meters**2)*sim_in.dt[f]/dust.D[f]/np.log(10),dust.D[f])
                        
                    #     helios.delta_soiled_area[f][ii,jj] = alpha[jj] * np.pi/4 *np.trapz(helios.pdfqN[f][ii,jj,:]*\
                    #         (D_meters**2)*sim_in.dt[f],np.log10(dust.D[f]))
                    # else: # loss_model == "mie"
                    helios.delta_soiled_area[f][ii,jj] = alpha[jj] * np.pi/4 * np.trapz(helios.pdfqN[f][ii,jj,:]*\
                        (D_meters**2)*sim_in.dt[f]*extinction_weighting[f][ii,:],np.log10(dust.D[f])) # pdfqN includes cos(tilt)

            # variance of noise for each measurement
            if sigma_dep is not None:
                theta = np.radians(self.helios.tilt[f])
                helios.delta_soiled_area_variance[f] = sigma_dep**2 * (alpha**2*np.cos(theta)**2)
                # sigma_dep**2*helios.inc_ref_factor[f]*np.cumsum(alpha**2*np.cos(theta)**2,axis=1)
            elif self.sigma_dep is not None:
                theta = np.radians(self.helios.tilt[f])
                helios.delta_soiled_area_variance[f] = self.sigma_dep**2 * (alpha**2*np.cos(theta)**2)

        self.helios = helios
    
    def plot_area_flux(self,sim_data,exp_idx,hel_id,air_temp,wind_speed,
                        tilt=0.0,hrz0=None,constants=None,
                        ax=None,Ra=True,verbose=True):
        
        dummy_sim = SimulationInputs()
        dummy_sim.dust = Dust()

        for att_name in sim_data.dust.__dict__.keys():
            val = {0:getattr(sim_data.dust,att_name)[exp_idx]}
            setattr(dummy_sim.dust,att_name,val)
        
        # dummy_sim.dust.import_dust(dust_file,verbose=False,dust_measurement_types="PM10")
        dummy_sim.air_temp = {0:np.array([air_temp])}
        dummy_sim.wind_speed = {0:np.array([wind_speed])}
        dummy_sim.dt = {0:1.0}
        dummy_sim.dust_type = {0:"PM10"}                    # this doesn't matter for this function
        dummy_sim.dust_concentration = {0:np.array([dummy_sim.dust.PM10[0]])}   # makes alpha = 1
        dummy_sim.N_simulations = 1

        if self.loss_model == "mie":
            dummy_sim.source_normalized_intensity = {0:sim_data.source_normalized_intensity[exp_idx]}
            dummy_sim.source_wavelength = {0:sim_data.source_wavelength[exp_idx]}
            acceptance_angle = self.helios.acceptance_angles[exp_idx][hel_id]
            _print_if("Loss model is ""mie"" ",verbose)
        else:
            _print_if("Loss model is ""geometry"". Extinction weights are unity for all diameters.",verbose)
            acceptance_angle = np.nan

        dummy_model = copy.deepcopy(self)
        dummy_model.helios = Heliostats()
        dummy_model.helios.tilt = {0:np.array([[tilt]])}
        dummy_model.sigma_dep = None
        dummy_model.loss_model = self.loss_model
        # dummy_model.helios.acceptance_angles = [acceptance_angle]
        # dummy_model.helios.extinction_weighting = {0:np.atleast_2d(self.helios.extinction_weighting[exp_idx][0,:])}
        dummy_model.helios.extinction_weighting = {0:np.atleast_2d(self.helios.extinction_weighting[exp_idx][hel_id,:])}
        
        fmt = "Setting constants.{0:s} to {1:s} (was {2:s})"
        if constants is not None:
            for kk in constants.keys():
                temp = str(getattr(dummy_model.constants,kk))
                print(fmt.format(str(kk), str(constants[kk]),temp))
                setattr(dummy_model.constants,kk,constants[kk])

        if hrz0 is None:
            hrz0 = dummy_model.hrz0        
            dummy_model.deposition_flux(dummy_sim,Ra=Ra)
        else:
            dummy_model.deposition_flux(dummy_sim,hrz0=hrz0,Ra=Ra)

        dummy_model.calculate_delta_soiled_area(dummy_sim)

        if ax is None:
            _,ax1 = plt.subplots()
        else:
            ax1 = ax

        title = f'''
            Area loss rate for given dust distribution at acceptance angle {acceptance_angle*1e3:.2f} mrad,
            wind_speed= {wind_speed:.1f} m/s, air_temperature={air_temp:.1f} C
            (total area loss is {dummy_model.helios.delta_soiled_area[0][0,0]:.2e} m$^2$/(s$\\cdot$m$^2$))
        '''
        area_loss_rate = (dummy_model.helios.pdfqN[0][0,0,:]*np.pi/4*dummy_sim.dust.D[0]**2*1e-12*dummy_model.helios.extinction_weighting[0][0,:])
        ax1.plot(dummy_sim.dust.D[0],area_loss_rate)
        ax1.set_title(title.format(wind_speed,air_temp,))
        ax1.set_xlabel(r"D [$\mu$m]")
        ax1.set_ylabel(r'$\frac{dA [m^2/m^2/s] }{dLog(D \;[\mu m])}$', color='black',size=20)
        plt.xscale('log')   
        ax1.set_xticks([0.001,0.01,0.1,1,2.5,4,10,20,100])

class ConstantMeanBase(SoilingBase):
    def __init__(self):
        super().__init__()
        self.mu_tilde = None
    
    def import_site_data_and_constants(self,file_params,verbose=True):
        super().import_site_data_and_constants(file_params)                               
        table = pd.read_excel(file_params,index_col="Parameter")
        try:
            self.mu_tilde =float(table.loc['mu_tilde'].Value)          # [-] constant average deposition
        except:
            _print_if(f"No mu_tilde model defined in {file_params}. You will need to define this before simulating",verbose)
        try: 
            self.sigma_dep = float(table.loc['sigma_dep'].Value)
        except: 
            _print_if(f"No sigma_dep model defined in {file_params}.",verbose)

    def calculate_delta_soiled_area(self,simulation_inputs,mu_tilde=None,sigma_dep=None,verbose=True):

        _print_if("Calculating soil deposited in a timestep [m^2/m^2]",verbose)
        
        sim_in = simulation_inputs
        helios = self.helios
        dust = sim_in.dust

        if mu_tilde == None: # use value in self
            mu_tilde = self.mu_tilde
        else:
            mu_tilde = mu_tilde
            _print_if("Using supplied value for mu_tilde = "+str(mu_tilde),verbose)

        if sigma_dep is not None or self.sigma_dep is not None:
            if sigma_dep == None: # use value in self
                sigma_dep = self.sigma_dep
            else:
                sigma_dep = sigma_dep
                _print_if("Using supplied value for sigma_dep = "+str(sigma_dep),verbose)
        
        files = list(sim_in.time.keys())
        for f in files:
            helios.delta_soiled_area[f] = np.empty((helios.tilt[f].shape[0],helios.tilt[f].shape[1]))

            # compute alpha
            try:
                attr = _parse_dust_str(sim_in.dust_type[f])
                den = getattr(dust,attr) # dust.(sim_in.dust_type[f])
            except:
                raise ValueError("Dust measurement = "+sim_in.dust_type[f]+\
                    " not present in dust class. Use dust_type="+sim_in.dust_type[f]+\
                        " option when initializing the model")

            alpha = sim_in.dust_concentration[f]/den[f]

            # Compute the area coverage by dust at each time step
            N_helios = helios.tilt[f].shape[0]
            N_times = helios.tilt[f].shape[1]
            for ii in range(N_helios):
                for jj in range(N_times):
                    helios.delta_soiled_area[f][ii,jj] = \
                        alpha[jj] * np.cos(rad(helios.tilt[f][ii,jj]))*mu_tilde

            # Predict confidence interval if sigma_dep is defined. Fixed tilt assumed in this class. 
            if sigma_dep is not None:
                theta = np.radians(self.helios.tilt[f])
                inc_factor = self.helios.inc_ref_factor[f]
                dsav = sigma_dep**2* (alpha**2*np.cos(theta)**2)
                
                helios.delta_soiled_area_variance[f] = dsav
                self.helios.soiling_factor_prediction_variance[f] = \
                    np.cumsum( inc_factor**2 * dsav,axis=1 )

        self.helios = helios

@dataclass
class SimulationInputs:
    """
    Manage input data for soiling model simulations.

    Parses weather, dust, and source intensity data from Excel files for each experiment.

    Args:
        files (Optional[List[str]]): Paths to simulation input files.
        k_factors (Optional[List[float]]): Dust concentration multipliers per file.
        dust_type (Optional[List[str]]): Dust measurement types (e.g., 'TSP', 'PM10').
        verbose (bool): Whether to display progress messages.
    """
    files: Optional[List[str]] = field(default=None)
    k_factors: Optional[List[float]] = field(default=None)
    dust_type: Optional[List[str]] = field(default=None,metadata={'description':"Dust measurement type (TSP, PMX, PMX.Y)"})
    verbose: bool = field(default=True)

    dt: Dict[int, float] = field(
        init=False,
        default_factory=dict,
        metadata={'description': 'simulation time step', 'units': 'seconds'}
    )
    time: Dict[int, pd.Series] = field(
        init=False,
        default_factory=dict,
        metadata={'description': 'absolute time (taken from first entry)', 'units': 'n/a'}
    )
    time_diff: Dict[int, np.ndarray] = field(
        init=False,
        default_factory=dict,
        metadata={'description': 'delta_time since start date', 'units': 'days'}
    )
    start_datetime: Dict[int, np.datetime64] = field(
        init=False,
        default_factory=dict,
        metadata={'description': 'start datetime of simulation', 'units': 'datetime64'}
    )
    end_datetime: Dict[int, np.datetime64] = field(
        init=False,
        default_factory=dict,
        metadata={'description': 'end datetime of simulation', 'units': 'datetime64'}
    )
    air_temp: Dict[int, np.ndarray] = field(
        init=False,
        default_factory=dict,
        metadata={'description': 'air temperature', 'units': 'degC'}
    )
    wind_speed: Dict[int, np.ndarray] = field(
        init=False,
        default_factory=dict,
        metadata={'description': 'wind speed', 'units': 'm/s'}
    )
    wind_speed_mov_avg: Dict[int, np.ndarray] = field(
        init=False,
        default_factory=dict,
        metadata={'description': 'wind speed hourly moving average', 'units': 'm/s'}
    )
    wind_direction: Dict[int, np.ndarray] = field(
        init=False,
        default_factory=dict,
        metadata={'description': 'wind direction', 'units': 'degrees'}
    )
    dust_concentration: Dict[int, np.ndarray] = field(
        init=False,
        default_factory=dict,
        metadata={'description': 'PM10 or TSP concentration in air', 'units': 'µg/m³'}
    )
    dust_conc_mov_avg: Dict[int, np.ndarray] = field(
        init=False,
        default_factory=dict,
        metadata={'description': 'hourly moving average of dust concentration', 'units': 'µg/m³'}
    )
    rain_intensity: Dict[int, np.ndarray] = field(
        init=False,
        default_factory=dict,
        metadata={'description': 'rain intensity', 'units': 'mm/hr'}
    )
    dni: Dict[int, np.ndarray] = field(
        init=False,
        default_factory=dict,
        metadata={'description': 'Direct Normal Irradiance', 'units': 'W/m^2'}
    )
    relative_humidity: Dict[int, np.ndarray] = field(
        init=False,
        default_factory=dict,
        metadata={'description': 'relative humidity', 'units': '%'}
    )
    source_normalized_intensity: Dict[int, Optional[np.ndarray]] = field(
        init=False,
        default_factory=dict,
        metadata={'description': 'Source intensity (normalized to integrate to 1)', 'units': '1/m^2/nm'}
    )
    source_wavelength: Dict[int, Optional[np.ndarray]] = field(
        init=False,
        default_factory=dict,
        metadata={'description': 'source wavelengths corresponding to intensity', 'units': 'nm'}
    )
    dust: 'Dust' = field(
        init=False,
        metadata={'description': 'Dust properties per experiment', 'units': 'n/a'}
    )
    weather_variables: List[str] = field(
        init=False,
        default_factory=list,
        metadata={'description': 'list of imported weather variables', 'units': 'n/a'}
    )
    N_simulations: int = field(
        init=False,
        default=0,
        metadata={'description': 'number of simulations', 'units': 'count'}
    )
    k_factors_dict: Dict[int, float] = field(
        init=False,
        default_factory=dict,
        metadata={'description': 'k-factors per experiment', 'units': 'dimensionless'}
    )

    smallest_windspeed: float = field(default=1e-6, metadata={'description': 'smallest wind speed to set zero values', 'units': 'm/s'})

    def __post_init__(self) -> None:
        if self.files is not None:
            self.files = _ensure_list(self.files)
            self.dust_type = _import_option_helper(self.files, self.dust_type)
            self.N_simulations = len(self.files)

            # Prepare k_factors list
            if self.k_factors is None:
                k_list = [1.0] * self.N_simulations
            elif self.k_factors == "import":
                k_list = [
                    pd.read_excel(f, sheet_name="Dust", index_col="Parameter")
                      .loc['k_factor'].values[0]
                    for f in self.files
                ]
            else:
                k_list = _import_option_helper(self.files, self.k_factors)
                if len(k_list) != self.N_simulations:
                    raise ValueError("Please specify a k-factor for each weather file")

            self.k_factors_dict = {ii: k_list[ii] for ii in range(self.N_simulations)}

            # Import data
            self.import_weather()
            self.dust = Dust(self.files)
            self.dust.import_dust()
            self.import_source_intensity()

    def import_source_intensity(self) -> None:
        for ii, f in enumerate(self.files):
            xl = pd.ExcelFile(f)
            if "Source_Intensity" in xl.sheet_names:
                _print_if(f"Loading source (normalized) intensity from {f}", self.verbose)
                intensity = xl.parse("Source_Intensity")
                self.source_wavelength[ii] = intensity['Wavelength (nm)'].to_numpy()
                self.source_normalized_intensity[ii] = intensity['Source Intensity (W/m^2 nm)'].to_numpy()
                norm = np.trapz(y=self.source_normalized_intensity[ii], x=self.source_wavelength[ii])
                self.source_normalized_intensity[ii] /= norm
            else:
                self.source_normalized_intensity[ii] = None
            xl.close()

    def import_weather(self) -> None:
        weather_variables_map = {
            'air_temp': ['airtemp', 'temperature', 'temp', 'ambt', 't1'],
            'wind_speed': ['windspeed', 'ws', 'wind_speed'],
            'dni': ['dni', 'directnormalirradiance'],
            'rain_intensity': ['rainintensity', 'precipitation'],
            'relative_humidity': ['rh', 'relativehumidity', 'rhx'],
            'wind_direction': ['wd', 'winddirection']
        }
        dust_names = {
            'pm_tot': ['pm_tot', 'pmtot', 'pmt', 'pm20'],
            'tsp': ['tsp'],
            'pm10': ['pm10'],
            'pm2p5': ['pm2_5', 'pm2p5', 'pm2.5'],
            'pm1': ['pm1'],
            'pm4': ['pm4']
        }

        for ii, file in enumerate(self.files):
            weather = pd.read_excel(file, sheet_name="Weather")

            # Identify time column
            time_col = next(
                (col for col in weather.columns if col.lower() in
                 ['time', 'timestamp', 'date', 'datetime', 'date time']),
                None
            )
            if time_col is None:
                raise ValueError(f"No time column found in file {file}.")

            # Parse time
            weather[time_col] = pd.to_datetime(weather[time_col]).dt.round('min')
            time = pd.to_datetime(weather[time_col])
            self.start_datetime[ii] = time.iloc[0]
            self.end_datetime[ii]   = time.iloc[-1]

            _print_if(
                f"Importing site data from {file}, dust_type={self.dust_type[ii]}, length={(self.end_datetime[ii]-self.start_datetime[ii]).days} days",
                self.verbose
            )

            self.time[ii]       = time
            self.dt[ii]         = (time.iloc[1] - time.iloc[0]).total_seconds()
            self.time_diff[ii] = (self.time[ii].values - self.time[ii].values.astype('datetime64[D]')).astype('timedelta64[h]').astype('int')

            # Load weather variables
            for attr_name, column_names in weather_variables_map.items(): # Search for weather variables inside the weather file and save them to self
                for column in column_names:
                    if column in [col.lower() for col in weather.columns]:
                        setattr(self, attr_name, {}) if not hasattr(self, attr_name) else None
                        col_match = [col for col in weather.columns if col.lower() == column][0]
                        getattr(self, attr_name)[ii] = np.array(weather.loc[:, col_match])
                        _print_if(f"Importing {col_match} data as {attr_name}...", self.verbose)
                        if attr_name not in self.weather_variables:
                            self.weather_variables.append(attr_name)
                        break

            # Correct zero wind speeds
            if ii in self.wind_speed:
                idx_low = np.where(self.wind_speed[ii] == 0)[0]
                if len(idx_low) > 0:
                    self.wind_speed[ii][idx_low] = self.smallest_windspeed
                    _print_if(f"Warning: zero windspeeds set to {self.smallest_windspeed}", self.verbose)

            self.wind_speed_mov_avg[ii] = (
                pd.Series(self.wind_speed[ii])
                  .rolling(window=int(60.0/(self.dt[ii]/60)), min_periods=1)
                  .mean()
                  .to_numpy()
            )

            # Dust concentration
            self.dust_concentration[ii] = self.k_factors_dict[ii] * weather[self.dust_type[ii]].to_numpy()
            if 'dust_concentration' not in self.weather_variables:
                self.weather_variables.append('dust_concentration')

            # Load all dust measurements
            for dust_key, dust_aliases in dust_names.items(): # Load all dust concentration data inside weather file
                for alias in dust_aliases:
                    if alias in [col.lower() for col in weather.columns]:
                        col_match = [col for col in weather.columns if col.lower() == alias][0]
                        dust_value = np.array(weather.loc[:, col_match])
                        if not hasattr(self, dust_key.lower()):
                            setattr(self, dust_key.lower(), {})
                        getattr(self, dust_key.lower())[ii] = dust_value
                        _print_if(f"Importing {dust_key} data...", self.verbose)
                        if dust_key.lower() not in self.weather_variables:
                            self.weather_variables.append(dust_key.lower())
                        break

            self.dust_conc_mov_avg[ii] = (
                pd.Series(self.dust_concentration[ii])
                  .rolling(window=int(60.0/(self.dt[ii]/60)), min_periods=1)
                  .mean()
                  .to_numpy()
            )

            if self.verbose:
                days = (self.end_datetime[ii] - self.start_datetime[ii]).days
                _print_if(f"Simulation length for {file}: {days} days", self.verbose)

    def get_experiment_subset(self, idx: Union[int,List[int]]) -> 'SimulationInputs':
        copy_self = copy.deepcopy(self)
        idxs = [idx] if isinstance(idx, int) else list(idx)
        for attr in vars(copy_self):
            val = getattr(copy_self, attr)
            if isinstance(val, dict):
                for key in list(val.keys()):
                    if key not in idxs:
                        del val[key]
        return copy_self

@dataclass
class Dust:
    """
    Data class for dust properties loaded from experiment files.

    Attributes are keyed by experiment index.
    """
    files: List[str] = field(default=None)

    D: Dict[int, np.ndarray] = field(
        init=False,
        default_factory=dict,
        metadata={'units': 'µm', 'description': 'Dust particle diameters'}
    )
    rho: Dict[int, float] = field(
        init=False,
        default_factory=dict,
        metadata={'units': 'kg/m^3', 'description': 'Particle material density (assummed constant)'}
    )
    m: Dict[int, complex] = field(
        init=False,
        default_factory=dict,
        metadata={'units': '-', 'description': 'Complex refractive index'}
    )
    pdfN: Dict[int, np.ndarray] = field(
        init=False,
        default_factory=dict,
        metadata={'units': '[1/m³]/log10([µm])', 'description': 'Number distribution dN/d(log10(D))'}
    )
    pdfM: Dict[int, np.ndarray] = field(
        init=False,
        default_factory=dict,
        metadata={'units': '[µg/m³]/dLog10(D[µm])', 'description': 'Mass distribution dm/dLog10(D)'}
    )
    pdfA: Dict[int, np.ndarray] = field(
        init=False,
        default_factory=dict,
        metadata={'units': '[m2/m³]/dLog10([µm])', 'description': 'Area distribution dA/dLog10(D)'}
    )
    hamaker: Dict[int, float] = field(
        init=False,
        default_factory=dict,
        metadata={'units': 'J', 'description': 'Hamaker constant of dust'}
    )
    poisson: Dict[int, float] = field(
        init=False,
        default_factory=dict,
        metadata={'units': '-', 'description': "Poisson's ratio of dust"}
    )
    youngs_modulus: Dict[int, float] = field(
        init=False,
        default_factory=dict,
        metadata={'units': 'Pa', 'description': "Young's modulus of dust"}
    )
    PM10: Dict[int, float] = field(
        init=False,
        default_factory=dict,
        metadata={'units': 'µg/m³', 'description': 'PM10 concentration'}
    )
    TSP: Dict[int, float] = field(
        init=False,
        default_factory=dict,
        metadata={'units': 'µg/m³', 'description': 'TSP concentration'}
    )
    PMT: Dict[int, float] = field(
        init=False,
        default_factory=dict,
        metadata={'units': 'µg/m³', 'description': 'PMT concentration'}
    )
    Nd: Dict[int, np.ndarray] = field(
        init=False,
        default_factory=dict,
        metadata={'units': '1/cm³', 'description': 'Number concentration components'}
    )
    log10_mu: Dict[int, np.ndarray] = field(
        init=False,
        default_factory=dict,
        metadata={'units': 'log10(µm)', 'description': 'Log10 of mean diameters'}
    )
    log10_sig: Dict[int, np.ndarray] = field(
        init=False,
        default_factory=dict,
        metadata={'units': 'log10(µm)', 'description': 'Log10 of distribution widths'}
    )

    def import_dust(self,verbose=True,dust_measurement_type=None):
        
        _print_if("Importing dust properties for each experiment",verbose)
        experiment_files = self.files
        dust_measurement_type = _import_option_helper(experiment_files,dust_measurement_type)
        
        for ii,f in enumerate(experiment_files):
            table = pd.read_excel(f,sheet_name="Dust",index_col="Parameter")
            rhoii = float(table.loc['rho'].Value)
            self.rho[ii] = rhoii
            self.m[ii] = table.loc['refractive_index_real_part'].Value - \
                            table.loc['refractive_index_imaginary_part'].Value*1j

            # definition of parameters to compute the dust size distribution
            diameter_grid_info = np.array(table.loc['D'].Value.split(';')) # [µm]
            diameter_end_points = np.log10(diameter_grid_info[0:2].astype('float'))
            spacing = diameter_grid_info[2].astype('int')
            Dii = np.logspace(diameter_end_points[0],diameter_end_points[1],num=spacing)
            self.D[ii] = Dii
            
            if isinstance(table.loc['Nd'].Value,str): # if this is imported as a string, we need to split it.
                self.Nd[ii] = np.array(table.loc['Nd'].Value.split(';'),dtype=float)
                self.log10_mu[ii] = np.log10(np.array(table.loc['mu'].Value.split(';'),dtype=float))
                self.log10_sig[ii] = np.log10(np.array(table.loc['sigma'].Value.split(';'),dtype=float))
            elif isinstance(table.loc['Nd'].Value,float): # handle single-component case
                self.Nd[ii] = np.array([table.loc['Nd'].Value])
                self.log10_mu[ii] = np.log10([np.array(table.loc['mu'].Value)])
                self.log10_sig[ii] = np.log10([np.array(table.loc['sigma'].Value)])
            else:
                raise ValueError("Format of dust distribution components is not recognized in file {0:s}".format(f))
                
            # computation of the dust size distribution
            N_components = len(self.Nd[ii])
            nNd = np.zeros((len(Dii),N_components))
            for jj in range(N_components):
                Ndjj = self.Nd[ii][jj]
                lsjj = self.log10_sig[ii][jj]
                lmjj = self.log10_mu[ii][jj]
                nNd[:,jj] = Ndjj/(np.sqrt(2*np.pi)*lsjj)*np.exp(-(np.log10(Dii)-lmjj)**2/(2*lsjj**2))

            pdfNii = np.sum(nNd,axis=1)*1e6 # pdfN (number) distribution dN[m^-3]/dLog10(D[µm]), 1e6 factor from { V(cm^3->m^3) 1e6 }
            self.pdfN[ii] = pdfNii
            self.pdfA[ii] = pdfNii*(np.pi/4*Dii**2)*1e-12 # pdfA (area) dA[m^2/m^3]/dLog10(D[µm]), 1e-12 factor from { D^2(µm^2->m^2) 1e-12}
            self.pdfM[ii] = pdfNii*(rhoii*np.pi/6*Dii**3)*1e-9 # pdfm (mass) dm[µg/m^3]/dLog10(D[µm]), 1e-9 factor from { D^3(µm^3->m^3) 1e-18 , m(kg->µg) 1e9}
            self.TSP[ii] = np.trapz(self.pdfM[ii],np.log10(Dii)) 
            self.PMT[ii] = self.TSP[ii]
            self.PM10[ii] = np.trapz(self.pdfM[ii][Dii<=10],np.log10(Dii[Dii<=10]))  # PM10 = np.trapz(self.pdfM[self.D<=10],dx=np.log10(self.D[self.D<=10]))

            self.hamaker[ii] = float(table.loc['hamaker_dust'].Value)
            self.poisson[ii] = float(table.loc['poisson_dust'].Value)
            self.youngs_modulus[ii] = float(table.loc['youngs_modulus_dust'].Value)

        # add dust measurements if they are PMX
        for dt in dust_measurement_type:
            if dt not in [None,"TSP","PMT"]: # another concentration is of interest (possibly because we have PMX measurements)
                X = dt[2::]
                if len(X) in [1,2]: # integer, e.g. PM20
                    X = int(X)
                    att = "PM{0:d}".format(X)
                elif len(X)==3: # decimal, e.g. PM2.5
                    att = "PM"+"_".join(X.split('.'))
                    X = float(X)
            
                new_meas = {f: None for f,_ in enumerate(experiment_files)}
                for ii,_ in enumerate(experiment_files):
                    new_meas[ii] = np.trapz(self.pdfM[ii][Dii<=X],np.log10(Dii[Dii<=X]))
            
                setattr(self,att,new_meas)
                _print_if("Added "+att+" attribute to dust class to all experiment dust classes",verbose)

    def plot_distributions(
        self,
        figsize: Tuple[float, float] = (5, 5)
    ) -> Tuple[plt.Figure, Any, List[Any]]:
        """
        Plot number and mass PDFs on a shared log-scale diameter axis.

        Args:
            figsize: Tuple of figure width and height in inches.

        Returns:
            fig: Figure containing the subplots.
            axes1: Array of primary axes (number PDFs).
            axes2: List of secondary axes (mass PDFs).
        """
        N = len(self.D)
        fig, axes1 = plt.subplots(nrows=N, sharex=True, squeeze=False, figsize=figsize)
        axes2: List[Any] = []

        for i in range(N):
            d = self.D[i]
            n_pdf = self.pdfN[i]
            m_pdf = self.pdfM[i]

            ax1 = axes1[i, 0]
            ax1.set_xscale('log')
            ax1.set_xlabel(r"Diameter $D$ [$\mu$m]")
            ax1.set_ylabel(r"dN/dlog$D$ [# m$^{-3}$]", color='tab:red')
            ax1.plot(d, n_pdf, color='tab:red')
            ax1.tick_params(axis='y', labelcolor='tab:red')
            ax1.grid(True)

            ax2 = ax1.twinx()
            ax2.set_ylabel(r"dm/dlog$D$ [µg m$^{-3}$]", color='tab:blue')
            ax2.plot(d, m_pdf, color='tab:blue')
            ax2.tick_params(axis='y', labelcolor='tab:blue')
            axes2.append(ax2)

        plt.tight_layout()
        fig.suptitle("Number and Mass PDFs", y=1.02)
        return fig, axes1, axes2

    def plot_area_distribution(
        self,
        figsize: Tuple[float, float] = (5, 5)
    ) -> List[Any]:
        """
        Plot area PDF on a log-scale diameter axis.

        Args:
            figsize: Tuple of figure width and height in inches.

        Returns:
            axes: List of axes objects for each experiment.
        """
        N = len(self.D)
        fig, axes = plt.subplots(nrows=N, sharex=True, squeeze=False, figsize=figsize)

        for i in range(N):
            d = self.D[i]
            a_pdf = self.pdfA[i]
            ax = axes[i, 0]
            ax.set_xscale('log')
            ax.set_xlabel(r"Diameter $D$ [$\mu$m]")
            ax.set_ylabel(r"dA/dlog$D$ [m$^2$ m$^{-3}$]", color='black')
            ax.plot(d, a_pdf, color='black')
            ax.tick_params(axis='y', labelcolor='black')
            ax.set_title("Area PDF")
            ax.grid(True)

        plt.tight_layout()
        return [axes[i, 0] for i in range(N)]

@dataclass
class TruckParameters:
    """Default parameters for cleaning truck configuration."""
    # Cost parameters
    cost_water: float = field(default=0.87,
        metadata={'units': '$/kL',
                 'description': 'Cost of water'})
    usage_water: float = field(default=0.4,
        metadata={'units': 'L/m²',
                 'description': 'Water usage per square meter cleaned'})
    cost_fuel: float = field(default=2.0,
        metadata={'units': '$/L',
                 'description': 'Cost of fuel'})
    usage_fuel: float = field(default=25.0,
        metadata={'units': 'L/hour',
                 'description': 'Fuel consumption rate'})
    salary_operator: float = field(default=80e3,
        metadata={'units': '$/year',
                'description': 'Operator salary'})
    cost_purchase: float = field(default=150e3,
        metadata={'units': '$/truck',
                'description': 'Cost of truck'})
    cost_maintenance: float = field(default=15e3,
        metadata= {'units': '$/year',
            'description': 'Annual maintenance cost'})
    useful_life: float = field(default=10.0,
        metadata={'units': 'years',
                'description': 'Useful life of truck'})
    # Velocities 
    velocity_cleaning: float = field(default=2.0,
        metadata={'units': 'km/h',
                 'description': 'Truck velocity during cleaning'})
    velocity_travel: float = field(default=20.0,
        metadata={'units': 'km/h',
                 'description': 'Truck velocity during travel'})
    # Times
    time_setup: float = field(default=30.0,
        metadata={'units': 'seconds/heliostat',
                 'description': 'Setup time per heliostat'})
    time_shift: float = field(default=8.0,
        metadata={'units': 'hours',
                 'description': 'Duration of cleaning shift'})
    # Distances and volumes
    distance_reload_station: float = field(default=750.0,
        metadata={'units': 'm',
                 'description': 'Distance to reload station'})
    truck_water_volume: float = field(default=15000.0,
        metadata={'units': 'L',
                 'description': 'Water tank capacity'})
    # Heliostat dimensions
    heliostat_width: float = field(default=None,
        metadata={'units': 'm',
                 'description': 'Width of heliostat'})
    heliostat_height: float = field(default=None,
        metadata={'units': 'm',
                 'description': 'Height of heliostat'})

class Truck:
    """Truck class with parameter management system that will automatically update cleaning sectors and cleaning rate with each update."""
    def __init__(self, config_path: Path = None):
        self._params = TruckParameters()
        self._solar_field = None # Solarfield ID and positions with respect to receiver (m) [ID, x-x, y-y]
        self._cleaning_rate = None # Number of heliostats cleaned per truck per shift
        self._sectors = None # Number of cleaning sectors to create in the field
        self._n_sectors_per_truck = None # Number of sectors cleaned per truck per shift
        self._consumable_costs = {
            'water': None,
            'fuel': None,
            'total': None
        }
        if config_path:
            self.load_config(Path(config_path))
            
    @property
    def consumable_costs(self) -> dict:
        """Get current cleaning costs per sector."""
        if self._consumable_costs['water'] is None or self._consumable_costs['fuel'] is None:
            self._calculate_costs()
        return self._consumable_costs

    def _calculate_costs(self) -> None:
        """Calculate water and fuel costs per cleaning sector."""
        if not all([hasattr(self._params, attr) for attr in ['heliostat_width', 'heliostat_height']]):
            raise ValueError("Must set heliostat dimensions before calculating costs")

        p = self._params

        # Calculate area per cleaning sector
        area_heliostat_cleaning_sector = (
            p.heliostat_width * # [m]
            p.heliostat_height * # [m]
            self.cleaning_rate / # [heliostats/shift]
            self.n_sectors_per_truck # [sectors/shift]
        )  # [m²/sector]

        # Calculate water cost per sector
        self._consumable_costs['water'] = (
            p.usage_water * # [L/m²]
            p.cost_water /1e3 * # [$/L]
            area_heliostat_cleaning_sector # [m²/sector]
        )  # [$/cleaning sector]

        # Calculate fuel cost per sector
        self._consumable_costs['fuel'] = (
            p.usage_fuel * # [L/hour]
            p.cost_fuel *  # [$/L]
            p.time_shift /  # [hours/shift]
            self.n_sectors_per_truck  # [sectors/shift]
        )  # [$/cleaning sector]

        # Calculate total cost
        self._consumable_costs['total'] = self._consumable_costs['water'] + self._consumable_costs['fuel']
        
    @property
    def cleaning_rate(self) -> float:
        """Get current cleaning rate."""
        if self._cleaning_rate is None:
            raise ValueError("Must call calculate_cleaning_rate first")
        return self._cleaning_rate
    
    @cleaning_rate.setter
    def cleaning_rate(self, rate: float):
        """Set cleaning rate."""
        self._cleaning_rate = rate
        self._params.cleaning_rate = rate
        print(f"Updated cleaning rate to {rate:.1f} heliostats/shift")

    @property
    def sectors(self) -> tuple:
        """Get current sector configuration."""
        if self._sectors is None:
            raise ValueError("Must call calculate_cleaning_rate first")
        return self._sectors
    
    @sectors.setter
    def sectors(self, new_sectors: tuple):
        """Set sector configuration (n_rad, n_az)."""
        self._sectors = new_sectors
        print(f"Updated sectors to {new_sectors[0]} x {new_sectors[1]} = {new_sectors[0] * new_sectors[1]} total sectors")

    @property
    def n_sectors_per_truck(self) -> int:
        """Get number of sectors cleaned per truck."""
        if self._n_sectors_per_truck is None:
            raise ValueError("Must call calculate_cleaning_rate first")
        return self._n_sectors_per_truck
    
    @n_sectors_per_truck.setter
    def n_sectors_per_truck(self, n: int):
        """Set number of sectors cleaned per truck."""
        self._n_sectors_per_truck = n
        self._params.n_sectors_cleaned_per_truck = n
        print(f"Updated sectors per truck to {n}")
            
    def update_parameters(self, **kwargs):
        """Update truck parameters with validation and recalculate cleaning rate.
        
        Args:
            **kwargs: Parameter names and values to update
        """
        old_rate = self.cleaning_rate if self._solar_field is not None else None
        
        for param_name, value in kwargs.items():
            if hasattr(self._params, param_name):
                setattr(self._params, param_name, value)
                print(f"Updated {param_name} to {value}")
            else:
                print(f"Warning: {param_name} is not a valid parameter")
        
        # Show cleaning rate change if field properties are set
        if self._solar_field is not None:
            new_rate = self.cleaning_rate
            print(f"Cleaning rate changed from {old_rate:.1f} to {new_rate:.1f} heliostats per shift")
            print(f"Updated costs per sector:")
            print(f"  Total: {self._costs['total']:.2f} $/cleaning sector")

    def load_config(self, config_path: Path) -> None:
        """Load parameters from CSV file, using defaults for missing values."""
        if not config_path.exists():
            raise FileNotFoundError(f"Config file not found: {config_path}")
            
        try:
            df = pd.read_excel(config_path, index_col="Parameter")
            
            # Update only parameters that exist in config file
            for param, value in df["Value"].items():
                if hasattr(self._params, param):
                    setattr(self._params, param, value)
                
        except Exception as e:
            print(f"Error loading truck properties: {e}")
            print("Using default parameters")
        
    def calculate_cleaning_rate(self, solar_field, cleaning_rate:float=None,num_sectors:Optional[Union[int,Tuple[int,int],str]]=None, tolerance:float=0.05) -> tuple:
        """Calculate cleaning rate based on truck parameters or use provided rate.
        
        Args:
            solar_field (np.ndarray): Array containing heliostat positions
            cleaning_rate (float, optional): Manual override for cleaning rate
            tolerance (float, optional): Maximum allowed difference between calculated and discretized rates
            
        Returns:
            tuple: (cleaning_rate, (n_rad, n_az), n_sectors_per_truck)
        """
        # Calculate or use provided cleaning rate
        if cleaning_rate is None and (self._sectors or num_sectors) is None:
            hour_per_reload = self._hour_per_reload_consumables()
            spacing = self._heliostat_spacing(solar_field[:,1], solar_field[:,2])
            hour_per_clean = self._hour_per_heliostat_cleaning(heliostat_spacing=spacing,
                truck_velocity=self._params.velocity_travel,
                truck_cleaning_velocity=self._params.velocity_cleaning,
                cleaning_setup_seconds=self._params.time_setup
            )
            target_rate = self._heliostats_cleaned_shift(
                shift_hours=self._params.time_shift,
                hour_per_heliostat_clean=hour_per_clean,
                hour_reloading_per_heliostat=hour_per_reload
            )
            print(f'Calculated cleaning rate: {target_rate:.1f} heliostats/shift')
        elif cleaning_rate is not None:
            target_rate = cleaning_rate
            print(f'Using config specified cleaning rate: {target_rate:.1f} heliostats/shift')
        elif num_sectors is not None:
            if isinstance(num_sectors, int):
                n_rad = int(np.sqrt(num_sectors))
                n_az = int(np.ceil(num_sectors / n_rad))
                self._sectors = (n_rad, n_az)
                target_rate = len(solar_field) / (n_rad * n_az)
                print(f'Using manual sector configuration: {n_rad} x {n_az} sectors')
            elif isinstance(num_sectors, tuple) and len(num_sectors) == 2:
                self._sectors = num_sectors
                target_rate = len(solar_field) / (num_sectors[0] * num_sectors[1])
                print(f'Using manual sector configuration: {num_sectors[0]} x {num_sectors[1]} sectors')
            else:
                raise ValueError("num_sectors must be an int or a tuple of two ints")
        else:
            raise ValueError("Must provide either:\n1. Manual cleaning rate: cleaning_rate only,\n2. Auto cleaning rate calculation: no num_sectors and no cleaning_rate.\n3. Manual sector configuration: num_sectors")
        
        if target_rate > len(solar_field):
            target_rate = len(solar_field)
            cleaning_rate = len(solar_field)
            print(f'Warning: Target rate {target_rate} exceeds number of heliostats {len(solar_field)}. Setting to {len(solar_field)}')
        # Calculate sectors based on target rate
        self._optimize_sectors(solar_field, target_rate, tolerance)
        
        # Update consumable costs
        self._calculate_costs()

    def _optimize_sectors(self, solar_field, target_rate: float, tolerance: float) -> tuple:
        """Calculate optimal sector configuration for given cleaning rate."""
        n_sectors_per_truck = 1
        best_error = float('inf')
        best_sectors = None
        
        if target_rate >= len(solar_field): # Increase field resoltuion if we are cleaning full field in one truck
            best_n_sectors = int(np.ceil(len(solar_field) / 50 ))
            best_sectors = (int(np.floor(np.sqrt(best_n_sectors))), int(np.ceil(np.sqrt(best_n_sectors))))
            best_rate = len(solar_field) / (best_sectors[0] * best_sectors[1]/best_n_sectors)
            best_error = abs(best_rate - target_rate) / target_rate
            if best_rate < target_rate:
                raise ValueError("Target rate exceeds number of heliostats in field")
        else:
            while n_sectors_per_truck <= 10:
                n_sectors = len(solar_field) / target_rate
                n_sectors_scaled = n_sectors * n_sectors_per_truck
                
                n_rad = max(1, int(np.sqrt(n_sectors_scaled)))
                n_az = int(np.ceil(n_sectors_scaled/n_rad))
                
                while n_rad * n_az < n_sectors_scaled:
                    n_rad += 1
                    n_az = int(np.ceil(n_sectors_scaled/n_rad))
                
                actual_rate = len(solar_field) / (n_rad * n_az / n_sectors_per_truck)
                error = abs(actual_rate - target_rate) / target_rate
                
                if error < best_error:
                    best_error = error
                    best_sectors = (n_rad, n_az)
                    best_rate = actual_rate
                    best_n_sectors = n_sectors_per_truck
                    
                if error <= tolerance:
                    break
                    
                n_sectors_per_truck += 1
        
        # Store results
        self._cleaning_rate = best_rate
        self._sectors = best_sectors
        self._n_sectors_per_truck = best_n_sectors
        
        print(f'Grid size: {best_sectors[0]} x {best_sectors[1]} = {best_sectors[0] * best_sectors[1]} sectors')
        print(f'Sectors per truck: {best_n_sectors}')
        print(f'Effective cleaning rate: {best_rate:.1f} heliostats/shift')
        print(f'Error from target: {best_error*100:.1f}%')
        
    def _heliostats_cleaned_shift(self, shift_hours=None, 
                               hour_per_heliostat_clean=None, 
                               hour_reloading_per_heliostat=None) -> float:
        """Calculate heliostats cleaned per shift."""
        
        return shift_hours / (hour_per_heliostat_clean + hour_reloading_per_heliostat)

    def _hour_per_heliostat_cleaning(self, heliostat_spacing:float, truck_velocity: float=10.0, truck_cleaning_velocity: float=2.0, cleaning_setup_seconds: float=30.0):
        """Calculates the time it takes to move to a heliostat and clean it."""
        return heliostat_spacing / (truck_velocity*1e3) + self._params.heliostat_width / (truck_cleaning_velocity*1e3) + (cleaning_setup_seconds/3600)# [hours] time it takes to move to a heliostat and clean it

    def _heliostat_spacing(self, positions_x: np.ndarray, positions_y: np.ndarray) -> float:
        """Calculate average spacing between heliostats."""
        n_heliostats = len(positions_x)
        min_distances = np.zeros(n_heliostats)
        for i in range(n_heliostats):
            distances = np.sqrt((positions_x - positions_x[i])**2 + (positions_y - positions_y[i])**2)
            distances[distances == 0] = np.inf
            min_distances[i] = np.min(distances)
        return np.mean(min_distances) - self._params.heliostat_width

    def _hour_per_reload_consumables(self) -> float:
        """Calculate time required for consumable reloading."""
        p = self._params
        
        heliostat_area = p.heliostat_width * p.heliostat_height # [m^2] area of heliostat
        cleaning_capacity_area = p.truck_water_volume / p.usage_water # [m^2] cleaning capacity of water
        reload_occurence_rate = heliostat_area / cleaning_capacity_area # []
        
        hour_travel_reload = 2 * p.distance_reload_station / (p.velocity_travel * 1e3) # [hours] travel time to reload station
        
        return reload_occurence_rate * (hour_travel_reload + p.time_shift)  # [hours]

@dataclass
class Sun:
    """
    Manage solar geometry and clearsky direct normal irradiance data.

    Stores solar irradiation, angles, and clearsky DNI per time index.
    """
    irradiation: Dict[int, np.ndarray] = field(
        init=False,
        default_factory=dict,
        metadata={
            'units': 'W/m^2',
            'description': 'Extraterrestrial nominal solar irradiation'
        }
    )
    elevation: Dict[int, np.ndarray] = field(
        init=False,
        default_factory=dict,
        metadata={
            'units': 'degrees',
            'description': 'Solar elevation angles'
        }
    )
    declination: Dict[int, np.ndarray] = field(
        init=False,
        default_factory=dict,
        metadata={
            'units': 'degrees',
            'description': 'Solar declination angles'
        }
    )
    azimuth: Dict[int, np.ndarray] = field(
        init=False,
        default_factory=dict,
        metadata={
            'units': 'degrees',
            'description': 'Solar azimuth angles'
        }
    )
    zenith: Dict[int, np.ndarray] = field(
        init=False,
        default_factory=dict,
        metadata={
            'units': 'degrees',
            'description': 'Solar zenith angles'
        }
    )
    hourly: Dict[int, Any] = field(
        init=False,
        default_factory=dict,
        metadata={
            'description': 'Hourly solar parameters'
        }
    )
    time: Dict[int, np.ndarray] = field(
        init=False,
        default_factory=dict,
        metadata={
            'units': 'datetime',
            'description': 'Time vector for solar angles'
        }
    )
    DNI: Dict[int, np.ndarray] = field(
        init=False,
        default_factory=dict,
        metadata={
            'units': 'W/m^2',
            'description': 'Direct normal irradiance at ground'
        }
    )
    stow_angle: float = field(
        init=False,
        metadata={
            'units': 'degrees',
            'description': 'Minimum sun elevation angle where heliostat field operates'
        }
    )

    def import_sun(self, file_params: str) -> None:
        """
        Load stow angle from an Excel parameter file.

        Args:
            file_params (str): Path to the Excel file containing 'stowangle'.
        """
        table = pd.read_excel(file_params, index_col="Parameter")
        self.stow_angle = float(table.loc['stowangle'].Value)

    def angles_and_clearsky_dni(
        self,
        lat: float,
        lon: float,
        time_grid: pd.Series,
        tz_offset: float = 0.0
    ) -> None:
        """
        Compute solar angles and clearsky direct normal irradiance.

        Calculates azimuth, elevation, and clearsky DNI using pysolar for each
        datetime in the provided time grid, storing them keyed by the next index.

        Args:
            lat (float): Latitude in degrees.
            lon (float): Longitude in degrees.
            time_grid (pd.Series): Series of datetimes for solar calculations.
            tz_offset (float, optional): UTC offset in hours. Defaults to 0.0.
        """
        timezone = pytz.FixedOffset(int(tz_offset * 60))
        tg = np.array(time_grid.dt.to_pydatetime())
        time_utc = [t.replace(tzinfo=timezone)for t in tg]

        solar_angles = np.array([
            solar.get_position(lat, lon, t) for t in time_utc
        ])
        az = solar_angles[:, 0]
        el = solar_angles[:, 1]
        dni_vals = np.array([
            radiation.get_radiation_direct(time, elevation)
            if elevation > 0 else 0.0
            for time, elevation in zip(time_utc, el)
        ])

        idx = len(self.azimuth)
        self.azimuth[idx] = az
        self.elevation[idx] = el
        self.DNI[idx] = dni_vals
class Heliostats:
    def __init__(self):
        
        # Properties of heliostat (scalars, assumes identical heliostats)
        self.hamaker = []          # [J] hamaker constant of heliostat glass
        self.poisson = []          # [-] poisson ratio of heliostat glass
        self.youngs_modulus = []   # [Pa] young's modulus of glass
        self.nominal_reflectance = [] #[-] as clean reflectance of the heliostat
        self.height = []
        self.width = []
        self.num_radial_sectors = []
        self.num_theta_sectors = []
        
        # Properties of individual heliostats (1D array indexed by heliostat_index)
        self.x = []                         # [m] x (east-west) position of representative heliostats
        self.y = []                         # [m] y (north-south) position of representative heliostats
        self.rho = []                       # [m] radius for polar coordinates of representative heliostats
        self.theta = []                     # [deg] angle (from north) for polar coordinates of representative heliostats
        self.dist = []                      # planar distance to tower
        self.elevation_angle_to_tower = []  # elevation angle from heliostats to tower
        self.sector_area = []               # [m**2] sector area
        self.full_field = { 'rho':[],
                            'theta':[],
                            'x':[],
                            'y':[],
                            'z':[],
                            'sector_id':[]
                        }                   # populated if representative heliostats are from a sectorization of a field
        
        self.acceptance_angles = {}          # acceptance angle for receiver

        # Mie extinction weighting (dict of 2D arrays indexed by heliostat index, dust diameter)
        self.extinction_weighting = {}       
        
        # Movement properties (dicts of 2D arrays indexed by [heliostat_index, time] with weather file name keys )
        self.tilt = {}                      # [deg] tilt angle of the heliostat
        self.azimuth = {}                   # [deg] azimuth angle of the heliostat
        self.incidence_angle = {}           # [deg] incidence angle of solar rays
        self.elevation = {}                 # [deg] elevation angle of the heliostat
        self.inc_ref_factor = {}            # [ - ] incidence factor for reflectance computation (1st or second surface)
        self.stow_tilt = {}                 # [deg] tilt at which heliostats are stowed at night
        self.optical_efficiency = {}        # [ - ] average total optical efficiency of the sector represented by the heliostat
        
        # Properties of dust on heliostat (dicts of 3D arrays, indexed by [heliostat_index, time, diameter] with experiment numbers as keys)
        self.delta_soiled_area = {}         # [m^2/m^2] "pdf" of projected area of dust deposited on mirror for each time interval & each diameter
        self.mom_removal = {}
        self.mom_adhesion = {}
        self.soiling_factor = {}
        self.D = {}                         # [µm] diameter discretization
        self.velocity = {}                  # [m/s] velocity of falling dust for each diameter
        self.pdfqN = {}                     # dq[particles/(s*m^2)]/dLog_{10}(D[µm]) "pdf" of dust flux 1 m2 of mirror (constant for each time interval) at each diameter
        self.delta_soiled_area_variance = {}
        self.soiling_factor_prediction_variance = {}

    def import_helios(self,file_params,file_solar_field=None,cleaning_rate:float=None,num_sectors:Optional[Union[int,Tuple[int,int],str]]=None,verbose=True):
        
        table = pd.read_excel(file_params,index_col="Parameter")
        # self.h_tower = float(table.loc['h_tower'].Value)
        self.hamaker = float(table.loc['hamaker_glass'].Value)
        self.poisson = float(table.loc['poisson_glass'].Value)
        self.youngs_modulus = float(table.loc['youngs_modulus_glass'].Value)
        self.nominal_reflectance = float(table.loc['nominal_reflectance'].Value)
        self.height = float(table.loc['heliostat_height'].Value)
        self.width = float(table.loc['heliostat_width'].Value)
        self.stow_tilt = float(table.loc['stow_tilt'].Value)
        solar_field = self.read_solarfield(file_solar_field)
        
        self.truck = Truck(config_path=file_params)
        self.truck.calculate_cleaning_rate(solar_field=solar_field, cleaning_rate=cleaning_rate, num_sectors=num_sectors, tolerance=0.05)
            
        if isinstance(self.truck.sectors,str) and self.truck.sectors.lower() == 'manual': # Manual importing of solar field respresentatives
            self.x = solar_field[:,1] # x cartesian coordinate of each heliostat (E>0)
            self.y = solar_field[:,2] # y cartesian coordinate of each heliostat (N>0)
            self.rho = np.sqrt(self.x**2+self.y**2) # angular polar coordinate of each heliostat (E=0, positive counterclockwise)
            self.theta = np.arctan2(self.y,self.x) # radial polar coordinate of each heliostat
            self.num_radial_sectors = None
            self.num_theta_sectors = None    
        elif isinstance(self.truck.sectors,tuple) and isinstance(self.truck.sectors[0],int) and table.loc['receiver_type'].Value == 'External cylindrical'\
            and isinstance(self.truck.sectors[1],int):                 # import and sectorize
            n_rho,n_theta = self.truck.sectors
            _print_if("Sectorizing with {0:d} angular and {1:d} radial sectors".format(n_theta,n_rho),verbose)
            self.num_radial_sectors,self.num_theta_sectors = self.truck.sectors
            self.sectorize_radial(solar_field,n_rho,n_theta)
        elif table.loc['receiver_type'].Value == 'Flat plate':
            n_hor,n_vert = self.truck.sectors
            _print_if("Sectorizing with {0:d} horizontal and {1:d} vertical sectors".format(n_hor,n_vert),verbose)
            self.num_radial_sectors,self.num_theta_sectors = self.truck.sectors
            self.sectorize_kmeans_clusters(solar_field, self.truck.sectors[0] * self.truck.sectors[1])
            # self.sectorize_corn_cleaningrows(solar_field,n_hor,n_vert)
        else:
            raise ValueError("num_sectors must be None or an a 2-tuple of intergers")  
    
    def sectorize_radial(self,solar_field,n_rho,n_theta,verbose=True):
        x = solar_field[:,1] # x cartesian coordinate of each heliostat (E>0)
        y = solar_field[:,2] # y cartesian coordinate of each heliostat (N>0)
        # n_sec = n_rho*n_theta
        n_tot = len(x)
        extra_hel_th = np.mod(n_tot,n_theta)
    
        rho = np.sqrt(x**2+y**2)                    # radius - polar coordinates of each heliostat
        theta = np.arctan2(y,x)                     # angle - polar coordinates of each heliostat
       
        val_t1 = np.sort(theta)                     # sorts the heliostats by ascendent thetas
        idx_t = np.argsort(theta)                   # store the indexes of the ascendent thetas
        val_r1 = rho[idx_t]                         # find the corresponding values of the radii
        
        val_r = np.concatenate((val_r1[val_t1>=-np.pi/2], val_r1[val_t1<-np.pi/2]))          # "rotates" to have -pi/2 as the first theta value
        val_t = np.concatenate((val_t1[val_t1>=-np.pi/2], val_t1[val_t1<-np.pi/2]+2*np.pi))  # "rotates" to have -pi/2 as the first theta value
        
        self.full_field['rho'] = val_r
        self.full_field['theta'] = val_t
        self.full_field['x'] = val_r*np.cos(val_t)
        self.full_field['y'] = val_r*np.sin(val_t)
        self.full_field['id'] = np.arange(n_tot,dtype=np.int64)
        self.full_field['sector_id'] = np.nan*np.ones(len(x))

        # compute the coordinates of the angular sector-delimiting heliostats
        n_th_hel = np.floor(n_tot/n_theta).astype('int')                 # rounded-down number of heliostats per angular sector
        if extra_hel_th==0:
            idx_th_sec = np.arange(0,len(val_r1),n_th_hel)
        else:
            # compute the angular-sector delimiting heliostats to have sectors with same (or as close as possible) number of heliostats
            id_at = np.array([0])
            id_bt = np.arange(1,extra_hel_th+1,1)
            id_ct = extra_hel_th*np.ones(n_theta-extra_hel_th-1).astype('int')
            id_dt = np.array([extra_hel_th-1])
            idx_th_sec = np.arange(0,len(val_r),n_th_hel)+np.concatenate((id_at,id_bt,id_ct,id_dt))

        theta_th_sec = val_t[idx_th_sec]
        rho_th_sec = val_r[idx_th_sec]

        rho_r_sec = np.zeros((n_rho,n_theta))
        theta_r_sec = np.zeros((n_rho,n_theta))
        hel_sec = []
        hel_rep = np.zeros((n_rho*n_theta,4))
        self.sector_area = np.zeros(n_rho*n_theta)
        kk = 0
        for ii in range(n_theta):
            if ii!=n_theta-1:
                in_theta_slice = (val_t>=theta_th_sec[ii]) & (val_t<theta_th_sec[ii+1])
                thetas = val_t[in_theta_slice] # selects the heliostats whose angular coordinate is within the ii-th angular sector
                rhos = val_r[in_theta_slice]   # selects the correspondent values of radius
            else:
                in_theta_slice = (val_t>=theta_th_sec[ii])
                thetas = val_t[in_theta_slice]                              # same as above for the last sector
                rhos = val_r[in_theta_slice]                             # same as above for the last sector
                
            AR = np.sort(rhos)                              # sort the heliostats belonging to each sector by radius
            AR_idx = np.argsort(rhos)                       # store the indexes
            AT = thetas[AR_idx]                             # find the corresponding thetas
            
            # compute the angular-sector delimiting heliostats to have sectors with same (or as close as possible) number of heliostats
            id_ar = np.array([0])
            id_br = (np.floor(len(AR)/n_rho)*np.ones(n_rho)).astype('int')
            id_cr = np.ones(np.mod(len(AR),n_rho)).astype('int')
            id_dr = np.zeros((n_rho-np.mod(len(AR),n_rho))).astype('int')
            idx_r_sec = np.cumsum(np.concatenate((id_ar,id_br+np.concatenate((id_cr,id_dr)))))
            AR_sec = AR[idx_r_sec[0:n_rho]]
            AT_sec = AT[idx_r_sec[0:n_rho]]
            rho_r_sec[:,ii] = AR_sec[0:len(rho_r_sec[:,ii])]        # finds the radial sector-delimiting heliostats for each angular sector
            theta_r_sec[:,ii] = AT_sec[0:len(rho_r_sec[:,ii])]      # finds the corresponding angles of the radial sector-delimiting heliostats for each angular sector
            
            # select the heliostats whose radial coordinate is within the jj-th radial sector of the ii-th angular sector
            for jj in range(n_rho):
                if jj!=n_rho-1:
                    and_in_radius_slice = (rhos>=rho_r_sec[jj,ii]) & (rhos<rho_r_sec[jj+1,ii])
                    rhos_jj = rhos[and_in_radius_slice] 
                    thetas_jj = thetas[and_in_radius_slice]
                else:
                    and_in_radius_slice = (rhos>=rho_r_sec[jj,ii])
                    rhos_jj = rhos[and_in_radius_slice]         # same as above for the last sector
                    thetas_jj = thetas[and_in_radius_slice]       # same as above for the last sector
                # hel_sec.append((rhos_jj,thetas_jj))   # store all the heliostats belonging to each sector
                rho_sec = np.mean(rhos_jj)         # compute the mean radius for the sector
                theta_sec = np.mean(thetas_jj)     # compute the mean angle for the sector

                idx = np.where(in_theta_slice)[0][and_in_radius_slice]
                self.full_field['sector_id'][idx] = kk
                self.sector_area[kk] = len(idx)*self.height*self.width # sector area
                
                # define the representative heliostats for each sector
                hel_rep[kk,0] = rho_sec
                hel_rep[kk,1] = theta_sec
                kk += 1

        hel_rep[:,2] = hel_rep[:,0]*np.cos(hel_rep[:,1])
        hel_rep[:,3] = hel_rep[:,0]*np.sin(hel_rep[:,1])

        self.x = hel_rep[:,2]
        self.y = hel_rep[:,3]
        self.theta = hel_rep[:,1]
        self.rho = hel_rep[:,0]
        self.heliostats_in_sector = hel_sec

    def sectorize_kmeans_clusters(self, solar_field, num_sectors):
        """Cluster heliostats based on distance and set representative heliostats."""
        print("Clustering heliostats...")
        weighted_positions = solar_field[:,1:]  # Get x,y coordinates
        kmeans = KMeans(n_clusters=num_sectors, random_state=42)
        labels = kmeans.fit_predict(weighted_positions)
        cluster_centers = kmeans.cluster_centers_
        
        # Initialize arrays to store information
        self.x = np.zeros(num_sectors)
        self.y = np.zeros(num_sectors)
        heliostats_in_sector = np.zeros(num_sectors, dtype=int)
        self.sector_area = np.zeros(num_sectors)
        
        # Store full field information
        self.full_field['x'] = solar_field[:,1]
        self.full_field['y'] = solar_field[:,2]
        self.full_field['id'] = solar_field[:,0]
        self.full_field['sector_id'] = labels
        
        # For each cluster, find closest heliostat to center and calculate sector information
        for i in range(num_sectors):
            # Find heliostats in this cluster
            mask = labels == i
            positions_in_cluster = weighted_positions[mask]
            
            # Count heliostats in this sector
            heliostats_in_sector[i] = np.sum(mask)
            
            # Calculate cluster area
            self.sector_area[i] = heliostats_in_sector[i] * self.height * self.width
            
            # Find closest heliostat to cluster center
            if np.sum(mask) > 0:  # Make sure cluster isn't empty
                distances = np.linalg.norm(weighted_positions - cluster_centers[i], axis=1)
                closest_idx = np.argmin(distances)
                
                # Set representative heliostat coordinates
                self.x[i] = solar_field[closest_idx, 1]
                self.y[i] = solar_field[closest_idx, 2]
        
        # Store the number of heliostats per sector
        self.heliostats_in_sector = heliostats_in_sector
    
    def sectorize_corn_cleaningrows(self,solar_field,n_hor,n_vert,verbose=True):
        """
        Sectorize the solar field by dividing it into a grid of horizontal and vertical sectors.
        
        This function reads the solar field coordinates from a CSV or XLSX file, generates a grid around 
        the solar field, and assigns each heliostat to the closest grid point. The function then computes 
        the representative heliostat for each sector and stores the sector information in the object's 
        attributes.
        
        Parameters:
            whole_field_file (str): The file path to the CSV or XLSX file containing the solar field coordinates.
            n_hor (int): The number of horizontal sectors to divide the solar field into.
            n_vert (int): The number of vertical sectors to divide the solar field into.
            verbose (bool, optional): Whether to print progress messages. Defaults to True.
        
        Returns:
            None
        """
        def generate_grid(num_hor,num_vert,x,y): # Generate a grid around solarfield
            x_points = np.linspace(min(x),max(x),num_hor)
            y_points = np.linspace(min(y),max(y),num_vert)
            grid = np.array([(x,y) for x in x_points for y in y_points])
            return grid
        
        def find_closest_point(position,grid): 
            distances = cdist([position[1:3]], grid) # Find distance between heliostats and grid coordinates
            closest_idx = np.argmin(distances) 
            return distances[0][closest_idx], closest_idx
            
        grid = generate_grid(n_hor,n_vert,solar_field[:,1],solar_field[:,2])
        
        closest_grid = [] # Create a dictionary to store 
        # [heliostat ID, x position, y position, distance to closest grid, closest grid point]
        for i in range(len(solar_field)):
            distance_grid, closest_idx = find_closest_point(solar_field[i,:],grid) 
            if i == 0:
                closest_grid = np.hstack([solar_field[i,:],distance_grid,closest_idx])
            else:
                closest_grid = np.vstack([closest_grid,np.hstack([solar_field[i,:],distance_grid,closest_idx])])
        
        
        # Store Heliostat Field information
        self.full_field['x'] = (closest_grid[:,1])
        self.full_field['y'] = (closest_grid[:,2])
        self.full_field['id'] = np.array(closest_grid[:,0],dtype=np.int64)
        self.full_field['sector_id'] = np.array(closest_grid[:,4],dtype=np.int64)
        
        for i in np.unique(self.full_field['sector_id']):
            sector_field = closest_grid[closest_grid[:,4] == i,:]
            sector_size = len(sector_field)
            representative_info = sector_field[np.argmin(sector_field[:,3])]
            if i == 0:
                representative_helio = np.hstack([representative_info,sector_size])
            else:
                representative_helio = np.vstack([representative_helio,np.hstack([representative_info,sector_size])])
                
        ##
        self.x = (representative_helio[:,1])
        self.y = (representative_helio[:,2])
        self.heliostats_in_sector = np.array(representative_helio[:,-1],dtype=np.int64)
        self.sector_area = self.heliostats_in_sector * self.height * self.width
        
    @staticmethod
    def read_solarfield(field_filepath): # Load CSV containing solarfield coordintes
        positions = []
        if field_filepath.split('.')[-1] == 'csv':
            whole_SF = pd.read_csv(field_filepath,skiprows=[1])
        elif field_filepath.split('.')[-1] == 'xlsx':
            whole_SF = pd.read_excel(field_filepath,skiprows=[1])
        else:
            raise ValueError("Solar field file must be csv or xlsx")
        
        x_field = np.array(whole_SF.loc[:,'Loc. X'])                    # x cartesian coordinate of each heliostat (E>0)
        y_field = np.array(whole_SF.loc[:,'Loc. Y'])
        helioID = np.arange(len(x_field),dtype=np.int64)
        positions = np.column_stack((helioID, x_field, y_field))
        return positions
    
    def sector_plot(self, show_id=False, cmap_name='turbo_r', figsize=(12, 10)):
        """
        Plot the heliostat field with sectors colored distinctly.
        
        Parameters:
            show_id (bool, optional): Whether to show sector IDs. Default is False.
            cmap (str, optional): Matplotlib colormap to use. Default is 'tab20' which supports up to 20 distinct colors.
                                Other good options: 'tab10', 'viridis', 'plasma', 'Set1', 'Set2', 'Set3'.
            figsize (tuple, optional): Figure size (width, height) in inches.
            
        Returns:
            tuple: (fig, ax) The figure and axis objects for further customization.
        """
        Ns = self.x.shape[0]  # Number of sectors
        sid = self.full_field['sector_id']
        
        # Create figure
        fig, ax = plt.subplots(figsize=figsize)
        
        # Create a custom colormap where adjacent sectors have contrasting colors
        base_map = np.linspace(0.0, 1.0, len(np.unique(sid)))
        c_map = base_map
        for ii in range(1, len(np.unique(sid))):
            c_map = np.vstack((c_map, np.roll(base_map, 3*ii)))
        c_map = c_map.flatten()
        color_map = plt.cm.get_cmap(cmap_name)(c_map)
        
        # Plot each sector
        for ii in range(Ns):
            mask = sid == ii
            ax.scatter(
                self.full_field['x'][mask], 
                self.full_field['y'][mask], 
                color=color_map[ii % len(color_map)] if isinstance(color_map, np.ndarray) else color_map(ii / max(1, Ns-1)),
                alpha=0.7,
                s=30,
                label=f"Sector {ii}" if ii < 10 else None  # Limit legend entries
            )
            
            if show_id:
                # Add sector ID label with larger font
                center_x = np.mean(self.full_field['x'][mask])
                center_y = np.mean(self.full_field['y'][mask])
                ax.text(center_x, center_y, str(ii), 
                        alpha=1.0, ha='center', va='center', fontsize=12,
                        bbox=dict(facecolor='white', alpha=0.7, boxstyle='round,pad=0.3'))
        
        # Plot representative heliostats if not showing IDs
        if not show_id:
            ax.scatter(self.x, self.y, color='black', marker='X', s=100, 
                    label='Representative heliostats', zorder=10)
        
        # Add plot styling
        ax.set_xlabel('Distance from receiver - X [m]')
        ax.set_ylabel('Distance from receiver - Y [m]')
        ax.set_title('Solar Field Sectors')
        ax.grid(True, linestyle='--', alpha=0.7)
        
        # Set aspect ratio to equal to ensure correct spatial representation
        ax.set_aspect('equal')
        
        plt.tight_layout()
        return fig, ax

    def compute_extinction_weights(self,
                                   simulation_data: SimulationInputs,
                                   loss_model: str,
                                   num_acceptance_steps: int | None = None,
                                   lookup_table_file_folder: str | None = None,
                                   verbose: bool = True,
                                   show_plots: bool = False,
                                   options: dict = {}) -> None:
        """
        Compute extinction weighting factors for each heliostat based on the specified loss model.

        This method supports both 'mie' and 'geometry' models. In the 'mie' case, extinction weights are computed
        using Mie theory and heliostat acceptance angles, with the option to read or write to a lookup table. 
        In the 'geometry' case, extinction is assumed to be unity.

        Args:
            simulation_data (SimulationInputs): Object containing input parameters for the simulation,
                including dust characteristics, source spectrum, and file identifiers.
            loss_model (str, optional): The model used to compute extinction weights. Must be either
                'mie' (for Mie-theory-based extinction) or 'geometry' (unity extinction). Defaults to None.
            num_acceptance_steps (int, optional): Number of discrete acceptance angles to use when creating 
                lookup tables. Required if lookup_table_file_folder is set but does not exist.
            lookup_table_file_folder (str, optional): Directory path to read or store precomputed extinction 
                weights and angle/diameter lookup tables.
            verbose (bool, optional): If True, prints detailed progress information to stdout. Defaults to True.
            show_plots (bool, optional): If True, plots extinction curves for each heliostat after computation. Defaults to False.
            options (dict, optional): Additional keyword arguments to pass to the extinction function used for Mie computations.

        Raises:
            ValueError: If `loss_model` is not one of 'mie' or 'geometry'.
            AssertionError: If required inputs for 'mie' model are missing or incorrectly configured.

        Returns:
            None
        """
        
        sim_dat = simulation_data
        dust = sim_dat.dust
        files = range(len(sim_dat.files))
        num_diameters = [len(dust.D[f]) for f in files]
        num_heliostats = [len(self.tilt[f]) for f in files]
        phia = self.acceptance_angles

        self.extinction_weighting = {f:np.zeros((num_heliostats[f],num_diameters[f])) for f in files}
        if loss_model == 'mie':
            assert len(phia)>0, "When loss_model == ""mie"", please set helios.acceptance_angles by calling the compute_acceptance_angles method"
            assert ( (phia is not None) and all( [len(phia[f])==num_heliostats[f] for f in files] ) ),\
                 "When loss_model == ""mie"", please set helios.acceptance_angles by calling the compute_acceptance_angles method"
            _print_if("Loss Model is ""mie"". Computing extinction coefficients ... ",verbose)

<<<<<<< HEAD
            if lookup_table_file_folder is not None:
                if lookup_table_file_folder[-1] != '/':
                    lookup_table_file_folder += '/'

                if os.path.isdir(lookup_table_file_folder): # check if directory exists

                    # import lookup table files and return error if files are not properly named
                    _print_if(f"Reading values from lookup tables from {lookup_table_file_folder}...",verbose) # need to add check that the acceptance angle range and refractive index is correct for these files
                    _print_if(f"Warning: supplied num_acceptance_steps value is not used.",(num_acceptance_steps is not None) and verbose)
                    try:
                        with open(f'{lookup_table_file_folder}extinction_weights_lookup_table.json', 'r') as lookup_file:
                            ext_weight_dfs = json.load(lookup_file)
                            ext_weight_dfs = {int(k): v for k, v in ext_weight_dfs.items()} # convert keys to back to integers

                        with open(f'{lookup_table_file_folder}acceptance_angles.json', 'r') as lookup_file:
                            acc_angles = json.load(lookup_file)
                            acc_angles = {int(k): v for k, v in acc_angles.items()}

                        with open(f'{lookup_table_file_folder}diameters.json', 'r') as lookup_file:
                            diameters = json.load(lookup_file)

                    except:
                        print(f"""Error: {lookup_table_file_folder} does not contain the required lookup table files. You can specify a
                              not-yet-existing folder and call again with the num_acceptance_steps keyword arg set compute the lookup tables.""")
                                            
                    for f in files:
                        dia = sim_dat.dust.D[f]
                        angles = phia[f]
                        # df = pd.read_csv(f'{lookup_table_file_folder}extinction_weights_lookup_table_{f}.csv', index_col=0)
                        # df = ext_weight_dfs[f]
                        # diameters = df.columns.astype(float)  # asse colonne
                        # acc_angles = df.index.astype(float)    # asse righe
                        # ew = df.values                 # matrice dei valori
                        ew = np.array(ext_weight_dfs[f])  # convert to numpy array
                        
                        interpolator = RegularGridInterpolator((acc_angles[f], diameters), ew, bounds_error=False, fill_value=None) # extrapolation needed for points ON boundary.

                        # Crea mesh di tutti i punti da interpolare (shape: len(angles) * len(dia), 2)
                        grid_angles, grid_dia = np.meshgrid(angles, dia, indexing='ij')  # shape (M,N)
                        points = np.stack([grid_angles.ravel(), grid_dia.ravel()], axis=1)
=======
            if lookup_tables and all([os.path.exists(f'extinction_weights_lookup_table_{f}.csv') for f in files]):
                print("Reading values from lookup tables...")
                for f in files:
                    dia = sim_dat.dust.D[f]
                    angles = phia[f]
                    df = pd.read_csv(f'extinction_weights_lookup_table_{f}.csv', index_col=0)
                    diameters = df.columns.astype(float)  # asse colonne
                    acc_angles = df.index.astype(float)    # asse righe
                    ew = df.values                 # matrice dei valori
                    
                    interpolator = RegularGridInterpolator((acc_angles, diameters), ew)
>>>>>>> 10b5cc02

                        # Interpolazione in blocco
                        interpolated_values = interpolator(points).reshape(len(angles), len(dia))

                        # Salva direttamente nella struttura dati
                        self.extinction_weighting[f][:, :] = interpolated_values
                        
                else: # non-existant directory triggers lookup table creation
                    print(f"Creating lookup table in {lookup_table_file_folder} for mie weights...")
                    assert num_acceptance_steps is not None, "When creating a lookup table, please set num_acceptance_steps as an integer value"
                    os.mkdir(lookup_table_file_folder)
                    for f in files:
                        acceptance_angles_range = {f : np.linspace(min(phia[f]),max(phia[f]), num_acceptance_steps)}

                    self._compute_extinction_weights_lookup_table(sim_dat,acceptance_angles_range,verbose=True,
                                                                        save_folder=lookup_table_file_folder,options=options)
                    
                    # Call again now that extinction weights are computed
                    self.compute_extinction_weights(sim_dat,loss_model=loss_model,
                                                    lookup_table_file_folder=lookup_table_file_folder,
                                                    verbose=verbose,show_plots=show_plots,options=options)

            else:
                same_ext = _same_ext_coeff(self,sim_dat)
                computed = []
                for f in files:
                    dia = sim_dat.dust.D[f]
                    refractive_index = sim_dat.dust.m[f]
                    lam = sim_dat.source_wavelength[f]
                    intensities = sim_dat.source_normalized_intensity[f]
                    h=0
                    for h in tqdm(range(num_heliostats[f]), 
                                desc=f"File {f}", 
                                postfix=f"acceptance angle {phia[f][h]*1e3:.2f} mrad"):
                        already_computed = [e in computed for _,e in enumerate(same_ext[f][h])]
                        if any(already_computed):
                            idx = already_computed.index(True)
                            fe,he = same_ext[f][h][idx]                        
                            self.extinction_weighting[f][h,:] = self.extinction_weighting[fe][he,:]
                        else:
                            ext_weight = _extinction_function(dia,lam,intensities,phia[f][h],
                                                            refractive_index,verbose=verbose,
                                                            **options)
                            self.extinction_weighting[f][h,:] = ext_weight
                            computed.append((f,h))
                    
                    if show_plots:
                        fig,ax = plt.subplots()
                        ax.semilogx(sim_dat.dust.D[f],self.extinction_weighting[f][h,:])
                        ax.set_title(f'Heliostat {h}, acceptance angle {phia[f][h]*1e3:.2f} mrad')
                        plt.show()

            _print_if("... Done!",verbose)

        elif self.loss_model == 'geometry':
            _print_if(f"Loss Model is ""geometry"". Setting extinction coefficients to unity for all heliostats in all files.",verbose)
            for f in files:
                num_diameters = len(dust.D[f])
                self.extinction_weighting[f] = np.ones((num_heliostats[f],num_diameters))
        
        else:
            raise ValueError("Loss model not recognized.")

    def _compute_extinction_weights_lookup_table(self,simulation_data,acceptance_angle_grid=None,
                                                verbose=True,save_folder="./",options={}):
        """
        Computes the extinction weights for the heliostat field based on the specified loss model.
        
        Parameters:
            simulation_data (object): An object containing simulation data, including dust properties and source information.
            verbose (bool, optional): Whether to print progress messages. Defaults to True.
            options (dict, optional): Additional options to pass to the extinction function.
        
        Returns:
            None
        """
        sim_dat = simulation_data
        dust = sim_dat.dust
        files = range(len(sim_dat.files))
        num_diameters = [len(dust.D[f]) for f in files]
        phia = acceptance_angle_grid

        extinction_weighting = {f:np.zeros((len(phia[f]),num_diameters[f])) for f in files}
        assert (phia is not None),\
                "When computing the lookup table, please set acceptance_angles_range as a list of values"
        # _print_if("Loss Model is ""mie"". Computing extinction coefficients ... ",verbose)

        for f in files:
            dia = sim_dat.dust.D[f]
            refractive_index = sim_dat.dust.m[f]
            lam = sim_dat.source_wavelength[f]
            intensities = sim_dat.source_normalized_intensity[f]
            h=0
            for h in tqdm(range(len(phia[f])), 
                desc=f"File {f}", 
                postfix=f"Acceptance angle between {phia[f][0]*1e3:.0f} and {phia[f][-1]*1e3:.0f} mrad"):
                
                ext_weight = _extinction_function(dia,lam,intensities,phia[f][h],
                                                    refractive_index,verbose=verbose,
                                                    **options)
                extinction_weighting[f][h,:] = ext_weight

            # df = pd.DataFrame(extinction_weighting[f], index=phia[f], columns=dia)
            # df.index.name = 'Acceptance angles'

        if save_folder[-1] != '/':
            save_folder += '/'
            # df.to_csv(save_folder+f'extinction_weights_lookup_table_{f}.csv')

        with open(save_folder + 'extinction_weights_lookup_table.json', 'w') as sf:
            json.dump(_to_dict_of_lists(extinction_weighting), sf, ensure_ascii=False, indent=4)

        with open(save_folder + 'acceptance_angles.json', 'w') as sf:
            json.dump(_to_dict_of_lists(phia), sf, ensure_ascii=False, indent=4) 

        with open(save_folder + 'diameters.json', 'w') as sf:
            json.dump(dia.tolist(), sf, ensure_ascii=False, indent=4) 

        with open(save_folder + 'metadata.json', 'w') as sf:
            metadata = {
                'options': options,
                'num_acceptance_steps': len(phia[f]),
                'refractive_index_real': [s.real for s in sim_dat.dust.m.values()],
                'refractive_index_imag': [s.imag for s in sim_dat.dust.m.values()],
                'source_wavelength': _to_dict_of_lists(sim_dat.source_wavelength),
                'source_normalized_intensity': _to_dict_of_lists(sim_dat.source_normalized_intensity)
            }
            json.dump(metadata, sf, ensure_ascii=False, indent=4)

        _print_if("... Lookup done!",verbose)

    def plot_extinction_weights(self,simulation_data,fig_kwargs={},plot_kwargs={}):
        """
        Plot the extinction weights for each heliostat and file in the simulation data.
        
        Parameters:
            simulation_data (object): The simulation data object containing the dust and other simulation parameters.
            fig_kwargs (dict, optional): Additional keyword arguments to pass to the `plt.figure()` function.
            plot_kwargs (dict, optional): Additional keyword arguments to pass to the `ax.semilogx()` function.
        
        Returns:
            fig (matplotlib.figure.Figure): The figure object containing the plots.
            ax (list of matplotlib.axes.Axes): The list of axes objects for each plot.
        """
                
        files = list(self.extinction_weighting.keys())
        Nhelios = [len(self.tilt[f]) for f in files]
        phia = [self.acceptance_angles[f] for f in files]
        nrows = len(files)
        ncols = max(Nhelios)
        # fig,ax = plt.subplots(nrows=len(files),sharex=True,**fig_kwargs)
        fig = plt.figure(**fig_kwargs)
        ax = []
        for ii,f in enumerate(files):
            num_heliostats = Nhelios[f]
            D = simulation_data.dust.D[f]
            idx = ii*ncols+1
            for jj in range(num_heliostats):
                if jj > 0:
                    ax1 = fig.add_subplot(nrows,ncols,idx,sharex=ax[ii-1],sharey=ax[ii-1])
                else:
                    ax1 = fig.add_subplot(nrows,ncols,idx)

                ax.append(ax1)
                ax1.semilogx(D,self.extinction_weighting[f][jj,:],**plot_kwargs)
                ax1.set_xlabel(r"Diameter ($\mu$m)")
                ax1.set_ylabel(r"Extinction area multiplier (-)")
                ax1.set_title(f"File {f}, Mirror {jj}, Acceptance Angle {phia[f][jj]:.2e} rad")
                ax1.grid(True)
                idx += 1
        plt.tight_layout()
        
        return fig,ax

@dataclass
class Constants:
    """
    Holds physical and empirical constants, loaded from an Excel sheet.
    """
    air_rho: float = field(
        init=False,
        metadata={
            'units': 'kg/m³',
            'description': 'air density at T=293K and p=1 atm'
        }
    )
    air_mu: float = field(
        init=False,
        metadata={
            'units': 'Pa*s',
            'description': 'air dynamic viscosity at T=293K and p=1 atm'
        }
    )
    air_nu: float = field(
        init=False,
        metadata={
            'units': 'm^2/s',
            'description': 'air kinematic viscosity at T=293K and p=1 atm'
        }
    )
    air_lambda_p: float = field(
        init=False,
        metadata={
            'units': 'm',
            'description': 'mean free path in air at T=293K and p=1 atm'
        }
    )
    irradiation: float = field(
        init=False,
        metadata={
            'units': 'W/m2',
            'description': 'solar extraterrestrial constant'
        }
    )
    g: float = field(
        default=9.81,
        metadata={
            'units': 'm/s^2',
            'description': 'gravitational constant'
        }
    )
    A_slip: np.ndarray = field(
        init=False,
        metadata={
            'units': 'dimensionless array',
            'description': 'coefficients for slip correction factor'
        }
    )
    k_Boltzman: float = field(
        init=False,
        metadata={
            'units': 'J/K',
            'description': 'Boltzman constant'
        }
    )
    k_von_Karman: float = field(
        init=False,
        metadata={
            'units': 'dimensionless',
            'description': 'Von Karman constant'
        }
    )
    N_iter: int = field(
        init=False,
        metadata={
            'units': 'count',
            'description': 'max iterations to compute gravitational settling velocity'
        }
    )
    tol: float = field(
        init=False,
        metadata={
            'units': 'dimensionless',
            'description': 'tolerance for convergence in settling velocity computation'
        }
    )
    Re_Limit: np.ndarray = field(
        init=False,
        metadata={
            'units': 'dimensionless array',
            'description': 'Reynolds limit values for drag coefficient correlations'
        }
    )
    alpha_EIM: float = field(
        init=False,
        metadata={
            'units': 'dimensionless',
            'description': 'factor for impaction efficiency computation'
        }
    )
    beta_EIM: float = field(
        init=False,
        metadata={
            'units': 'dimensionless',
            'description': 'factor for impaction efficiency computation'
        }
    )
    eps0: float = field(
        init=False,
        metadata={
            'units': 'dimensionless',
            'description': 'empirical factor for boundary layer resistance'
        }
    )
    D0: float = field(
        init=False,
        metadata={
            'units': 'm',
            'description': 'common separation distance (Ahmadi)'
        }
    )

    def import_constants(self, file_params: str, verbose: bool = True):
        """
        Reads constants from an Excel file (indexed by 'Parameter') and populates this dataclass.
        """
        _print_if("\nImporting constants", verbose)

        table = pd.read_excel(file_params, index_col="Parameter")

        self.air_rho = float(table.loc['air_density'].Value)
        self.air_mu = float(table.loc['air_dynamic_viscosity'].Value)
        self.air_nu = self.air_mu / self.air_rho
        self.air_lambda_p = float(table.loc['mean_free_path_air'].Value)

        self.irradiation = float(table.loc['I_solar'].Value)
        # g remains default

        self.A_slip = np.array(
            table.loc['A1_A2_A3'].Value.split(';')
        ).astype(float)

        self.k_Boltzman = float(table.loc['k_boltzman'].Value)
        self.k_von_Karman = float(table.loc['k_von_karman'].Value)

        self.N_iter = int(table.loc['N_iter'].Value)
        self.tol = float(table.loc['tol'].Value)

        self.Re_Limit = np.array(
            table.loc['Re_Limit'].Value.split(';')
        ).astype(float)

        self.alpha_EIM = float(table.loc['alpha_EIM'].Value)
        self.beta_EIM = float(table.loc['beta_EIM'].Value)
        self.eps0 = float(table.loc['eps0'].Value)
        self.D0 = float(table.loc['D0'].Value)
@dataclass
class ReflectanceMeasurements:
    """
    Data class for managing reflectance measurement data.
    """
    files: List[str] = field(default_factory=list, 
                                    metadata={"description": "Files from which reflectance data was imported."})
    time_grids: List[Any] = field(default_factory=list, 
                                  metadata={"description": "A fine grid of times where reflectance measurements are desired (e.g. at times where simulations are available)."})
    number_of_measurements: Optional[List[float]] = field(default_factory=list, 
                                                          metadata={"description": "Number of measurements for each file. This should be a float for later operations."})
    reflectometer_incidence_angle: Optional[List[float]] = field(default_factory=list, 
                                                                 metadata={"description": "Incidence angle of the reflectometer for each file.",
                                                                            "units": "degrees"})
    reflectometer_acceptance_angle: Optional[List[float]] = field(default_factory=list, 
                                                                  metadata={"description": "Half-angle describing the (conical) acceptance solid angle of the reflectometer ",
                                                                            "units": "radians"})
    import_tilts: bool = False
    imported_column_names: Optional[List[str]] = field(default_factory=list,
                                                        metadata={"description": "List of column names to import from the reflectance data files."})
    verbose: bool = True

    # Internal dictionaries populated in __post_init__
    times: Dict[int, np.ndarray]                  = field(init=False, default_factory=dict)
    average: Dict[int, np.ndarray]                = field(init=False, default_factory=dict)
    soiling_rate: Dict[int, Any]                  = field(init=False, default_factory=dict)
    delta_ref: Dict[int, Any]                     = field(init=False, default_factory=dict)
    sigma: Dict[int, np.ndarray]                  = field(init=False, default_factory=dict)
    sigma_of_the_mean: Dict[int, np.ndarray]      = field(init=False, default_factory=dict)
    prediction_indices: Dict[int, Any]            = field(init=False, default_factory=dict)
    prediction_times: Dict[int, Any]              = field(init=False, default_factory=dict)
    rho0: Dict[int, Any]                          = field(init=False, default_factory=dict)
    mirror_names: Dict[int, List[str]]            = field(init=False, default_factory=dict)
    tilts: Dict[int, np.ndarray]                  = field(init=False, default_factory=dict)

    def __post_init__(self):
        # Ensure file list
        source_files = _ensure_list(self.files)
        n = len(source_files)

        # Set up defaults or import lists
        if self.number_of_measurements is None:
            self.number_of_measurements = [1.0] * n
        else:
            self.number_of_measurements = _import_option_helper(source_files, self.number_of_measurements)

        if self.reflectometer_incidence_angle is None:
            self.reflectometer_incidence_angle = [0.0] * n
        else:
            self.reflectometer_incidence_angle = _import_option_helper(
                source_files, self.reflectometer_incidence_angle)

        if self.reflectometer_acceptance_angle is None:
            self.reflectometer_acceptance_angle = [0.0] * n
        else:
            self.reflectometer_acceptance_angle = _import_option_helper(
                source_files, self.reflectometer_acceptance_angle)

        # Finally, import the data
        self.import_reflectance_data(
            source_files,
            self.time_grids,
            self.reflectometer_incidence_angle,
            self.reflectometer_acceptance_angle,
            import_tilts=self.import_tilts,
            column_names_to_import=self.imported_column_names
        )

    def import_reflectance_data(
        self,
        source_files: List[str],
        time_grids: List[Any],
        incidence_angles: List[float],
        acceptance_angles: List[float],
        import_tilts: bool = False,
        column_names_to_import: Optional[List[str]] = None
    ):
        """
        Imports reflectance data from Excel source_files into the object's dictionaries.
        """
        for ii, fpath in enumerate(source_files):
            self.files[ii] = source_files[ii]
            reflectance_data = {
                "Average": pd.read_excel(source_files[ii], sheet_name="Reflectance_Average"),
                "Sigma": pd.read_excel(source_files[ii], sheet_name="Reflectance_Sigma")
            }

            # Extract timestamps
            time_column = next((col for col in reflectance_data['Average'].columns 
                            if col.lower() in ['time', 'timestamp', 'tmsmp', 'date time']), None)
            if time_column is not None:
                self.times[ii] = reflectance_data['Average'][time_column].values
            else:
                raise ValueError(f"No 'Time' or 'Timestamp' column found in file {source_files[ii]}")
            
            # Import data and ensure proper dimensions, Reflectance assumed to be in % based hence / 100
            if column_names_to_import is not None:
                # Extract selected columns
                avg_data = reflectance_data['Average'][column_names_to_import].values / 100.0
                sig_data = reflectance_data['Sigma'][column_names_to_import].values / 100.0
                self.mirror_names[ii] = column_names_to_import
            else:
                # Extract all columns except the first (time) column
                avg_data = reflectance_data['Average'].iloc[:, 1:].values / 100.0
                sig_data = reflectance_data['Sigma'].iloc[:, 1:].values / 100.0
                self.mirror_names[ii] = list(reflectance_data['Average'].keys())[1:]
            
            # Ensure 2D arrays for both single and multiple columns
            if avg_data.ndim == 1:
                self.average[ii] = avg_data.reshape(-1, 1)
                self.sigma[ii] = sig_data.reshape(-1, 1)
            else:
                self.average[ii] = avg_data
                self.sigma[ii] = sig_data
                
            # Calculate delta_ref with proper dimensions
            self.delta_ref[ii] = np.vstack((
                np.zeros((1, self.average[ii].shape[1])),
                -np.diff(self.average[ii], axis=0)
            ))
            
            # Set up prediction indices and times
            self.prediction_indices[ii] = []
            self.prediction_times[ii] = []
            for m in self.times[ii]:
                self.prediction_indices[ii].append(np.argmin(np.abs(m - time_grids[ii])))
            self.prediction_times[ii].append(time_grids[ii][self.prediction_indices[ii]])
            
            # Calculate initial reflectance (rho0), handling NaN values
            self.rho0[ii] = np.nanmax(self.average[ii], axis=0)
            
            # Set reflectometer parameters
            self.reflectometer_incidence_angle[ii] = incidence_angles[ii]
            self.reflectometer_acceptance_angle[ii] = acceptance_angles[ii]
            self.sigma_of_the_mean[ii] = self.sigma[ii] / np.sqrt(self.number_of_measurements[ii])

            # Import tilts if requested
            if import_tilts:
                tilt_data = pd.read_excel(source_files[ii], sheet_name="Tilts")[self.mirror_names[ii]].values
                if tilt_data.ndim == 1:
                    self.tilts[ii] = tilt_data.reshape(1, -1)  # Single row becomes (1, n_times)
                else:
                    self.tilts[ii] = tilt_data.transpose()  # Shape becomes (n_heliostats, n_times)
                    
    def get_experiment_subset(self,idx):
        attributes = [a for a in dir(self) if not a.startswith("__")] # filters out python standard attributes
        self_out = copy.deepcopy(self)
        for a in attributes:
            attr = self_out.__getattribute__(a)
            if isinstance(attr,dict):
                for k in list(attr.keys()):
                    if k not in idx:
                        attr.pop(k)
        return self_out

    def plot(self):
        files = list(self.average.keys())
        N_mirrors = self.average[0].shape[1]
        N_experiments = len(files)
        fig,ax = plt.subplots(N_mirrors,N_experiments,sharex="col",sharey=True)
        fig.suptitle("Reflectance Data Plot", fontsize=16)
        miny = 1.0
        for ii in range(N_experiments):
            f = files[ii]
            for jj in range(N_mirrors):

                # axis handle
                if N_experiments == 1:
                    a = ax[jj] # experiment ii, mirror jj plot
                else:
                    a = ax[jj,ii]

                tilt = self.tilts[f][jj]
                if jj == 0:
                    tilt_str = r"Experiment "+str(ii+1)+ r", tilt = ${0:.0f}^{{\circ}}$"
                else:
                    tilt_str = r"tilt = ${0:.0f}^{{\circ}}$"
                
                if all(tilt==tilt[0]):
                    a.set_title(tilt_str.format(tilt[0]))
                else:
                    a.set_title(tilt_str.format(tilt.mean())+" (average)")

                a.grid('on')
                m = self.average[f][:,jj]
                s = self.sigma_of_the_mean[f][:,jj]
                miny = min((m-6*s).min(),miny)
                error_two_sigma = 1.96*s
                a.errorbar(self.times[f],m,yerr=error_two_sigma,label="Measurement mean",marker=".")
            
            a.set_ylabel(r"Reflectance at ${0:.1f}^{{\circ}}$".format(self.reflectometer_incidence_angle[ii]))
        a.set_ylim((miny,1))
        a.set_xlabel("Date")
    <|MERGE_RESOLUTION|>--- conflicted
+++ resolved
@@ -1919,7 +1919,6 @@
                  "When loss_model == ""mie"", please set helios.acceptance_angles by calling the compute_acceptance_angles method"
             _print_if("Loss Model is ""mie"". Computing extinction coefficients ... ",verbose)
 
-<<<<<<< HEAD
             if lookup_table_file_folder is not None:
                 if lookup_table_file_folder[-1] != '/':
                     lookup_table_file_folder += '/'
@@ -1960,19 +1959,6 @@
                         # Crea mesh di tutti i punti da interpolare (shape: len(angles) * len(dia), 2)
                         grid_angles, grid_dia = np.meshgrid(angles, dia, indexing='ij')  # shape (M,N)
                         points = np.stack([grid_angles.ravel(), grid_dia.ravel()], axis=1)
-=======
-            if lookup_tables and all([os.path.exists(f'extinction_weights_lookup_table_{f}.csv') for f in files]):
-                print("Reading values from lookup tables...")
-                for f in files:
-                    dia = sim_dat.dust.D[f]
-                    angles = phia[f]
-                    df = pd.read_csv(f'extinction_weights_lookup_table_{f}.csv', index_col=0)
-                    diameters = df.columns.astype(float)  # asse colonne
-                    acc_angles = df.index.astype(float)    # asse righe
-                    ew = df.values                 # matrice dei valori
-                    
-                    interpolator = RegularGridInterpolator((acc_angles, diameters), ew)
->>>>>>> 10b5cc02
 
                         # Interpolazione in blocco
                         interpolated_values = interpolator(points).reshape(len(angles), len(dia))

import numpy as np
import pandas as pd
import matplotlib.pyplot as plt
import scipy.stats as sps
import scipy.optimize as spo
import numpy as np
from copy import deepcopy
from openpyxl import load_workbook
import os
import miepython
from collections import defaultdict

def _print_if(s,verbose):
    # Helper function to control level of output display.
    if verbose:
        print(s)

def _ensure_list(s):
    if not isinstance(s,list):
        s = [s]
    return s

def _check_keys(simulation_data,reflectance_data):
    for ii in range(len(simulation_data.time.keys())):
            if simulation_data.file_name[ii] != reflectance_data.file_name[ii]:
                raise ValueError("Filenames in simulation data and reflectance do not match. Please ensure you imported the same list of files for both.")

def _import_option_helper(file_list,option):
    if isinstance(option,(list,np.ndarray)):
        assert len(file_list) == len(option), "Please supply a list for {option} containing one string for each experiment. Or, supply a single global type by specifying a string. "
    else:
        option = [option]*len(file_list)
    
    return option

def simple_annual_cleaning_schedule(n_sectors,n_trucks,n_cleans,dt=1,n_sectors_per_truck=1):
    T_days = 365
    n_hours = int(T_days*(24/dt)) # number of hours between cleanings
    clean_interval = np.floor(T_days/n_cleans)
    min_clean_interval = np.ceil(n_sectors/n_trucks/n_sectors_per_truck)
    if clean_interval < min_clean_interval:
        clean_interval = min_clean_interval
        n_cleans = int(np.floor(T_days/clean_interval))
        print("Warning: Cannot clean that many times. Setting number of cleans = "+str(n_cleans))

    # evenly space cleaning ends
    clean_ends = np.linspace(0,n_hours-1,num=n_cleans+1,dtype=int)
    clean_ends = np.delete(clean_ends,-1) # remove the last clean since (clean at 0 takes care of this) 
    
    # shift schedule
    cleans = np.zeros((n_sectors,n_hours))
    for ii in range(n_trucks*n_sectors_per_truck,n_sectors,n_trucks*n_sectors_per_truck):
        idx0 = n_sectors-ii
        idx1 = n_sectors-(ii-n_trucks*n_sectors_per_truck)
        idx_col = clean_ends-(24/dt)*(int(ii/n_trucks/n_sectors_per_truck)-1)
        for jj in idx_col.astype(int):
            if jj<0:
                cc = jj + 365*24
                cleans[idx0:idx1,cc] = 1
            else:
                cleans[idx0:idx1,jj] = 1

    # take care of remainder (first day of a field clean)
    if idx0 != 0:
        idx_col = clean_ends-(24/dt)*int(ii/n_trucks/n_sectors_per_truck)
        for jj in idx_col.astype(int):
            if jj<0:
                cc = jj + 365*24
                cleans[0:idx0,cc] = 1
            else:
                cleans[0:idx0,jj] = 1
    return cleans

def plot_experiment_data(simulation_inputs,reflectance_data,experiment_index,figsize=(7,12),lgd_label=None,lgd_size = 15):
    """
    Plot the experiment data, including reflectance, dust concentration, rain intensity, wind speed, and relative humidity.
    
    Args:
        simulation_inputs (SimulationInputs): The simulation input data.
        reflectance_data (ReflectanceData): The reflectance data.
        experiment_index (int): The index of the experiment to plot.
        figsize (tuple): The size of the figure.
    
    Returns:
        tuple: The figure and axes objects.
    """
    sim_data = simulation_inputs
    reflect_data = reflectance_data
    f = experiment_index

    fig,ax = plt.subplots(nrows=5,sharex=True,figsize=figsize)
    # fmt = r"${0:s}^\circ$"
    # fmt = r'${0:s}$'
    ave = reflect_data.average[f]
    t = reflect_data.times[f]
    std = reflect_data.sigma[f]
    if lgd_label == None:
        names = ["M"+str(ii+1) for ii in range(ave.shape[1])]
    else:
        names = lgd_label
    # for ii in range(ave.shape[1]):
    #     # remove NaNs
    #     ax[0].errorbar(t,ave[:,ii],yerr=1.96*std[:,ii],label=(names[ii][0:5]),marker='o',capsize=4.0)
    for ii in range(ave.shape[1]):
        # remove NaNs for irregular data measurements
        valid_indices = ~np.isnan(ave[:,ii])
        t_valid = t[valid_indices].squeeze()
        ave_valid = ave[valid_indices,ii].squeeze()
        std_valid = std[valid_indices,ii].squeeze()
        ax[0].errorbar(t_valid,ave_valid,yerr=1.96*std_valid,label=(names[ii][0:5]),marker='o',capsize=4.0)

    ax[0].grid(True) 
    label_str = r"Reflectance at {0:.1f} $^{{\circ}}$".format(reflect_data.reflectometer_incidence_angle[f]) 
    ax[0].set_ylabel(label_str)
    ax[0].legend(fontsize=lgd_size,ncol=len(ave)//2)

    ax[1].plot(sim_data.time[f],sim_data.dust_concentration[f],color='brown',label="measurements")
    # ax[1].plot(sim_data.hours[f],sim_data.hourly_dust_avg[f],color='black',ls='--',label="hourly")
    ax[1].plot(sim_data.days[f],sim_data.daily_dust_avg[f],color='black',ls='--',label="daily")
    ax[1].axhline(y=sim_data.dust_concentration[f].mean(),color='brown',ls='--',label = r"Average = {0:.2f}".format(sim_data.dust_concentration[f].mean()))
    label_str = r'{0:s} [$\mu g\,/\,m^3$]'.format(sim_data.dust_type[0])
    ax[1].set_ylabel(label_str,color='brown',fontsize=20)
    ax[1].tick_params(axis='y', labelcolor='brown')
    YL_dust = 3*sim_data.dust_concentration[f].mean()
    ax[1].set_ylim((0,YL_dust))
    ax[1].grid(True)
    ax[1].legend(fontsize=lgd_size)

    # Rain intensity, if available
    if len(sim_data.rain_intensity)>0: # rain intensity is not an empty dict
        ax[2].plot(sim_data.time[f],sim_data.rain_intensity[f])
    else:
        rain_nan = np.nan*np.ones(sim_data.time[f].shape)
        ax[2].plot(sim_data.time[f],rain_nan)
    
    ax[2].set_ylabel(r'Rain [mm/hour]',color='blue')
    ax[2].tick_params(axis='y', labelcolor='blue')
    YL = ax[2].get_ylim()
    ax[2].set_ylim((0,YL[1]))
    ax[2].grid(True)

    ax[3].plot(sim_data.time[f],sim_data.wind_speed[f],color='green',label="measurements")
    ax[3].axhline(y=sim_data.wind_speed[f].mean(),color='green',ls='--',label = r"Average = {0:.2f}".format(sim_data.wind_speed[f].mean()))
    label_str = r'Wind Speed [$m\,/\,s$]'
    ax[3].set_ylabel(label_str,color='green')
    ax[3].set_xlabel('Date')
    ax[3].tick_params(axis='y', labelcolor='green')
    ax[3].grid(True)
    ax[3].legend(fontsize=lgd_size)

    if len(sim_data.relative_humidity)>0: 
        ax[4].plot(sim_data.time[f],sim_data.relative_humidity[f],color='black',label="measurements")
        ax[4].axhline(y=sim_data.relative_humidity[f].mean(),color='black',ls='--',label = r"Average = {0:.2f}".format(sim_data.relative_humidity[f].mean()))
    else:
        rain_nan = np.nan*np.ones(sim_data.time[f].shape)
        ax[4].plot(sim_data.time[f],rain_nan)
    
    label_str = r'Relative Humidity [%]'
    ax[4].set_ylabel(label_str,color='black')
    ax[4].set_xlabel('Date')
    ax[4].tick_params(axis='y', labelcolor='black')
    ax[4].grid(True)
    ax[4].legend(fontsize=lgd_size)
    
    if len(sim_data.wind_direction)>0: 
        figwr,axwr = wind_rose(sim_data,f)
        figwr.tight_layout()

    fig.autofmt_xdate()
    fig.tight_layout()

    return fig,ax

def trim_experiment_data(simulation_inputs, reflectance_data, trim_ranges):
    """
    Trims the simulation input data and reflectance data based on the provided trim ranges.
    
    Args:
        simulation_inputs (SimulationInputs): The simulation input data to be trimmed.
        reflectance_data (ReflectanceData): The reflectance data to be trimmed.
        trim_ranges (list, str): The trim ranges to be applied. Can be a list of [lower_bound, upper_bound] for each file, "reflectance_data" to use the reflectance data time range, or "simulation_inputs" to use the simulation input time range.
    
    Returns:
        SimulationInputs, ReflectanceData: The trimmed simulation input and reflectance data.
    """
    if hasattr(simulation_inputs, 'weather_variables'):
        weather_variables = simulation_inputs.weather_variables
        if 'time' not in weather_variables:
            weather_variables.append('time')
        if 'time_diff' not in weather_variables:
            weather_variables.append('time_diff')
    else:
        weather_variables = ['time', 'dt', 'time_diff', 'air_temp', 'wind_speed', 'wind_direction', 
                             'dust_concentration', 'rain_intensity', 'dni', 'relative_humidity']
    sim_dat = deepcopy(simulation_inputs)
    ref_dat = deepcopy(reflectance_data)
    files = sim_dat.time.keys()

    # Ensure sim_dat has hourly_dust_avg and daily_dust_avg attributes
    if not hasattr(sim_dat, 'hourly_dust_avg'):
        sim_dat.hourly_dust_avg = {}
        sim_dat.hours = {}
    if not hasattr(sim_dat, 'daily_dust_avg'):
        sim_dat.daily_dust_avg = {}
        sim_dat.days = {}

    for f in files:
        if isinstance(trim_ranges,list):  
            assert isinstance(trim_ranges[f],list) or isinstance(trim_ranges[f],np.ndarray), "trim_ranges must be a list of lists or a list of 1D np.arrays"
            lb = trim_ranges[f][0].astype('datetime64[m]') # astype ensure they are comparable
            ub = trim_ranges[f][1].astype('datetime64[m]') # astype ensure they are comparable
        elif trim_ranges=="reflectance_data":
            assert ref_dat is not None, "Reflectance data must be supplied for trim_ranges==""reflectance_data"""
            lb = ref_dat.times[f][~np.isnan(ref_dat.average[f][:, 0])][0].astype('datetime64[m]') # astype ensure they are comparable
            ub = ref_dat.times[f][~np.isnan(ref_dat.average[f][:, 0])][-1].astype('datetime64[m]') # astype ensure they are comparable        
        elif trim_ranges == "simulation_inputs":
            lb = sim_dat.time[f].values[0].astype('datetime64[m]') # astype ensure they are comparable
            ub = sim_dat.time[f].values[-1].astype('datetime64[m]') # astype ensure they are comparable
        else:
            raise ValueError("""Value of trim_ranges not recognized. Must be a list of lists/np.array [lb,ub], """+\
                """ "reflectance_data" or "simulation_inputs" """)

        # trim simulation data
        mask = (sim_dat.time[f]>=lb.astype('datetime64[ns]')) & (sim_dat.time[f]<=ub.astype('datetime64[ns]'))   # .astype('datetime64[ns]') guarantees compatibility with Pandas Timestamp
        if all(mask==0):
            raise ValueError(f"Provided date range of {lb} to {ub} for file {sim_dat.file_name[f]} excludes all data.")
            
        for var in weather_variables:
            if hasattr(sim_dat, var) and len(getattr(sim_dat, var)) > 0:
                setattr(sim_dat, var, {**getattr(sim_dat, var), f: getattr(sim_dat, var)[f][mask]})
        sim_dat.wind_speed_mov_avg[f] = sim_dat.wind_speed_mov_avg[f][mask]
        sim_dat.dust_conc_mov_avg[f] = sim_dat.dust_conc_mov_avg[f][mask]
        
        # Calculate hourly and daily averages of dust_concentration
        dust_conc_temp = pd.Series(sim_dat.dust_concentration[f], index=pd.to_datetime(sim_dat.time[f]))
        hourly_avg = dust_conc_temp.resample('h').mean()
        daily_avg = dust_conc_temp.resample('D').mean()

        sim_dat.hourly_dust_avg[f] = hourly_avg
        sim_dat.daily_dust_avg[f] = daily_avg            
        sim_dat.hours[f] = hourly_avg.index  # Store hourly timestamps
        sim_dat.days[f] = daily_avg.index    # Store daily timestamps

        if reflectance_data is not None:
            # trim reflectance data
<<<<<<< HEAD
            if len(ref_dat.tilts)>0:
                mask_indices = mask.index[mask].to_numpy()  # Extract the indices where mask is True and  convert to NumPy array
                ref_dat.tilts[f] = ref_dat.tilts[f][:, mask_indices]
                # ref_dat.tilts[f] = ref_dat.tilts[f][:,mask]
            mask_ref = (ref_dat.times[f]>=lb) & (ref_dat.times[f]<=ub)
            ref_dat.times[f] = ref_dat.times[f][mask_ref] 
            ref_dat.average[f] = ref_dat.average[f][mask_ref,:]
            ref_dat.delta_ref[f] = ref_dat.delta_ref[f][mask_ref,:]
            ref_dat.sigma[f] = ref_dat.sigma[f][mask_ref,:]
            ref_dat.sigma_of_the_mean[f] = ref_dat.sigma_of_the_mean[f][mask_ref,:]
=======
            if hasattr(ref_dat,"tilts") and len(ref_dat.tilts)>0:
                ref_dat.tilts[f] = ref_dat.tilts[f][:,mask]
            mask = (ref_dat.times[f]>=lb) & (ref_dat.times[f]<=ub)
            ref_dat.times[f] = ref_dat.times[f][mask] 
            ref_dat.average[f] = ref_dat.average[f][mask,:]
            ref_dat.sigma[f] = ref_dat.sigma[f][mask,:]
            ref_dat.sigma_of_the_mean[f] = ref_dat.sigma_of_the_mean[f][mask,:]
>>>>>>> 4a8aaa99

            ref_dat.prediction_indices[f] = []
            ref_dat.prediction_times[f] = []
            time_grid = sim_dat.time[f].reset_index(drop=True)
            for m in ref_dat.times[f]:
                ref_dat.prediction_indices[f].append(np.argmin(np.abs(m.astype('datetime64[ns]')-time_grid)))        # .astype('datetime64[ns]') guarantees compatibility with Numpy datetime64
                # ref_dat.prediction_times[f].append(time_grid.iloc[ref_dat.prediction_indices[f]])
                # ref_dat.rho0[f] = np.nanmax(ref_dat.average[f], axis=0) # this now avoid issues in case the first value is a NaN (it may happen if a mirror or heliostat is added later)
            ref_dat.prediction_times[f].extend(time_grid.iloc[ref_dat.prediction_indices[f]].tolist())
            ref_dat.rho0[f] = np.nanmax(ref_dat.average[f], axis=0) # this now avoid issues in case the first value is a NaN (it may happen if a mirror or heliostat is added later)
            elapsed_time = (ref_dat.times[f][-1] - ref_dat.times[f][0]) / np.timedelta64(1, 'D')            # compute total time in days as a np.float64
            ref_dat.soiling_rate[f] = (ref_dat.average[f][0]-ref_dat.average[f][-1])/elapsed_time*100       # compute soiling rates in p.p./day for each mirror
            
        sim_dat.time[f] = sim_dat.time[f].reset_index(drop=True) # reset indices to start at 0 to allow repeated iterations
            
                 
    
    return sim_dat,ref_dat

def daily_average(ref_dat,time_grids,dt=None):

    # prediction indices and times
    # tilts

    ref_dat_new = deepcopy(ref_dat)
    num_files = len(ref_dat.file_name)
    for f in range(num_files):
        num_mirrors = ref_dat.average[f].shape[1]
        df = pd.DataFrame({"times":ref_dat.times[f],
                           "day":ref_dat.times[f].astype('datetime64[D]')})
        times = df.groupby('day')['times'].mean().values
        # ref_dat_new.tilts[f] = [] # the averaging for the tilts needs to be done seperately
        if dt is None:
            ref_dat_new.times[f] = times
        else:
            ref_dat_new.times[f] = times.astype(f'datetime64[{int(dt[f])}s]')

        num_times = len(times)
        ref_dat_new.sigma[f] = np.zeros((num_times,num_mirrors))
        ref_dat_new.average[f] = np.zeros((num_times,num_mirrors))
        ref_dat_new.sigma_of_the_mean[f] = np.zeros((num_times,num_mirrors))
        ref_dat_new.delta_ref[f] = np.zeros((num_times,num_mirrors))
        ref_dat_new.soiling_rate[f] = np.zeros(ref_dat.rho0[f].shape)
        for ii in range(num_mirrors):
            df = pd.DataFrame( {"average":ref_dat.average[f][:,ii],
                                "sigma": ref_dat.sigma[f][:,ii],
                                "day":ref_dat.times[f].astype('datetime64[D]')
                                })
            
            daily = df.groupby("day")
            N = daily.count()['sigma'].values
            sum_var = df.groupby('day')['sigma'].apply(lambda x: sum(x.dropna()**2)).values
            ref_dat_new.sigma[f][:,ii] = np.sqrt(sum_var/N) # pooled variance
            # ref_dat_new.sigma[f] = np.insert(ref_dat_new.sigma[f],0,ref_dat.sigma[f][0])
            
            ref_dat_new.sigma_of_the_mean[f][:,ii] = (ref_dat_new.sigma[f][:,ii] / 
                                np.sqrt(ref_dat_new.number_of_measurements[f]))
            # ref_dat_new.sigma_of_the_mean[f] = np.insert(ref_dat_new.sigma_of_the_mean[f],0,ref_dat.sigma_of_the_mean[f][0])

            ref_dat_new.average[f][:,ii] = daily.mean().average.values
            ref_dat_new.prediction_indices[f] = []
            ref_dat_new.prediction_times[f] = []
            
            # handle case when time_grids is a pandas something
            if isinstance(time_grids[f],(pd.Series,pd.DataFrame)):
                tg = time_grids[f].values
            else:
                tg = deepcopy(time_grids[f])

            for m in ref_dat_new.times[f]:
                idx = np.argmin(np.abs(m-tg))
                ref_dat_new.prediction_indices[f].append(idx)        
            ref_dat_new.prediction_times[f].append(tg[ref_dat_new.prediction_indices[f]])
        ref_dat_new.delta_ref[f] = np.vstack((np.zeros((1, ref_dat_new.average[f].shape[1])), -np.diff(ref_dat_new.average[f], axis=0)))  # compute reflectance loss between subsequent measurements (0 given to first timestamp)
        elapsed_time = (ref_dat_new.times[f][-1] - ref_dat_new.times[f][0]) / np.timedelta64(1, 'D')            # compute total time in days as a np.float64
        ref_dat_new.soiling_rate[f] = (ref_dat_new.average[f][0]-ref_dat_new.average[f][-1])/elapsed_time*100   # compute soiling rates in p.p./day for each mirror

    return ref_dat_new
<<<<<<< HEAD
            
=======

>>>>>>> 4a8aaa99
def sample_simulation_inputs(historical_files,window=np.timedelta64(30,"D"),N_sample_years=10,\
                             sheet_name=None,output_file_format="sample_{0:d}.xlsx",\
                             dt=np.timedelta64(3600,'s'),verbose=True):

    # load in historical data files into a single pandas dataframe
    df = pd.DataFrame()
    for f in historical_files:
        fi = pd.read_excel(f,sheet_name=sheet_name)

        #check that time difference is equal to time grid
        if not np.all( fi['Time'].diff()[1::] == dt ): # omit first time, which is NaT
            raise ValueError("Time in file "+f+" is inconsistent with specified dt")

        fi['day'] = fi['Time'].apply(lambda x:x.day) 
        fi['month'] = fi['Time'].apply(lambda x:x.month)
        fi['year'] = fi['Time'].apply(lambda x:x.year)
        df = pd.concat((df,fi),ignore_index=True)

    # Create N_sample_years by sampling days from the historical dataset around a windwow
    t0 = pd.Timestamp( np.datetime64('now').astype('datetime64[Y]').astype('datetime64[m]') ) # t0 is the beginning of the current year
    tf = pd.Timestamp( t0 + np.timedelta64(365,'D') ) # t0 is the beginning of the current year

    dt_str = str(dt.astype('timedelta64[s]').astype('int'))+'s'
    time_grid = pd.date_range(start=t0,end=tf,freq=dt_str)
    day_grid = pd.date_range(start=t0,end=tf,freq="D")
    
    for n in range(N_sample_years):
        samples = pd.DataFrame(columns=df.columns)
        _print_if("Building sample {0:d} of {1:d}".format(n+1,N_sample_years),verbose)
        for ii in range(len(day_grid)-1):
            t = day_grid[ii]

            # samples days in the window
            sample_days = pd.date_range(start=t-window/2,end=t+window/2,freq="D")
            idx = np.random.randint(0,high=len(sample_days))
            sample_day = sample_days[idx]

            # select a random year of the selected day
            mask = (df.day==sample_day.day) & (df.month==sample_day.month)
            sample_years = np.unique(df.year[mask])
            idx_y = np.random.randint(0,high=len(sample_years))
            sample_year = sample_years[idx_y]

            # select 24-hour period that corresponds to the sampled dat in the historical database
            sample_mask = (df.year==sample_year) & mask

            samples = pd.concat((samples,df[sample_mask]),ignore_index=True)

        samples['Time'] = time_grid[0:-1]
        samples.set_index('Time',inplace=True)
        samples.drop(labels=['day','month','year'],axis=1,inplace=True)
        samples.to_excel(output_file_format.format(n),sheet_name=sheet_name)

def _extinction_function(diameters,lambdas,intensities,acceptance_angle,
                         refractive_index,grid_size_mu=int(1e4),
                         grid_size_x=1000,verbose=False):
    
    # theta_s = np.radians(np.linspace(-180,180,grid_size_theta_s)) # angle of scattering (\theta=0 is direction of radiation)
    m = refractive_index
    lam = lambdas/1000 # nm -> µm
    E = intensities*1000 #W/m^2/nm -> W/m^2/µm

    # set up grids
    # mu = np.sort(np.cos(theta_s)) 
    aa_cos = np.cos(acceptance_angle)
    mu = np.linspace(-1,aa_cos,num=grid_size_mu)
    _print_if(f"\t Acceptance angle cosine = {aa_cos:.6f}",verbose)

    # making lookup table in x
    min_x = np.pi*np.min(diameters)/np.max(lam)
    max_x = np.pi*np.max(diameters)/np.min(lam)
    xg = np.logspace(np.log10(min_x),np.log10(max_x),grid_size_x)
    Qxg = np.zeros(xg.shape)
    for ii,x in enumerate(xg):
        scat = miepython.i_unpolarized(m,x,mu,'qext')
        Qxg[ii] = np.trapz(scat,mu)
    
    # apply look up table to data
    Qx = np.zeros((len(diameters),len(lam)))
    for ii,d in enumerate(diameters):
        for jj,lamjj in enumerate(lam):
            x = np.pi*d/lamjj
            Qx[ii,jj] = np.interp(x,xg,Qxg)
    gamma = 2*np.pi*np.trapz(Qx*E,x=lam,axis=1) # for unit irradiance
    
    return gamma

def _same_ext_coeff(helios,simulation_data):
    
    sim_dat = simulation_data
    dust = sim_dat.dust
    D = dust.D
    refractive_index = dust.m
    lam = sim_dat.source_wavelength
    intensities = sim_dat.source_normalized_intensity
    phia = helios.acceptance_angles

    files = list(sim_dat.file_name.keys())
    num_heliostats = [helios.tilt[f].shape[0] for f in files]
    same_dust = np.zeros((len(files),len(files)))
    same_ext = [ [[] for n in range(num_heliostats[f])] for f in files]
                
    for ii,f in enumerate(files):
        for jj,g in enumerate(files):
            if len(D[f]) == len(D[g]):
                same_diameters =  np.all( D[f] == D[g])
            else:
                same_diameters = False

            if len(lam[f]) == len(lam[g]):
                same_lams =  np.all(lam[f] == sim_dat.source_wavelength[f])
            else:
                same_lams = False

            if len(intensities[f]) == len(intensities[g]):
                same_intensity =  np.all(intensities[f] == intensities[g])
            
            same_ref_ind =  (refractive_index[f] == refractive_index[g])
            same_dust[ii,jj] = same_diameters and same_lams \
                and same_intensity and same_ref_ind

    for ii,f in enumerate(files):
        for jj in range(num_heliostats[f]):
            for kk,g in enumerate(files):
                if same_dust[ii,kk]:
                    a = phia[f][jj]
                    idx = [(g,mm) for mm,pg in enumerate(phia[g]) if pg==a]
                    same_ext[ii][jj].extend(idx)
                
    return same_ext

def set_extinction_coefficients(destination_model,extinction_weights,file_inds):
    """
    Directly set extinction weights, e.g. from another model.

    This function sets the extinction weights directly. The input extinction_weights
    is an H-by-D numpy.array, where H is the number of heliostats and D is the number of 
    diameter bins. It primary use is to save time, since computation of the Mie 
    extinction weights can be time-consuming. 
    
    The required argument file_inds is a list, and the extinction weights of those 
    each of these files will be set to the np.array extinction_weights. Note that 
    the zeroth dimension of extinction_weights must be the same as the number of heliostats 
    in the destination file (determined by destination_model.helios.tilt). 
    
    """
    dm = destination_model
    ew = extinction_weights

    for f in file_inds:
        H = dm.helios.tilt[f].shape[0]
        D = ew.shape[1]
        if ew.shape[0] == H:
            dm.helios.extinction_weighting[f] = ew
        elif ew.shape[0] == 1:
            print(  f"Warning: ext_weights had only one heliostat. Broadcasting up to {H} heliostats "+
                    f"present in the destination_model.helios.tilt in file {f}.")
            dm.helios.extinction_weighting[f] = np.zeros((H,D))
            for h in range(H):
                dm.helios.extinction_weighting[f][h,:] = ew
        else:
             raise ValueError(  "Number of heliostats in extinction_weights (dim0) must either be one or the same as "+
                                "those in destination_model.helios.tilt")
    return dm

<<<<<<< HEAD
def get_training_data(d,file_start,time_to_remove_at_end):
=======
def get_training_data(d,file_start,time_to_remove_at_end=0,helios=False):
    """
    Get training data for a soiling model.
    
    This function loads training data from a directory of files, where each file contains
    start and end dates for a training interval, as well as the names of mirrors used
    in the training data.
    
    Args:
        d (str): The directory containing the training data files.
        file_start (str): The prefix of the training data files to load.
        time_to_remove_at_end (int or list[int], optional): The number of hours to remove from the
            end of each training interval. If a list, the length must match the number of files.
    
    Returns:
        tuple:
            - files (list[str]): The full paths to the training data files.
            - training_intervals (numpy.ndarray): A 2D array of start and end dates for each
              training interval, in datetime64[m] format.
            - mirror_names (list[list[str]]): A list of lists, where each inner list contains
              the names of mirrors used in the corresponding training data file.
            - common (list[str]): The names of mirrors that are common to all training data files.
    """
>>>>>>> 4a8aaa99
    files = [f for f in os.listdir(d) if f.startswith(file_start)]

    # get training time intervals
    if np.isscalar(time_to_remove_at_end):
        time_to_remove_at_end = [time_to_remove_at_end]*len(files)
    training_intervals = []
    def parse_date(x):
        if '-' in x:
            return np.datetime64(x + 'T00:00:00')
        else:
            return np.datetime64(f"{x[0:4]}-{x[4:6]}-{x[6::]}T00:00:00")
    for ii,f in enumerate(files):
        f = f.split(".")[0]
        dates = [parse_date(s) for s in f.split("_") if s.replace('-', '').isnumeric()]
        assert len(dates)==2, "File name must contain start and end dates in YYYYMMDD or YYYY-MM-DD format."
        s = min(dates)
        e = max(dates)

        e += np.timedelta64(1,'D') # since I'm appending midnight, need to use next day to get all data
        e -= np.timedelta64(time_to_remove_at_end[ii],'h') # leave specified testing time at the end (in hours)
        training_intervals.append(np.array([s,e]))

    training_intervals = np.stack(training_intervals).astype('datetime64[m]')

    # get mirror names in each file
    mirror_names = [ [] for f in files]
    if not helios:
        for ii,f in enumerate(files):
            mirror_names[ii] = list(pd.read_excel(d+f,sheet_name="Reflectance_Average").columns[1::])
    else:
        for ii,f in enumerate(files):
            mirror_names[ii] = list(pd.read_excel(d+f,sheet_name="Heliostats_Ref").columns[1::])
        

    # get mirror names that show up in all files
    common = []
    for a in mirror_names:
        for ele in a:
            if all([(ele in S) and (ele not in common) for S in mirror_names]):
                common.append(ele)

    files = [d+f for f in files]

    return files,training_intervals,mirror_names,common

def _parse_dust_str(dust_type):
    assert dust_type.startswith(("TSP","PM")), "dust_type must be PMX, PMX.X or TSP"
    if dust_type.startswith("TSP"):
        attr = "TSP"
    else:
        attr = dust_type[2::]
        if "." not in attr: # integer, e.g. PM20
            attr = f"PM{attr}"
        else: # decimal, e.g. PM2.5
            attr = "PM"+"_".join(attr.split('.'))
    return attr

def wind_rose(simulation_data,exp_idx):
    """
    Generate a wind rose plot from the provided simulation data.
    
    Args:
        simulation_data (pandas.DataFrame): A DataFrame containing the simulation data, including wind direction and wind speed.
        exp_idx (int): The index of the experiment to plot.
    
    Returns:
        matplotlib.figure.Figure, windrose.WindroseAxes: The figure and axes objects for the wind rose plot.
    """ 
    from windrose import WindroseAxes
    fig = plt.figure()
    wd = simulation_data.wind_direction[exp_idx]
    ws = simulation_data.wind_speed[exp_idx]
    wax = WindroseAxes.from_ax(fig=fig)
    wax.bar(wd,ws,normed=True)
    wax.set_legend()

    return fig,wax

def soiling_rates_summary(ref_data,sim_data,verbose=False):

    soiling_rates = ref_data.soiling_rate
    ave_data = ref_data.average

    # Determine starting index based on file name
    idx_start = 0
    if any("augusta".lower() in value.lower() for value in sim_data.file_name.values()):
        idx_start = 1  # For Port Augusta data
    if any("mildura".lower() in value.lower() for value in sim_data.file_name.values()):
        idx_start = 2  # For Mildura data

    # Initialize a dictionary to store soiling rates by campaign
    # soiling_rate_groups_by_campaign = {}
    results = []  # List to store results for DataFrame

    # Process each campaign
    for campaign_id, rates in soiling_rates.items():
        # Compute elapsed time
        elapsed_time = (ref_data.times[campaign_id][-1]-ref_data.times[campaign_id][0]) / np.timedelta64(1, 'D')

        # Extract campaign-specific tilts
        tilts = np.squeeze(np.unique(ref_data.tilts[campaign_id], axis=1))

        # Initialize a dictionary to store soiling rates for this campaign
        soiling_rate_groups = defaultdict(list)
        ave_groups = defaultdict(list)

        # Collect rates grouped by tilt, and corresponding reflectance values
        for tilt, rate, ave in zip(tilts[idx_start:], rates[idx_start:], ave_data[campaign_id].T[idx_start:]):
            soiling_rate_groups[tilt].append(rate)
            ave_groups[tilt].append(ave)

        # Compute the average soiling rate for each tilt
        campaign_averages_soiling = {
            tilt: np.mean(rates) for tilt, rates in soiling_rate_groups.items()
        }

        # Compute the initial and final ave values for each tilt
        for tilt, aves in ave_groups.items():
            initial_ave = np.mean([array[0] for array in aves]) if aves else np.nan
            final_ave = np.mean([array[-1] for array in aves]) if aves else np.nan
            tot_loss = initial_ave - final_ave
            avg_rate = campaign_averages_soiling.get(tilt, np.nan)
            results.append([campaign_id, elapsed_time, tilt, initial_ave, final_ave, tot_loss, avg_rate])

    # Create a DataFrame from the results
    df_ref_data = pd.DataFrame(results, columns=["Campaign", "Elapsed Time (days)", "Tilt", "Initial Reflectance", "Final Reflectance", "Total Loss", "Soiling Rate"])

# Display the results
    if verbose:
        print("\nAverage Soiling Rate and Initial/Final ave Values (By Campaign):")
        for campaign_id in soiling_rates:
            print(f"Campaign {campaign_id}:")
            # Filter results for the current campaign
            campaign_results = [res for res in results if res[0] == campaign_id]
            
            print("  Average Soiling Rates by Tilt:")
            for res in campaign_results:
                tilt = res[1]
                avg_rate = res[2]
                print(f"    Tilt {tilt}: {avg_rate:.2f}")
            
            print("  Initial and Final ave Values by Tilt:")
            for res in campaign_results:
                tilt = res[1]
                initial_ave = res[3]
                final_ave = res[4]
                print(f"    Tilt {tilt}: Initial ave = {initial_ave*100:.1f}%, Final ave = {final_ave*100:.1f}%")

    return df_ref_data

def loss_table_from_sim(sim_res,sim_data):
    table_data = []

    # Iterate over campaigns and tilts in the simulation data
    for (campaign_idx, tilt), y_data in sim_res.items():
        # Extract time data for the current campaign
        time_data = sim_data.time[campaign_idx]
        
        # # Ensure time_data and y_data lengths match
        if len(time_data) != len(y_data):
            raise ValueError(f"Time and Y data lengths do not match for campaign {campaign_idx}, tilt {tilt}.")
        
        # Calculate elapsed time in days
        elapsed_time = (time_data[time_data.index[-1]] - time_data[0]) / np.timedelta64(1, 'D')
        
        # Calculate initial value, final value, total loss, and average daily loss
        initial_value = y_data[0]
        final_value = y_data[-1]
        total_loss = initial_value - final_value
        avg_daily_loss = total_loss / elapsed_time if elapsed_time > 0 else np.nan
        
        # Append the data to the table
        table_data.append({
            "Campaign": f"Campaign {campaign_idx + 1}",
            "Elapsed Time (days)": elapsed_time,
            "Tilt": tilt,
            "Initial Value": initial_value,
            "Final Value": final_value,
            "Total Loss": total_loss,
            "Average Daily Loss": avg_daily_loss
        })

    # Convert to DataFrame for easier handling and export
    df_sim = pd.DataFrame(table_data)

    # Save to CSV
    # output_file = "loss_summary.csv"
    # df_sim.to_csv(output_file, index=False)

    # Display the DataFrame
    # print(df_sim)

    return df_sim

def loss_hel_table_from_sim(sim_res_hel,sim_data):  # provide simulated reflectance losses for each heliostats
    table_data = []

    # Iterate over campaigns and tilts in the simulation data
    for campaign_idx in range(len(sim_res_hel)):
        
        for hel, y_data in sim_res_hel[campaign_idx].items():
           
            # Calculate elapsed time in days
            elapsed_time = (y_data['Time'][-1]-y_data['Time'][0]).astype('timedelta64[s]')
            elapsed_time = pd.Timedelta(elapsed_time)/ np.timedelta64(1, 'D')
            
            # Calculate initial value, final value, total loss, and average daily loss
            initial_value = y_data['Reflectance'][0]
            final_value = y_data['Reflectance'][-1]
            total_loss = initial_value - final_value
            avg_daily_loss = total_loss / elapsed_time if elapsed_time > 0 else np.nan
            
            # Append the data to the table
            table_data.append({
                "Campaign": f"Campaign {campaign_idx + 1}",
                "Elapsed Time (days)": elapsed_time,
                "Heliostat": hel,
                "Initial Value": initial_value,
                "Final Value": final_value,
                "Total Loss": total_loss,
                "Average Daily Loss": avg_daily_loss
            })

    # Convert to DataFrame for easier handling and export
    df_sim_hel = pd.DataFrame(table_data)

    # Save to CSV
    # output_file = "loss_summary.csv"
    # df_sim.to_csv(output_file, index=False)

    # Display the DataFrame
    # print(df_sim)

    return df_sim_hel

# # EXTRACT VALUES FROM PLOT (NEED FIXING!)
def loss_table_from_plot(ax):
    table_data = []

    # Iterate over rows (tilts) and columns (campaigns)
    for campaign_idx, row in enumerate(ax.T):  # Transpose to iterate over columns (campaigns)
        for _ , subplot in enumerate(row):  # Iterate over individual subplots (tilts)
            # Check if the word "Tilt" is in the title of the subplot
            if "Tilt" in subplot.get_title():
                lines = subplot.get_lines()
                
                # Process only the first line (Mean)
                line = lines[0]  # The first line is the mean line
                x_data = line.get_xdata()
                y_data = line.get_ydata()
                
                # Calculate metrics
                initial_value = y_data[0]         # Initial value
                final_value = y_data[-1]          # Final value
                elapsed_time = x_data[-1] - x_data[0]  # Time difference
                
                # Ensure no division by zero
                if elapsed_time > 0:
                    avg_daily_loss = (initial_value - final_value) / elapsed_time
                else:
                    avg_daily_loss = np.nan  # Handle edge case for no elapsed time
                
                # Add to the table
                table_data.append({
                    "Campaign": f"Campaign {campaign_idx + 1}",
                    "Tilt": subplot.get_title().split(" ")[-1],  # Extract the tilt from the title
                    "Line Type": "Mean",
                    "Initial Value": initial_value,
                    "Final Value": final_value,
                    "Elapsed Time (days)": elapsed_time,
                    "Total Loss": initial_value - final_value,
                    "Average Daily Loss": avg_daily_loss
                })

    # Convert to DataFrame for easier handling and export
    df_plot = pd.DataFrame(table_data)

    # # Save to CSV
    # df_plot.to_csv(cm_save_file+"loss_summary.csv", index=False)

    # Display the DataFrame
    # print(df_plot)

    return df_plot

class DustDistribution():
    """
        This needs a docstring :(
    """
    def __init__(self,params=None,type=None):
        
        self.n_components = None
        self.sub_dists = []
        self.weights = []
        self.type = []
        self.units = []
        if params is not None:
            assert type.lower() in ["mass","number","area"], "Please supply a type (mass, number, area)"
            N = len(params)/3
            assert np.abs(N-np.floor(N))<np.finfo(float).eps, \
                "Please specify parameters of each component as a 1D numpy.array([weights,mu,sigma])."
            
            N = int(np.floor(N))
            w,mu,sig = params[0:N],params[N:2*N],params[2*N::]
            self.n_components = N
            self.sub_dists = [sps.norm(loc=mu[ii],scale=sig[ii]) for ii in range(N)]
            self.weights = w
            self.type = type
            self._set_units()

    def pdf(self,x):
        pdf = 0
        for ii in range(self.n_components):
            pdf += self.weights[ii]*self.sub_dists[ii].pdf(x)
        return pdf
    
    def cdf(self,x):
        cdf = 0
        for ii in range(self.n_components):
            cdf += self.weights[ii]*self.sub_dists[ii].cdf(x)
        return cdf
    
    def mean(self):
        m = 0
        sum_weights = sum(self.weights)
        for ii in range(self.n_components):
            m += self.weights[ii]/sum_weights*self.sub_dists[ii].mean()
        return m
    
    def icdf(self,p):
        fun = lambda x: self.cdf(x)-p
        res = spo.fsolve(fun,self.mean())
        return res
    
    def _sse(self,params,log_diameter_values,pm_values):

        N = len(params)/3
        assert np.abs(N-np.floor(N))<np.finfo(float).eps, \
            "Please specify parameters of each component as a 1D numpy.array([weights,mu,sigma])."
        N = int(np.floor(N))
        w,mu,sig = params[0:N],params[N:2*N],params[2*N::]
        self.n_components = N
        self.sub_dists = [sps.norm(loc=mu[ii],scale=sig[ii]) for ii in range(N)]
        self.weights = w

        return np.sum( (self.cdf(log_diameter_values)-pm_values)**2 )
    
    def fit(self,params0,log_diameter_values,pm_values,tol=1e-3):

        N = len(params0)/3
        assert np.abs(N-np.floor(N))<np.finfo(float).eps, \
            "Please specify parameters of each component as a 1D numpy.array([weights,mu,sigma])."
        N = int(np.floor(N))

        fun = lambda x: self._sse(x,log_diameter_values,pm_values)
        
        # construct bounds
        lower_bound_w = [0]*N
        lower_bound_mu = [-np.inf]*N
        lower_bound_sig = [0+tol]*N
        lb = lower_bound_w + lower_bound_mu + lower_bound_sig # join lists
        ub = [np.inf]*len(lb)

        bnds = spo.Bounds(lb=lb,ub=ub,keep_feasible=True)
        res = spo.minimize(fun,params0,bounds=bnds,tol=1e-8)

        params = res.x
        N = int(np.floor(len(params)/3))
        w,mu,sig = params[0:N],params[N:2*N],params[2*N::]
        self.n_components = N
        self.sub_dists = [sps.norm(loc=mu[ii],scale=sig[ii]) for ii in range(N)]
        self.weights = w
        self.type = "mass"
        self._set_units()

        return res

    def _set_units(self):
        if self.type.lower() == "mass":
            self.units = r"$\frac{\mu g \cdot m^{{-3}}}{d(\log(D))}$"
        elif self.type.lower() == "number":
            self.units = r"$\frac{cm^{{-3}} ] }{d(\log(D))}$"
        elif self.type.lower() == "area":
            self.units = r"$\frac{ m^2 \cdot m^{{-3}}}{d(\log(D))}$"

    def convert_to_number(self,rho=None):

        if self.type.lower() == "number":
            print("Type is already ""number"" ")
        elif self.type.lower()=="mass":
            assert isinstance(rho,float), "Particle density must be a scalar float."
            new_subs = []
            new_weights = []
            for ii in range(self.n_components):
                Mi = self.weights[ii]
                mbari = self.sub_dists[ii].mean()
                si = self.sub_dists[ii].std()

                mi = mbari-3*si**2/np.log10(np.e)
                b = 2*mi+6*si**2/np.log10(np.e)
                Ni = 6*Mi/np.pi/rho * np.exp((mi**2-0.25*b**2)/2/si**2)

                new_weights.append(Ni*1e3)
                ns = sps.norm(loc=mi,scale=si)
                new_subs.append(ns)
            
            self.weights = new_weights
            self.sub_dists = new_subs
            self.type = "number"
            self._set_units()
        elif self.type.lower()=="area":
            new_subs = []
            new_weights = []
            for ii in range(self.n_components):
                Ai = self.weights[ii]
                mbari = self.sub_dists[ii].mean()
                si = self.sub_dists[ii].std()

                mi = mbari-2*si**2/np.log10(np.e)
                Ni = Ai/np.pi*4 * np.exp((mi**2-(mi-si**2/np.log10(np.e))**2)/2/si**2)

                new_weights.append(Ni*1e6)
                ns = sps.norm(loc=mi,scale=si)
                new_subs.append(ns)
            
            self.weights = new_weights
            self.sub_dists = new_subs
            self.type = "number"
            self._set_units()

    def convert_to_mass(self,rho):
        assert isinstance(rho,float), "Particle density must be a scalar float."
        if self.type.lower() == "mass":
            print("Type is already ""mass"" ")
        elif self.type.lower() == "number":
            new_subs = []
            new_weights = []
            for ii in range(self.n_components):
                Ni = self.weights[ii]
                mi = self.sub_dists[ii].mean()
                si = self.sub_dists[ii].std()

                b = 2*mi+6*si**2/np.log10(np.e)
                mbari = b/2.0
                Mi = Ni*np.pi*rho/6 * np.exp(-(mi**2-0.25*b**2)/2/si**2)

                new_weights.append(Mi*1e-3)
                ns = sps.norm(loc=mbari,scale=si)
                new_subs.append(ns)
            
            self.weights = new_weights
            self.sub_dists = new_subs
            self.type = "mass"
            self._set_units()
        elif self.type.lower()=="area":
            print("Convert to number first. ")

    def convert_to_area(self,rho=None):

        if self.type.lower() == "area":
            print("Type is already ""area"" ")
        elif self.type.lower() == "number":
            new_subs = []
            new_weights = []
            for ii in range(self.n_components):
                Ni = self.weights[ii]
                mi = self.sub_dists[ii].mean()
                si = self.sub_dists[ii].std()

                mbari = mi+2*si**2/np.log10(np.e)
                Ai = Ni*np.pi/4*np.exp(-(mi**2-(mi+si**2/np.log10(np.e))**2)/2/si**2)

                new_weights.append(Ai*1e-6)
                ns = sps.norm(loc=mbari,scale=si)
                new_subs.append(ns)
            
            self.weights = new_weights
            self.sub_dists = new_subs
            self.type = "area"
            self._set_units()
        elif self.type.lower() == "mass":
            if rho is None:
                raise ValueError("Rho cannot be None to convert from mass")
            
            assert isinstance(rho,float), "Particle density must be a scalar float."
            self.convert_to_number(rho)
            self.convert_to_area()

    def write_to_file(self,file_name,sheet_name,kind='number',rho=None,verbose=True):
        _print_if("Writing dust distribution to file "+file_name,verbose)
        
        # ensure kind is correct
        if kind.lower() == 'number':
            self.convert_to_number(rho)
        elif kind.lower(rho) == 'mass':
            self.convert_to_mass(rho)
        elif kind.lower(rho) == 'area':
            self.convert_to_area(rho)
        else:
            raise ValueError("kind not recognized.")

        # convert to strings and join with ";" delimiter
        weight_str = [str(s)+";" for s in self.weights]
        mu_str = [str(10**(self.sub_dists[ii].mean())) for ii in range(self.n_components)]
        sig_str = [str(10**(self.sub_dists[ii].std())) for ii in range(self.n_components)]
        weight_str = "".join(weight_str)[0:-1]
        mu_str = "".join(mu_str)[0:-1]
        sig_str = "".join(sig_str)[0:-1]

        # write data
        wb = load_workbook(file_name)
        ws = wb[sheet_name]
        for cell in ws['A']:
            if cell.value == "N_size":
                ws.cell(row=cell.row, column=2).value = self.n_components
                ws.cell(row=cell.row, column=4).value = ""
            elif cell.value == "Nd":
                ws.cell(row=cell.row, column=2).value = weight_str
                ws.cell(row=cell.row, column=4).value = ""
            elif cell.value == "mu":
                ws.cell(row=cell.row, column=2).value = mu_str
                ws.cell(row=cell.row, column=4).value = ""
            elif cell.value == "sigma":
                ws.cell(row=cell.row, column=2).value = sig_str
                ws.cell(row=cell.row, column=4).value = ""
        
        wb.save(filename=file_name)
        wb.close()

<|MERGE_RESOLUTION|>--- conflicted
+++ resolved
@@ -225,11 +225,19 @@
         if all(mask==0):
             raise ValueError(f"Provided date range of {lb} to {ub} for file {sim_dat.file_name[f]} excludes all data.")
             
-        for var in weather_variables:
-            if hasattr(sim_dat, var) and len(getattr(sim_dat, var)) > 0:
-                setattr(sim_dat, var, {**getattr(sim_dat, var), f: getattr(sim_dat, var)[f][mask]})
-        sim_dat.wind_speed_mov_avg[f] = sim_dat.wind_speed_mov_avg[f][mask]
-        sim_dat.dust_conc_mov_avg[f] = sim_dat.dust_conc_mov_avg[f][mask]
+        sim_dat.time[f] = sim_dat.time[f][mask]
+        sim_dat.time_diff[f] = sim_dat.time_diff[f][mask]
+        sim_dat.air_temp[f] = sim_dat.air_temp[f][mask]
+        sim_dat.wind_speed[f] = sim_dat.wind_speed[f][mask]
+        sim_dat.dust_concentration[f] = sim_dat.dust_concentration[f][mask]
+        if len(sim_dat.rain_intensity)>0:
+            sim_dat.rain_intensity[f] = sim_dat.rain_intensity[f][mask]
+        if len(sim_dat.dni)>0:
+            sim_dat.dni[f] = sim_dat.dni[f][mask]
+        if len(sim_dat.relative_humidity)>0:
+            sim_dat.relative_humidity[f] = sim_dat.relative_humidity[f][mask]
+        if len(sim_dat.wind_direction)>0:
+            sim_dat.wind_direction[f] = sim_dat.wind_direction[f][mask]
         
         # Calculate hourly and daily averages of dust_concentration
         dust_conc_temp = pd.Series(sim_dat.dust_concentration[f], index=pd.to_datetime(sim_dat.time[f]))
@@ -243,18 +251,6 @@
 
         if reflectance_data is not None:
             # trim reflectance data
-<<<<<<< HEAD
-            if len(ref_dat.tilts)>0:
-                mask_indices = mask.index[mask].to_numpy()  # Extract the indices where mask is True and  convert to NumPy array
-                ref_dat.tilts[f] = ref_dat.tilts[f][:, mask_indices]
-                # ref_dat.tilts[f] = ref_dat.tilts[f][:,mask]
-            mask_ref = (ref_dat.times[f]>=lb) & (ref_dat.times[f]<=ub)
-            ref_dat.times[f] = ref_dat.times[f][mask_ref] 
-            ref_dat.average[f] = ref_dat.average[f][mask_ref,:]
-            ref_dat.delta_ref[f] = ref_dat.delta_ref[f][mask_ref,:]
-            ref_dat.sigma[f] = ref_dat.sigma[f][mask_ref,:]
-            ref_dat.sigma_of_the_mean[f] = ref_dat.sigma_of_the_mean[f][mask_ref,:]
-=======
             if hasattr(ref_dat,"tilts") and len(ref_dat.tilts)>0:
                 ref_dat.tilts[f] = ref_dat.tilts[f][:,mask]
             mask = (ref_dat.times[f]>=lb) & (ref_dat.times[f]<=ub)
@@ -262,7 +258,6 @@
             ref_dat.average[f] = ref_dat.average[f][mask,:]
             ref_dat.sigma[f] = ref_dat.sigma[f][mask,:]
             ref_dat.sigma_of_the_mean[f] = ref_dat.sigma_of_the_mean[f][mask,:]
->>>>>>> 4a8aaa99
 
             ref_dat.prediction_indices[f] = []
             ref_dat.prediction_times[f] = []
@@ -341,11 +336,7 @@
         ref_dat_new.soiling_rate[f] = (ref_dat_new.average[f][0]-ref_dat_new.average[f][-1])/elapsed_time*100   # compute soiling rates in p.p./day for each mirror
 
     return ref_dat_new
-<<<<<<< HEAD
-            
-=======
-
->>>>>>> 4a8aaa99
+
 def sample_simulation_inputs(historical_files,window=np.timedelta64(30,"D"),N_sample_years=10,\
                              sheet_name=None,output_file_format="sample_{0:d}.xlsx",\
                              dt=np.timedelta64(3600,'s'),verbose=True):
@@ -511,9 +502,6 @@
                                 "those in destination_model.helios.tilt")
     return dm
 
-<<<<<<< HEAD
-def get_training_data(d,file_start,time_to_remove_at_end):
-=======
 def get_training_data(d,file_start,time_to_remove_at_end=0,helios=False):
     """
     Get training data for a soiling model.
@@ -537,7 +525,6 @@
               the names of mirrors used in the corresponding training data file.
             - common (list[str]): The names of mirrors that are common to all training data files.
     """
->>>>>>> 4a8aaa99
     files = [f for f in os.listdir(d) if f.startswith(file_start)]
 
     # get training time intervals

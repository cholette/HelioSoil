--- conflicted
+++ resolved
@@ -181,13 +181,8 @@
             lb = ref_dat.times[f][~np.isnan(ref_dat.average[f][:, 0])][0]
             ub = ref_dat.times[f][~np.isnan(ref_dat.average[f][:, 0])][-1]        
         elif trim_ranges == "simulation_inputs":
-<<<<<<< HEAD
             lb = sim_dat.time[f].iloc[0]
             ub = sim_dat.time[f].iloc[-1]
-=======
-            lb = sim_dat.time[f][sim_dat.time[f].index[0]]
-            ub = sim_dat.time[f][sim_dat.time[f].index[-1]]
->>>>>>> bab426c3
         else:
             raise ValueError("""Value of trim_ranges not recognized. Must be a list of lists/np.array [lb,ub], """+\
                 """ "reflectance_data" or "simulation_inputs" """)
@@ -225,17 +220,10 @@
             ref_dat.prediction_times[f] = []
             time_grid = sim_dat.time[f].reset_index(drop=True)
             for m in ref_dat.times[f]:
-<<<<<<< HEAD
                 ref_dat.prediction_indices[f].append(np.argmin(np.abs(m-time_grid)))        
                 ref_dat.prediction_times[f].append(time_grid.iloc[ref_dat.prediction_indices[f]])
                 ref_dat.rho0[f] = ref_dat.average[f][0,:]
     
-=======
-                closest_index = np.argmin(np.abs(m - time_grid))
-                ref_dat.prediction_indices[f].append(closest_index)
-                ref_dat.prediction_times[f].append(time_grid[closest_index])
-            ref_dat.rho0[f] = ref_dat.average[f][0,:]
->>>>>>> bab426c3
     return sim_dat,ref_dat
 
 def sample_simulation_inputs(historical_files,window=np.timedelta64(30,"D"),N_sample_years=10,sheet_name=None,\

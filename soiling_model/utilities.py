import numpy as np
import pandas as pd
import matplotlib.pyplot as plt
import scipy.stats as sps
import scipy.optimize as spo
import numpy as np
from copy import deepcopy
from openpyxl import load_workbook
import os
import miepython

def _print_if(s,verbose):
    # Helper function to control level of output display.
    if verbose:
        print(s)

def _ensure_list(s):
    if not isinstance(s,list):
        s = [s]
    return s

def _check_keys(simulation_data,reflectance_data):
    for ii in range(len(simulation_data.time.keys())):
            if simulation_data.file_name[ii] != reflectance_data.file_name[ii]:
                raise ValueError("Filenames in simulation data and reflectance do not match. Please ensure you imported the same list of files for both.")

def _import_option_helper(file_list,option):
    if isinstance(option,(list,np.ndarray)):
        assert len(file_list) == len(option), "Please supply a list for {option} containing one string for each experiment. Or, supply a single global type by specifying a string. "
    else:
        option = [option]*len(file_list)
    
    return option

def simple_annual_cleaning_schedule(n_sectors,n_trucks,n_cleans,dt=1,n_sectors_per_truck=1):
    T_days = 365
    n_hours = int(T_days*(24/dt)) # number of hours between cleanings
    clean_interval = np.floor(T_days/n_cleans)
    min_clean_interval = np.ceil(n_sectors/n_trucks/n_sectors_per_truck)
    if clean_interval < min_clean_interval:
        clean_interval = min_clean_interval
        n_cleans = int(np.floor(T_days/clean_interval))
        print("Warning: Cannot clean that many times. Setting number of cleans = "+str(n_cleans))

    # evenly space cleaning ends
    clean_ends = np.linspace(0,n_hours-1,num=n_cleans+1,dtype=int)
    clean_ends = np.delete(clean_ends,-1) # remove the last clean since (clean at 0 takes care of this) 
    
    # shift schedule
    cleans = np.zeros((n_sectors,n_hours))
    for ii in range(n_trucks*n_sectors_per_truck,n_sectors,n_trucks*n_sectors_per_truck):
        idx0 = n_sectors-ii
        idx1 = n_sectors-(ii-n_trucks*n_sectors_per_truck)
        idx_col = clean_ends-(24/dt)*(int(ii/n_trucks/n_sectors_per_truck)-1)
        for jj in idx_col.astype(int):
            if jj<0:
                cc = jj + 365*24
                cleans[idx0:idx1,cc] = 1
            else:
                cleans[idx0:idx1,jj] = 1

    # take care of remainder (first day of a field clean)
    if idx0 != 0:
        idx_col = clean_ends-(24/dt)*int(ii/n_trucks/n_sectors_per_truck)
        for jj in idx_col.astype(int):
            if jj<0:
                cc = jj + 365*24
                cleans[0:idx0,cc] = 1
            else:
                cleans[0:idx0,jj] = 1
    return cleans

<<<<<<< HEAD
def plot_experiment_data(simulation_inputs,reflectance_data,experiment_index,figsize=(7,12)):
    """
    Plot the experiment data, including reflectance, dust concentration, rain intensity, wind speed, and relative humidity.
    
    Args:
        simulation_inputs (SimulationInputs): The simulation input data.
        reflectance_data (ReflectanceData): The reflectance data.
        experiment_index (int): The index of the experiment to plot.
        figsize (tuple): The size of the figure.
    
    Returns:
        tuple: The figure and axes objects.
    """
=======
def plot_experiment_data(simulation_inputs,reflectance_data,experiment_index,lgd_label=None,figsize=(7,12),lgd_size = 15):
>>>>>>> c8bd3759
    sim_data = simulation_inputs
    reflect_data = reflectance_data
    f = experiment_index

    fig,ax = plt.subplots(nrows=5,sharex=True,figsize=figsize)
    # fmt = r"${0:s}^\circ$"
    # fmt = r'${0:s}$'
    ave = reflect_data.average[f]
    t = reflect_data.times[f]
    std = reflect_data.sigma[f]
    if lgd_label == None:
        names = ["M"+str(ii+1) for ii in range(ave.shape[1])]
    else:
        names = lgd_label
    for ii in range(ave.shape[1]):
        ax[0].errorbar(t,ave[:,ii],yerr=1.96*std[:,ii],label=(names[ii][0:5]),marker='o',capsize=4.0)

    ax[0].grid(True) 
    label_str = r"Reflectance at {0:.1f} $^{{\circ}}$".format(reflect_data.reflectometer_incidence_angle[f]) 
    ax[0].set_ylabel(label_str)
    ax[0].legend(fontsize=lgd_size,ncol=len(ave)//2)

    ax[1].plot(sim_data.time[f],sim_data.dust_conc_mov_avg[f],color='brown',label="measurements")
    ax[1].axhline(y=sim_data.dust_concentration[f].mean(),color='brown',ls='--',label = "Average")
    label_str = r'{0:s} [$\mu g\,/\,m^3$]'.format(sim_data.dust_type[0])
    ax[1].set_ylabel(label_str,color='brown',fontsize=20)
    ax[1].tick_params(axis='y', labelcolor='brown')
    ax[1].grid(True)
    ax[1].legend(fontsize=lgd_size)

    # Rain intensity, if available
    if len(sim_data.rain_intensity)>0: # rain intensity is not an empty dict
        ax[2].plot(sim_data.time[f],sim_data.rain_intensity[f])
    else:
        rain_nan = np.nan*np.ones(sim_data.time[f].shape)
        ax[2].plot(sim_data.time[f],rain_nan)
    
    ax[2].set_ylabel(r'Rain [mm/hour]',color='blue')
    ax[2].tick_params(axis='y', labelcolor='blue')
    YL = ax[2].get_ylim()
    ax[2].set_ylim((0,YL[1]))
    ax[2].grid(True)

    ax[3].plot(sim_data.time[f],sim_data.wind_speed[f],color='green',label="measurements")
    ax[3].axhline(y=sim_data.wind_speed[f].mean(),color='green',ls='--',label = "Average")
    label_str = r'Wind Speed [$m\,/\,s$]'
    ax[3].set_ylabel(label_str,color='green')
    ax[3].set_xlabel('Date')
    ax[3].tick_params(axis='y', labelcolor='green')
    ax[3].grid(True)
    ax[3].legend(fontsize=lgd_size)

    if len(sim_data.relative_humidity)>0: 
        ax[4].plot(sim_data.time[f],sim_data.relative_humidity[f],color='black',label="measurements")
        ax[4].axhline(y=sim_data.relative_humidity[f].mean(),color='black',ls='--',label = "Average")
    else:
        rain_nan = np.nan*np.ones(sim_data.time[f].shape)
        ax[4].plot(sim_data.time[f],rain_nan)
    
    label_str = r'Relative Humidity [%]'
    ax[4].set_ylabel(label_str,color='black')
    ax[4].set_xlabel('Date')
    ax[4].tick_params(axis='y', labelcolor='black')
    ax[4].grid(True)
    ax[4].legend(fontsize=lgd_size)
    
    if len(sim_data.wind_direction)>0: 
        figwr,axwr = wind_rose(sim_data,f)
        figwr.tight_layout()

    fig.autofmt_xdate()
    fig.tight_layout()

    return fig,ax

<<<<<<< HEAD
def trim_experiment_data(simulation_inputs, reflectance_data, trim_ranges):
    """
    Trims the simulation input data and reflectance data based on the provided trim ranges.
    
    Args:
        simulation_inputs (SimulationInputs): The simulation input data to be trimmed.
        reflectance_data (ReflectanceData): The reflectance data to be trimmed.
        trim_ranges (list, str): The trim ranges to be applied. Can be a list of [lower_bound, upper_bound] for each file, "reflectance_data" to use the reflectance data time range, or "simulation_inputs" to use the simulation input time range.
    
    Returns:
        SimulationInputs, ReflectanceData: The trimmed simulation input and reflectance data.
    """
    if hasattr(simulation_inputs, 'weather_variables'):
        weather_variables = simulation_inputs.weather_variables
        if 'time' not in weather_variables:
            weather_variables.append('time')
        if 'time_diff' not in weather_variables:
            weather_variables.append('time_diff')
    else:
        weather_variables = ['time', 'dt', 'time_diff', 'air_temp', 'wind_speed', 'wind_direction', 
                             'dust_concentration', 'rain_intensity', 'dni', 'relative_humidity']
=======
def plot_experiment_PA(simulation_inputs,reflectance_data,experiment_index,figsize=(7,12)):
    sim_data = simulation_inputs
    reflect_data = reflectance_data
    f = experiment_index

    fig,ax = plt.subplots(nrows=3,sharex=True,figsize=figsize)
    # fmt = r"${0:s}^\circ$"
    fmt = "${0:s}$"
    ave = reflect_data.average[f]
    t = reflect_data.times[f]
    std = reflect_data.sigma[f]
    # names = ["M"+str(ii+1) for ii in range(ave.shape[1])]
    names = ["SE1",	"SE2",	"SE3",	"SE4",	"SE5",	"NW1",	"NW2",	"NW3",	"NW4",	"NW5"]

    for ii in range(ave.shape[1]):
        ax[0].errorbar(t,ave[:,ii],yerr=1.96*std[:,ii],label=fmt.format(names[ii]),marker='o',capsize=4.0)

    ax[0].grid(True) 
    label_str = r"Reflectance at {0:.1f} $^{{\circ}}$".format(reflect_data.reflectometer_incidence_angle[f]) 
    ax[0].set_ylabel(label_str)
    ax[0].legend(loc='upper left', bbox_to_anchor=(1, 1))
    ax[0].set_ylim(0.85, 0.97)

    ax[1].plot(sim_data.time[f],sim_data.dust_conc_mov_avg[f],color='brown',label="Measurements")
    ax[1].axhline(y=sim_data.dust_concentration[f].mean(),color='brown',ls='--',label = "Average")
    label_str = r'{0:s} [$\mu g\,/\,m^3$]'.format(sim_data.dust_type[0])
    ax[1].set_ylabel(label_str,color='brown')
    ax[1].tick_params(axis='y', labelcolor='brown')
    ax[1].grid(True)
    ax[1].legend()
    title_str = sim_data.dust_type[f] + r" (mean = {0:.2f} $\mu g$/$m^3$)" 
    ax[1].set_title(title_str.format(sim_data.dust_concentration[f].mean()),fontsize=15)
    ax[1].set_ylim(0,50)

    # # Rain intensity, if available
    # if len(sim_data.rain_intensity)>0: # rain intensity is not an empty dict
    #     ax[2].plot(sim_data.time[f],sim_data.rain_intensity[f])
    # else:
    #     rain_nan = np.nan*np.ones(sim_data.time[f].shape)
    #     ax[2].plot(sim_data.time[f],rain_nan)
    
    # ax[2].set_ylabel(r'Rain [mm/hour]',color='blue')
    # ax[2].tick_params(axis='y', labelcolor='blue')
    # YL = ax[2].get_ylim()
    # ax[2].set_ylim((0,YL[1]))
    # ax[2].grid(True)

    ax[2].plot(sim_data.time[f],sim_data.wind_speed_mov_avg[f],color='green',label="Measurements")
    ax[2].axhline(y=sim_data.wind_speed[f].mean(),color='green',ls='--',label = "Average")
    label_str = r'Wind Speed [$m\,/\,s$]'
    ax[2].set_ylabel(label_str,color='green')
    ax[2].set_xlabel('Date')
    ax[2].tick_params(axis='y', labelcolor='green')
    ax[2].grid(True)
    ax[2].legend()
    title_str = "Wind Speed (mean = {0:.2f} m/s)".format(sim_data.wind_speed[f].mean())
    ax[2].set_title(title_str,fontsize=15)
    ax[2].set_ylim(0,9)

    # if len(sim_data.relative_humidity)>0: 
    #     ax[4].plot(sim_data.time[f],sim_data.relative_humidity[f],color='black',label="measurements")
    #     ax[4].axhline(y=sim_data.relative_humidity[f].mean(),color='black',ls='--',label = "Average")
    # else:
    #     rain_nan = np.nan*np.ones(sim_data.time[f].shape)
    #     ax[4].plot(sim_data.time[f],rain_nan)
    
    # label_str = r'Relative Humidity [%]'
    # ax[4].set_ylabel(label_str,color='black')
    # ax[4].set_xlabel('Date')
    # ax[4].tick_params(axis='y', labelcolor='black')
    # ax[4].grid(True)
    # ax[4].legend()
    
    fig.autofmt_xdate()
    fig.tight_layout()

    return fig,ax

def trim_experiment_data(simulation_inputs,reflectance_data,trim_ranges,tilt=True):
>>>>>>> c8bd3759
    sim_dat = deepcopy(simulation_inputs)
    ref_dat = deepcopy(reflectance_data)
    files = sim_dat.time.keys()

    for f in files:
        if isinstance(trim_ranges,list):  
            assert isinstance(trim_ranges[f],list) or isinstance(trim_ranges[f],np.ndarray), "trim_ranges must be a list of lists or a list of 1D np.arrays"
            lb = trim_ranges[f][0].astype('datetime64[m]') # astype ensure they are comparable
            ub = trim_ranges[f][1].astype('datetime64[m]') # astype ensure they are comparable
        elif trim_ranges=="reflectance_data":
            assert ref_dat is not None, "Reflectance data must be supplied for trim_ranges==""reflectance_data"""
<<<<<<< HEAD
            lb = ref_dat.times[f][~np.isnan(ref_dat.average[f][:, 0])][0]
            ub = ref_dat.times[f][~np.isnan(ref_dat.average[f][:, 0])][-1]        
        elif trim_ranges == "simulation_inputs":
            lb = sim_dat.time[f].iloc[0]
            ub = sim_dat.time[f].iloc[-1]
=======
            lb = ref_dat.times[f][0].astype('datetime64[m]') # astype ensure they are comparable
            ub = ref_dat.times[f][-1].astype('datetime64[m]') # astype ensure they are comparable
        elif trim_ranges == "simulation_inputs":
            lb = sim_dat.time[f].iloc[0].astype('datetime64[m]') # astype ensure they are comparable
            ub = sim_dat.time[f].iloc[-1].astype('datetime64[m]') # astype ensure they are comparable
>>>>>>> c8bd3759
        else:
            raise ValueError("""Value of trim_ranges not recognized. Must be a list of lists/np.array [lb,ub], """+\
                """ "reflectance_data" or "simulation_inputs" """)

        # trim simulation data
        mask = (sim_dat.time[f]>=lb) & (sim_dat.time[f]<=ub)
        if all(mask==0):
            raise ValueError(f"Provided date range of {lb} to {ub} for file {sim_dat.file_name[f]} excludes all data.")
            
<<<<<<< HEAD
        for var in weather_variables:
            if hasattr(sim_dat, var) and len(getattr(sim_dat, var)) > 0:
                setattr(sim_dat, var, {**getattr(sim_dat, var), f: getattr(sim_dat, var)[f][mask]})
=======
        sim_dat.time[f] = sim_dat.time[f][mask]
        sim_dat.time_diff[f] = sim_dat.time_diff[f][mask]
        sim_dat.air_temp[f] = sim_dat.air_temp[f][mask]
        sim_dat.wind_speed[f] = sim_dat.wind_speed[f][mask]
        sim_dat.wind_speed_mov_avg[f] = sim_dat.wind_speed_mov_avg[f][mask]
        sim_dat.dust_concentration[f] = sim_dat.dust_concentration[f][mask]
        sim_dat.dust_conc_mov_avg[f] = sim_dat.dust_conc_mov_avg[f][mask]

        if len(sim_dat.rain_intensity)>0:
            sim_dat.rain_intensity[f] = sim_dat.rain_intensity[f][mask]
        if len(sim_dat.dni)>0:
            sim_dat.dni[f] = sim_dat.dni[f][mask]
        if len(sim_dat.relative_humidity)>0:
            sim_dat.relative_humidity[f] = sim_dat.relative_humidity[f][mask]
        if len(sim_dat.wind_direction)>0:
            sim_dat.wind_direction[f] = sim_dat.wind_direction[f][mask]
>>>>>>> c8bd3759
        
        if reflectance_data is not None:
            # trim reflectance data
            if tilt:
                if len(ref_dat.tilts)>0:
                    ref_dat.tilts[f] = ref_dat.tilts[f][:,mask]
            mask = (ref_dat.times[f]>=lb) & (ref_dat.times[f]<=ub)
            ref_dat.times[f] = ref_dat.times[f][mask] 
            ref_dat.average[f] = ref_dat.average[f][mask,:]
            ref_dat.sigma[f] = ref_dat.sigma[f][mask,:]
            ref_dat.sigma_of_the_mean[f] = ref_dat.sigma_of_the_mean[f][mask,:]

            ref_dat.prediction_indices[f] = []
            ref_dat.prediction_times[f] = []
            time_grid = sim_dat.time[f].reset_index(drop=True)
            for m in ref_dat.times[f]:
                ref_dat.prediction_indices[f].append(np.argmin(np.abs(m-time_grid)))        
                ref_dat.prediction_times[f].append(time_grid.iloc[ref_dat.prediction_indices[f]])
                ref_dat.rho0[f] = ref_dat.average[f][0,:]
    
    return sim_dat,ref_dat

def daily_average(ref_dat,time_grids,dt=None):

    # prediction indices and times
    # tilts

    ref_dat_new = deepcopy(ref_dat)
    num_files = len(ref_dat.file_name)
    for f in range(num_files):
        num_mirrors = ref_dat.average[f].shape[1]
        df = pd.DataFrame({"times":ref_dat.times[f],
                           "day":ref_dat.times[f].astype('datetime64[D]')})
        times = df.groupby('day')['times'].mean().values
        # ref_dat_new.tilts[f] = [] # the averaging for the tilts needs to be done seperately
        if dt is None:
            ref_dat_new.times[f] = times
        else:
            ref_dat_new.times[f] = times.astype(f'datetime64[{int(dt[f])}s]')

        num_times = len(times)
        ref_dat_new.sigma[f] = np.zeros((num_times,num_mirrors))
        ref_dat_new.average[f] = np.zeros((num_times,num_mirrors))
        ref_dat_new.sigma_of_the_mean[f] = np.zeros((num_times,num_mirrors))
        for ii in range(num_mirrors):
            df = pd.DataFrame( {"average":ref_dat.average[f][:,ii],
                                "sigma": ref_dat.sigma[f][:,ii],
                                "day":ref_dat.times[f].astype('datetime64[D]')
                                })
            
            daily = df.groupby("day")
            N = daily.count()['sigma'].values
            sum_var = df.groupby('day')['sigma'].apply(lambda x: sum(x**2)).values
            ref_dat_new.sigma[f][:,ii] = np.sqrt(sum_var/N) # pooled variance
            # ref_dat_new.sigma[f] = np.insert(ref_dat_new.sigma[f],0,ref_dat.sigma[f][0])
            
            ref_dat_new.sigma_of_the_mean[f][:,ii] = (ref_dat_new.sigma[f][:,ii] / 
                                np.sqrt(ref_dat_new.number_of_measurements[f]))
            # ref_dat_new.sigma_of_the_mean[f] = np.insert(ref_dat_new.sigma_of_the_mean[f],0,ref_dat.sigma_of_the_mean[f][0])

            ref_dat_new.average[f][:,ii] = daily.mean().average.values
            ref_dat_new.prediction_indices[f] = []
            ref_dat_new.prediction_times[f] = []
            
            # handle case when time_grids is a pandas something
            if isinstance(time_grids[f],(pd.Series,pd.DataFrame)):
                tg = time_grids[f].values
            else:
                tg = deepcopy(time_grids[f])

            for m in ref_dat_new.times[f]:
                idx = np.argmin(np.abs(m-tg))
                ref_dat_new.prediction_indices[f].append(idx)        
            ref_dat_new.prediction_times[f].append(tg[ref_dat_new.prediction_indices[f]])

    return ref_dat_new

def sample_simulation_inputs(historical_files,window=np.timedelta64(30,"D"),N_sample_years=10,\
                             sheet_name=None,output_file_format="sample_{0:d}.xlsx",\
                             dt=np.timedelta64(3600,'s'),verbose=True):

    # load in historical data files into a single pandas dataframe
    df = pd.DataFrame()
    for f in historical_files:
        fi = pd.read_excel(f,sheet_name=sheet_name)

        #check that time difference is equal to time grid
        if not np.all( fi['Time'].diff()[1::] == dt ): # omit first time, which is NaT
            raise ValueError("Time in file "+f+" is inconsistent with specified dt")

        fi['day'] = fi['Time'].apply(lambda x:x.day) 
        fi['month'] = fi['Time'].apply(lambda x:x.month)
        fi['year'] = fi['Time'].apply(lambda x:x.year)
        df = pd.concat((df,fi),ignore_index=True)

    # Create N_sample_years by sampling days from the historical dataset around a windwow
    t0 = pd.Timestamp( np.datetime64('now').astype('datetime64[Y]').astype('datetime64[m]') ) # t0 is the beginning of the current year
    tf = pd.Timestamp( t0 + np.timedelta64(365,'D') ) # t0 is the beginning of the current year

    dt_str = str(dt.astype('timedelta64[s]').astype('int'))+'s'
    time_grid = pd.date_range(start=t0,end=tf,freq=dt_str)
    day_grid = pd.date_range(start=t0,end=tf,freq="D")
    
    for n in range(N_sample_years):
        samples = pd.DataFrame(columns=df.columns)
        _print_if("Building sample {0:d} of {1:d}".format(n+1,N_sample_years),verbose)
        for ii in range(len(day_grid)-1):
            t = day_grid[ii]

            # samples days in the window
            sample_days = pd.date_range(start=t-window/2,end=t+window/2,freq="D")
            idx = np.random.randint(0,high=len(sample_days))
            sample_day = sample_days[idx]

            # select a random year of the selected day
            mask = (df.day==sample_day.day) & (df.month==sample_day.month)
            sample_years = np.unique(df.year[mask])
            idx_y = np.random.randint(0,high=len(sample_years))
            sample_year = sample_years[idx_y]

            # select 24-hour period that corresponds to the sampled dat in the historical database
            sample_mask = (df.year==sample_year) & mask

            samples = pd.concat((samples,df[sample_mask]),ignore_index=True)

        samples['Time'] = time_grid[0:-1]
        samples.set_index('Time',inplace=True)
        samples.drop(labels=['day','month','year'],axis=1,inplace=True)
        samples.to_excel(output_file_format.format(n),sheet_name=sheet_name)

def _extinction_function(diameters,lambdas,intensities,acceptance_angle,
                         refractive_index,grid_size_mu=int(1e4),
                         grid_size_x=1000,verbose=False):
    
    # theta_s = np.radians(np.linspace(-180,180,grid_size_theta_s)) # angle of scattering (\theta=0 is direction of radiation)
    m = refractive_index
    lam = lambdas/1000 # nm -> µm
    E = intensities*1000 #W/m^2/nm -> W/m^2/µm

    # set up grids
    # mu = np.sort(np.cos(theta_s)) 
    aa_cos = np.cos(acceptance_angle)
    mu = np.linspace(-1,aa_cos,num=grid_size_mu)
    _print_if(f"\t Acceptance angle cosine = {aa_cos:.6f}",verbose)

    # making lookup table in x
    min_x = np.pi*np.min(diameters)/np.max(lam)
    max_x = np.pi*np.max(diameters)/np.min(lam)
    xg = np.logspace(np.log10(min_x),np.log10(max_x),grid_size_x)
    Qxg = np.zeros(xg.shape)
    for ii,x in enumerate(xg):
        scat = miepython.i_unpolarized(m,x,mu,'qext')
        Qxg[ii] = np.trapz(scat,mu)
    
    # apply look up table to data
    Qx = np.zeros((len(diameters),len(lam)))
    for ii,d in enumerate(diameters):
        for jj,lamjj in enumerate(lam):
            x = np.pi*d/lamjj
            Qx[ii,jj] = np.interp(x,xg,Qxg)
    gamma = 2*np.pi*np.trapz(Qx*E,x=lam,axis=1) # for unit irradiance
    
    return gamma

def _same_ext_coeff(helios,simulation_data):
    
    sim_dat = simulation_data
    dust = sim_dat.dust
    D = dust.D
    refractive_index = dust.m
    lam = sim_dat.source_wavelength
    intensities = sim_dat.source_normalized_intensity
    phia = helios.acceptance_angles

    files = list(sim_dat.file_name.keys())
    num_heliostats = [helios.tilt[f].shape[0] for f in files]
    same_dust = np.zeros((len(files),len(files)))
    same_ext = [ [[] for n in range(num_heliostats[f])] for f in files]
                
    for ii,f in enumerate(files):
        for jj,g in enumerate(files):
            if len(D[f]) == len(D[g]):
                same_diameters =  np.all( D[f] == D[g])
            else:
                same_diameters = False

            if len(lam[f]) == len(lam[g]):
                same_lams =  np.all(lam[f] == sim_dat.source_wavelength[f])
            else:
                same_lams = False

            if len(intensities[f]) == len(intensities[g]):
                same_intensity =  np.all(intensities[f] == intensities[g])
            
            same_ref_ind =  (refractive_index[f] == refractive_index[g])
            same_dust[ii,jj] = same_diameters and same_lams \
                and same_intensity and same_ref_ind

    for ii,f in enumerate(files):
        for jj in range(num_heliostats[f]):
            for kk,g in enumerate(files):
                if same_dust[ii,kk]:
                    a = phia[f][jj]
                    idx = [(g,mm) for mm,pg in enumerate(phia[g]) if pg==a]
                    same_ext[ii][jj].extend(idx)
                
    return same_ext

def set_extinction_coefficients(destination_model,extinction_weights,file_inds):
    """
    Directly set extinction weights, e.g. from another model.

    This function sets the extinction weights directly. The input extinction_weights
    is an H-by-D numpy.array, where H is the number of heliostats and D is the number of 
    diameter bins. It primary use is to save time, since computation of the Mie 
    extinction weights can be time-consuming. 
    
    The required argument file_inds is a list, and the extinction weights of those 
    each of these files will be set to the np.array extinction_weights. Note that 
    the zeroth dimension of extinction_weights must be the same as the number of heliostats 
    in the destination file (determined by destination_model.helios.tilt). 
    
    """
    dm = destination_model
    ew = extinction_weights

    for f in file_inds:
        H = dm.helios.tilt[f].shape[0]
        D = ew.shape[1]
        if ew.shape[0] == H:
            dm.helios.extinction_weighting[f] = ew
        elif ew.shape[0] == 1:
            print(  f"Warning: ext_weights had only one heliostat. Broadcasting up to {H} heliostats "+
                    f"present in the destination_model.helios.tilt in file {f}.")
            dm.helios.extinction_weighting[f] = np.zeros((H,D))
            for h in range(H):
                dm.helios.extinction_weighting[f][h,:] = ew
        else:
             raise ValueError(  "Number of heliostats in extinction_weights (dim0) must either be one or the same as "+
                                "those in destination_model.helios.tilt")
    return dm

<<<<<<< HEAD
def get_training_data(d,file_start,time_to_remove_at_end=0):
    """
    Get training data for a soiling model.
    
    This function loads training data from a directory of files, where each file contains
    start and end dates for a training interval, as well as the names of mirrors used
    in the training data.
    
    Args:
        d (str): The directory containing the training data files.
        file_start (str): The prefix of the training data files to load.
        time_to_remove_at_end (int or list[int], optional): The number of hours to remove from the
            end of each training interval. If a list, the length must match the number of files.
    
    Returns:
        tuple:
            - files (list[str]): The full paths to the training data files.
            - training_intervals (numpy.ndarray): A 2D array of start and end dates for each
              training interval, in datetime64[m] format.
            - mirror_names (list[list[str]]): A list of lists, where each inner list contains
              the names of mirrors used in the corresponding training data file.
            - common (list[str]): The names of mirrors that are common to all training data files.
    """
=======
def get_training_data(d,file_start,time_to_remove_at_end=0,helios=False):
>>>>>>> c8bd3759
    files = [f for f in os.listdir(d) if f.startswith(file_start)]

    # get training time intervals
    if np.isscalar(time_to_remove_at_end):
        time_to_remove_at_end = [time_to_remove_at_end]*len(files)
    training_intervals = []
    def parse_date(x):
        if '-' in x:
            return np.datetime64(x + 'T00:00:00')
        else:
            return np.datetime64(f"{x[0:4]}-{x[4:6]}-{x[6::]}T00:00:00")
    for ii,f in enumerate(files):
        f = f.split(".")[0]
        dates = [parse_date(s) for s in f.split("_") if s.replace('-', '').isnumeric()]
        assert len(dates)==2, "File name must contain start and end dates in YYYYMMDD or YYYY-MM-DD format."
        s = min(dates)
        e = max(dates)

        e += np.timedelta64(1,'D') # since I'm appending midnight, need to use next day to get all data
        e -= np.timedelta64(time_to_remove_at_end[ii],'h') # leave specified testing time at the end (in minutes)
        training_intervals.append(np.array([s,e]))

    training_intervals = np.stack(training_intervals).astype('datetime64[m]')

    # get mirror names in each file
    mirror_names = [ [] for f in files]
    if not helios:
        for ii,f in enumerate(files):
            mirror_names[ii] = list(pd.read_excel(d+f,sheet_name="Reflectance_Average").columns[1::])
    else:
        for ii,f in enumerate(files):
            mirror_names[ii] = list(pd.read_excel(d+f,sheet_name="Heliostats_Ref").columns[1::])
        

    # get mirror names that show up in all files
    common = []
    for a in mirror_names:
        for ele in a:
            if all([(ele in S) and (ele not in common) for S in mirror_names]):
                common.append(ele)

    files = [d+f for f in files]

    return files,training_intervals,mirror_names,common

def _parse_dust_str(dust_type):
    assert dust_type.startswith(("TSP","PM")), "dust_type must be PMX, PMX.X or TSP"
    if dust_type.startswith("TSP"):
        attr = "TSP"
    else:
        attr = dust_type[2::]
        if "." not in attr: # integer, e.g. PM20
            attr = f"PM{attr}"
        else: # decimal, e.g. PM2.5
            attr = "PM"+"_".join(attr.split('.'))
    return attr

def wind_rose(simulation_data,exp_idx):
    """
    Generate a wind rose plot from the provided simulation data.
    
    Args:
        simulation_data (pandas.DataFrame): A DataFrame containing the simulation data, including wind direction and wind speed.
        exp_idx (int): The index of the experiment to plot.
    
    Returns:
        matplotlib.figure.Figure, windrose.WindroseAxes: The figure and axes objects for the wind rose plot.
    """ 
    from windrose import WindroseAxes
    fig = plt.figure()
    wd = simulation_data.wind_direction[exp_idx]
    ws = simulation_data.wind_speed[exp_idx]
    wax = WindroseAxes.from_ax(fig=fig)
    wax.bar(wd,ws,normed=True)
    wax.set_legend()

    return fig,wax

class DustDistribution():
    """
        This needs a docstring :(
    """
    def __init__(self,params=None,type=None):
        
        self.n_components = None
        self.sub_dists = []
        self.weights = []
        self.type = []
        self.units = []
        if params is not None:
            assert type.lower() in ["mass","number","area"], "Please supply a type (mass, number, area)"
            N = len(params)/3
            assert np.abs(N-np.floor(N))<np.finfo(float).eps, \
                "Please specify parameters of each component as a 1D numpy.array([weights,mu,sigma])."
            
            N = int(np.floor(N))
            w,mu,sig = params[0:N],params[N:2*N],params[2*N::]
            self.n_components = N
            self.sub_dists = [sps.norm(loc=mu[ii],scale=sig[ii]) for ii in range(N)]
            self.weights = w
            self.type = type
            self._set_units()

    def pdf(self,x):
        pdf = 0
        for ii in range(self.n_components):
            pdf += self.weights[ii]*self.sub_dists[ii].pdf(x)
        return pdf
    
    def cdf(self,x):
        cdf = 0
        for ii in range(self.n_components):
            cdf += self.weights[ii]*self.sub_dists[ii].cdf(x)
        return cdf
    
    def mean(self):
        m = 0
        sum_weights = sum(self.weights)
        for ii in range(self.n_components):
            m += self.weights[ii]/sum_weights*self.sub_dists[ii].mean()
        return m
    
    def icdf(self,p):
        fun = lambda x: self.cdf(x)-p
        res = spo.fsolve(fun,self.mean())
        return res
    
    def _sse(self,params,log_diameter_values,pm_values):

        N = len(params)/3
        assert np.abs(N-np.floor(N))<np.finfo(float).eps, \
            "Please specify parameters of each component as a 1D numpy.array([weights,mu,sigma])."
        N = int(np.floor(N))
        w,mu,sig = params[0:N],params[N:2*N],params[2*N::]
        self.n_components = N
        self.sub_dists = [sps.norm(loc=mu[ii],scale=sig[ii]) for ii in range(N)]
        self.weights = w

        return np.sum( (self.cdf(log_diameter_values)-pm_values)**2 )
    
    def fit(self,params0,log_diameter_values,pm_values,tol=1e-3):

        N = len(params0)/3
        assert np.abs(N-np.floor(N))<np.finfo(float).eps, \
            "Please specify parameters of each component as a 1D numpy.array([weights,mu,sigma])."
        N = int(np.floor(N))

        fun = lambda x: self._sse(x,log_diameter_values,pm_values)
        
        # construct bounds
        lower_bound_w = [0]*N
        lower_bound_mu = [-np.inf]*N
        lower_bound_sig = [0+tol]*N
        lb = lower_bound_w + lower_bound_mu + lower_bound_sig # join lists
        ub = [np.inf]*len(lb)

        bnds = spo.Bounds(lb=lb,ub=ub,keep_feasible=True)
        res = spo.minimize(fun,params0,bounds=bnds,tol=1e-8)

        params = res.x
        N = int(np.floor(len(params)/3))
        w,mu,sig = params[0:N],params[N:2*N],params[2*N::]
        self.n_components = N
        self.sub_dists = [sps.norm(loc=mu[ii],scale=sig[ii]) for ii in range(N)]
        self.weights = w
        self.type = "mass"
        self._set_units()

        return res

    def _set_units(self):
        if self.type.lower() == "mass":
            self.units = r"$\frac{\mu g \cdot m^{{-3}}}{d(\log(D))}$"
        elif self.type.lower() == "number":
            self.units = r"$\frac{cm^{{-3}} ] }{d(\log(D))}$"
        elif self.type.lower() == "area":
            self.units = r"$\frac{ m^2 \cdot m^{{-3}}}{d(\log(D))}$"

    def convert_to_number(self,rho=None):

        if self.type.lower() == "number":
            print("Type is already ""number"" ")
        elif self.type.lower()=="mass":
            assert isinstance(rho,float), "Particle density must be a scalar float."
            new_subs = []
            new_weights = []
            for ii in range(self.n_components):
                Mi = self.weights[ii]
                mbari = self.sub_dists[ii].mean()
                si = self.sub_dists[ii].std()

                mi = mbari-3*si**2/np.log10(np.e)
                b = 2*mi+6*si**2/np.log10(np.e)
                Ni = 6*Mi/np.pi/rho * np.exp((mi**2-0.25*b**2)/2/si**2)

                new_weights.append(Ni*1e3)
                ns = sps.norm(loc=mi,scale=si)
                new_subs.append(ns)
            
            self.weights = new_weights
            self.sub_dists = new_subs
            self.type = "number"
            self._set_units()
        elif self.type.lower()=="area":
            new_subs = []
            new_weights = []
            for ii in range(self.n_components):
                Ai = self.weights[ii]
                mbari = self.sub_dists[ii].mean()
                si = self.sub_dists[ii].std()

                mi = mbari-2*si**2/np.log10(np.e)
                Ni = Ai/np.pi*4 * np.exp((mi**2-(mi-si**2/np.log10(np.e))**2)/2/si**2)

                new_weights.append(Ni*1e6)
                ns = sps.norm(loc=mi,scale=si)
                new_subs.append(ns)
            
            self.weights = new_weights
            self.sub_dists = new_subs
            self.type = "number"
            self._set_units()

    def convert_to_mass(self,rho):
        assert isinstance(rho,float), "Particle density must be a scalar float."
        if self.type.lower() == "mass":
            print("Type is already ""mass"" ")
        elif self.type.lower() == "number":
            new_subs = []
            new_weights = []
            for ii in range(self.n_components):
                Ni = self.weights[ii]
                mi = self.sub_dists[ii].mean()
                si = self.sub_dists[ii].std()

                b = 2*mi+6*si**2/np.log10(np.e)
                mbari = b/2.0
                Mi = Ni*np.pi*rho/6 * np.exp(-(mi**2-0.25*b**2)/2/si**2)

                new_weights.append(Mi*1e-3)
                ns = sps.norm(loc=mbari,scale=si)
                new_subs.append(ns)
            
            self.weights = new_weights
            self.sub_dists = new_subs
            self.type = "mass"
            self._set_units()
        elif self.type.lower()=="area":
            print("Convert to number first. ")

    def convert_to_area(self,rho=None):

        if self.type.lower() == "area":
            print("Type is already ""area"" ")
        elif self.type.lower() == "number":
            new_subs = []
            new_weights = []
            for ii in range(self.n_components):
                Ni = self.weights[ii]
                mi = self.sub_dists[ii].mean()
                si = self.sub_dists[ii].std()

                mbari = mi+2*si**2/np.log10(np.e)
                Ai = Ni*np.pi/4*np.exp(-(mi**2-(mi+si**2/np.log10(np.e))**2)/2/si**2)

                new_weights.append(Ai*1e-6)
                ns = sps.norm(loc=mbari,scale=si)
                new_subs.append(ns)
            
            self.weights = new_weights
            self.sub_dists = new_subs
            self.type = "area"
            self._set_units()
        elif self.type.lower() == "mass":
            if rho is None:
                raise ValueError("Rho cannot be None to convert from mass")
            
            assert isinstance(rho,float), "Particle density must be a scalar float."
            self.convert_to_number(rho)
            self.convert_to_area()

    def write_to_file(self,file_name,sheet_name,kind='number',rho=None,verbose=True):
        _print_if("Writing dust distribution to file "+file_name,verbose)
        
        # ensure kind is correct
        if kind.lower() == 'number':
            self.convert_to_number(rho)
        elif kind.lower(rho) == 'mass':
            self.convert_to_mass(rho)
        elif kind.lower(rho) == 'area':
            self.convert_to_area(rho)
        else:
            raise ValueError("kind not recognized.")

        # convert to strings and join with ";" delimiter
        weight_str = [str(s)+";" for s in self.weights]
        mu_str = [str(10**(self.sub_dists[ii].mean())) for ii in range(self.n_components)]
        sig_str = [str(10**(self.sub_dists[ii].std())) for ii in range(self.n_components)]
        weight_str = "".join(weight_str)[0:-1]
        mu_str = "".join(mu_str)[0:-1]
        sig_str = "".join(sig_str)[0:-1]

        # write data
        wb = load_workbook(file_name)
        ws = wb[sheet_name]
        for cell in ws['A']:
            if cell.value == "N_size":
                ws.cell(row=cell.row, column=2).value = self.n_components
                ws.cell(row=cell.row, column=4).value = ""
            elif cell.value == "Nd":
                ws.cell(row=cell.row, column=2).value = weight_str
                ws.cell(row=cell.row, column=4).value = ""
            elif cell.value == "mu":
                ws.cell(row=cell.row, column=2).value = mu_str
                ws.cell(row=cell.row, column=4).value = ""
            elif cell.value == "sigma":
                ws.cell(row=cell.row, column=2).value = sig_str
                ws.cell(row=cell.row, column=4).value = ""
        
        wb.save(filename=file_name)
        wb.close()<|MERGE_RESOLUTION|>--- conflicted
+++ resolved
@@ -70,8 +70,7 @@
                 cleans[0:idx0,jj] = 1
     return cleans
 
-<<<<<<< HEAD
-def plot_experiment_data(simulation_inputs,reflectance_data,experiment_index,figsize=(7,12)):
+def plot_experiment_data(simulation_inputs,reflectance_data,experiment_index,figsize=(7,12),lgd_label=None,lgd_size = 15):
     """
     Plot the experiment data, including reflectance, dust concentration, rain intensity, wind speed, and relative humidity.
     
@@ -84,9 +83,6 @@
     Returns:
         tuple: The figure and axes objects.
     """
-=======
-def plot_experiment_data(simulation_inputs,reflectance_data,experiment_index,lgd_label=None,figsize=(7,12),lgd_size = 15):
->>>>>>> c8bd3759
     sim_data = simulation_inputs
     reflect_data = reflectance_data
     f = experiment_index
@@ -162,7 +158,6 @@
 
     return fig,ax
 
-<<<<<<< HEAD
 def trim_experiment_data(simulation_inputs, reflectance_data, trim_ranges):
     """
     Trims the simulation input data and reflectance data based on the provided trim ranges.
@@ -184,87 +179,6 @@
     else:
         weather_variables = ['time', 'dt', 'time_diff', 'air_temp', 'wind_speed', 'wind_direction', 
                              'dust_concentration', 'rain_intensity', 'dni', 'relative_humidity']
-=======
-def plot_experiment_PA(simulation_inputs,reflectance_data,experiment_index,figsize=(7,12)):
-    sim_data = simulation_inputs
-    reflect_data = reflectance_data
-    f = experiment_index
-
-    fig,ax = plt.subplots(nrows=3,sharex=True,figsize=figsize)
-    # fmt = r"${0:s}^\circ$"
-    fmt = "${0:s}$"
-    ave = reflect_data.average[f]
-    t = reflect_data.times[f]
-    std = reflect_data.sigma[f]
-    # names = ["M"+str(ii+1) for ii in range(ave.shape[1])]
-    names = ["SE1",	"SE2",	"SE3",	"SE4",	"SE5",	"NW1",	"NW2",	"NW3",	"NW4",	"NW5"]
-
-    for ii in range(ave.shape[1]):
-        ax[0].errorbar(t,ave[:,ii],yerr=1.96*std[:,ii],label=fmt.format(names[ii]),marker='o',capsize=4.0)
-
-    ax[0].grid(True) 
-    label_str = r"Reflectance at {0:.1f} $^{{\circ}}$".format(reflect_data.reflectometer_incidence_angle[f]) 
-    ax[0].set_ylabel(label_str)
-    ax[0].legend(loc='upper left', bbox_to_anchor=(1, 1))
-    ax[0].set_ylim(0.85, 0.97)
-
-    ax[1].plot(sim_data.time[f],sim_data.dust_conc_mov_avg[f],color='brown',label="Measurements")
-    ax[1].axhline(y=sim_data.dust_concentration[f].mean(),color='brown',ls='--',label = "Average")
-    label_str = r'{0:s} [$\mu g\,/\,m^3$]'.format(sim_data.dust_type[0])
-    ax[1].set_ylabel(label_str,color='brown')
-    ax[1].tick_params(axis='y', labelcolor='brown')
-    ax[1].grid(True)
-    ax[1].legend()
-    title_str = sim_data.dust_type[f] + r" (mean = {0:.2f} $\mu g$/$m^3$)" 
-    ax[1].set_title(title_str.format(sim_data.dust_concentration[f].mean()),fontsize=15)
-    ax[1].set_ylim(0,50)
-
-    # # Rain intensity, if available
-    # if len(sim_data.rain_intensity)>0: # rain intensity is not an empty dict
-    #     ax[2].plot(sim_data.time[f],sim_data.rain_intensity[f])
-    # else:
-    #     rain_nan = np.nan*np.ones(sim_data.time[f].shape)
-    #     ax[2].plot(sim_data.time[f],rain_nan)
-    
-    # ax[2].set_ylabel(r'Rain [mm/hour]',color='blue')
-    # ax[2].tick_params(axis='y', labelcolor='blue')
-    # YL = ax[2].get_ylim()
-    # ax[2].set_ylim((0,YL[1]))
-    # ax[2].grid(True)
-
-    ax[2].plot(sim_data.time[f],sim_data.wind_speed_mov_avg[f],color='green',label="Measurements")
-    ax[2].axhline(y=sim_data.wind_speed[f].mean(),color='green',ls='--',label = "Average")
-    label_str = r'Wind Speed [$m\,/\,s$]'
-    ax[2].set_ylabel(label_str,color='green')
-    ax[2].set_xlabel('Date')
-    ax[2].tick_params(axis='y', labelcolor='green')
-    ax[2].grid(True)
-    ax[2].legend()
-    title_str = "Wind Speed (mean = {0:.2f} m/s)".format(sim_data.wind_speed[f].mean())
-    ax[2].set_title(title_str,fontsize=15)
-    ax[2].set_ylim(0,9)
-
-    # if len(sim_data.relative_humidity)>0: 
-    #     ax[4].plot(sim_data.time[f],sim_data.relative_humidity[f],color='black',label="measurements")
-    #     ax[4].axhline(y=sim_data.relative_humidity[f].mean(),color='black',ls='--',label = "Average")
-    # else:
-    #     rain_nan = np.nan*np.ones(sim_data.time[f].shape)
-    #     ax[4].plot(sim_data.time[f],rain_nan)
-    
-    # label_str = r'Relative Humidity [%]'
-    # ax[4].set_ylabel(label_str,color='black')
-    # ax[4].set_xlabel('Date')
-    # ax[4].tick_params(axis='y', labelcolor='black')
-    # ax[4].grid(True)
-    # ax[4].legend()
-    
-    fig.autofmt_xdate()
-    fig.tight_layout()
-
-    return fig,ax
-
-def trim_experiment_data(simulation_inputs,reflectance_data,trim_ranges,tilt=True):
->>>>>>> c8bd3759
     sim_dat = deepcopy(simulation_inputs)
     ref_dat = deepcopy(reflectance_data)
     files = sim_dat.time.keys()
@@ -276,19 +190,11 @@
             ub = trim_ranges[f][1].astype('datetime64[m]') # astype ensure they are comparable
         elif trim_ranges=="reflectance_data":
             assert ref_dat is not None, "Reflectance data must be supplied for trim_ranges==""reflectance_data"""
-<<<<<<< HEAD
-            lb = ref_dat.times[f][~np.isnan(ref_dat.average[f][:, 0])][0]
-            ub = ref_dat.times[f][~np.isnan(ref_dat.average[f][:, 0])][-1]        
-        elif trim_ranges == "simulation_inputs":
-            lb = sim_dat.time[f].iloc[0]
-            ub = sim_dat.time[f].iloc[-1]
-=======
-            lb = ref_dat.times[f][0].astype('datetime64[m]') # astype ensure they are comparable
-            ub = ref_dat.times[f][-1].astype('datetime64[m]') # astype ensure they are comparable
+            lb = ref_dat.times[f][~np.isnan(ref_dat.average[f][:, 0])][0].astype('datetime64[m]') # astype ensure they are comparable
+            ub = ref_dat.times[f][~np.isnan(ref_dat.average[f][:, 0])][-1].astype('datetime64[m]') # astype ensure they are comparable        
         elif trim_ranges == "simulation_inputs":
             lb = sim_dat.time[f].iloc[0].astype('datetime64[m]') # astype ensure they are comparable
             ub = sim_dat.time[f].iloc[-1].astype('datetime64[m]') # astype ensure they are comparable
->>>>>>> c8bd3759
         else:
             raise ValueError("""Value of trim_ranges not recognized. Must be a list of lists/np.array [lb,ub], """+\
                 """ "reflectance_data" or "simulation_inputs" """)
@@ -298,34 +204,16 @@
         if all(mask==0):
             raise ValueError(f"Provided date range of {lb} to {ub} for file {sim_dat.file_name[f]} excludes all data.")
             
-<<<<<<< HEAD
         for var in weather_variables:
             if hasattr(sim_dat, var) and len(getattr(sim_dat, var)) > 0:
                 setattr(sim_dat, var, {**getattr(sim_dat, var), f: getattr(sim_dat, var)[f][mask]})
-=======
-        sim_dat.time[f] = sim_dat.time[f][mask]
-        sim_dat.time_diff[f] = sim_dat.time_diff[f][mask]
-        sim_dat.air_temp[f] = sim_dat.air_temp[f][mask]
-        sim_dat.wind_speed[f] = sim_dat.wind_speed[f][mask]
         sim_dat.wind_speed_mov_avg[f] = sim_dat.wind_speed_mov_avg[f][mask]
-        sim_dat.dust_concentration[f] = sim_dat.dust_concentration[f][mask]
         sim_dat.dust_conc_mov_avg[f] = sim_dat.dust_conc_mov_avg[f][mask]
 
-        if len(sim_dat.rain_intensity)>0:
-            sim_dat.rain_intensity[f] = sim_dat.rain_intensity[f][mask]
-        if len(sim_dat.dni)>0:
-            sim_dat.dni[f] = sim_dat.dni[f][mask]
-        if len(sim_dat.relative_humidity)>0:
-            sim_dat.relative_humidity[f] = sim_dat.relative_humidity[f][mask]
-        if len(sim_dat.wind_direction)>0:
-            sim_dat.wind_direction[f] = sim_dat.wind_direction[f][mask]
->>>>>>> c8bd3759
-        
         if reflectance_data is not None:
             # trim reflectance data
-            if tilt:
-                if len(ref_dat.tilts)>0:
-                    ref_dat.tilts[f] = ref_dat.tilts[f][:,mask]
+            if hasattr(ref_dat,"tilts") and len(ref_dat.tilts)>0:
+                ref_dat.tilts[f] = ref_dat.tilts[f][:,mask]
             mask = (ref_dat.times[f]>=lb) & (ref_dat.times[f]<=ub)
             ref_dat.times[f] = ref_dat.times[f][mask] 
             ref_dat.average[f] = ref_dat.average[f][mask,:]
@@ -562,8 +450,7 @@
                                 "those in destination_model.helios.tilt")
     return dm
 
-<<<<<<< HEAD
-def get_training_data(d,file_start,time_to_remove_at_end=0):
+def get_training_data(d,file_start,time_to_remove_at_end=0,helios=False):
     """
     Get training data for a soiling model.
     
@@ -586,9 +473,6 @@
               the names of mirrors used in the corresponding training data file.
             - common (list[str]): The names of mirrors that are common to all training data files.
     """
-=======
-def get_training_data(d,file_start,time_to_remove_at_end=0,helios=False):
->>>>>>> c8bd3759
     files = [f for f in os.listdir(d) if f.startswith(file_start)]
 
     # get training time intervals
